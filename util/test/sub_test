#!/usr/bin/env python
#
# Rewrite of sub_test by Sung-Eun Choi (sungeun@cray.com)
#  sub_test is used by start_test in the Chapel Testing system
#  August 2009
#
# This script can be overridden with a script by the same name
#  placed in the test directory.
#
# The use and behavior of the various environment variables,
#  settings, and files were copied straight from sub_test.  They
#  were added/modified to sub_test over the years, and their use
#  is inconsistent and a bit of a mess.  I like to think that this
#  is due to the fact that the original sub_test was written in csh,
#  which was probably pretty novel at the time but is quite limited
#  by today's standards.  In addition, I implemented the timeout
#  mechanism directly rather than calling out to the timedexec
#  (perl) script.
#
# For compatibility reasons, I have maintained the behavior of the
#  original sub_test.  Any new features (e.g., internal timeout
#  mechanism) or modified behaviors (e.g., multiple .compopts,
#  multiple .execopts, custom .good files) will not interfere with
#  the expected behavior of tests that do not use the features or
#  behaviors.
#
#
# ENVIRONMENT VARIABLES:
#
# CHPL_HOME: Grabbed from the environment or deduced based on the path to
#    the compiler.
# CHPL_TEST_VGRND_COMP: Use valgrind on the compiler
# CHPL_TEST_VBRND_EXE: Use valgrind on the test program
# CHPL_VALGRIND_OPTS: Options to valgrind
# CHPL_TEST_FUTURES: 2 == test futures only
#                    1 == test futures and non-futures
#                    0 == test non-futures only
# CHPL_TEST_NOTESTS: Test the tests that are marked "notest" (see below)
# LAUNCHCMD: Uses this command to launch the test program
# CHPL_TEST_INTERP: DEPRECATED
# CHPL_TEST_PERF: Run as a performance test (same as -performance flag)
# CHPL_TEST_PERF_LABEL: The performance label, e.g. "perf"
# CHPL_TEST_PERF_DIR: Scratch directory for performance data
# CHPL_TEST_PERF_TRIALS: Default number of trials for perf tests
# CHPL_ONETEST: Name of the one test in this directory to run
# CHPL_TEST_SINGLES: If false, test the entire directory
# CHPL_SYSTEM_PREEXEC: If set, run script on test output prior to execution
# CHPL_SYSTEM_PREDIFF: If set, run that script on each test output
# CHPL_COMM: Chapel communication layer
# CHPL_COMPONLY: Only build the test (same as -noexec flag)
# CHPL_NO_STDIN_REDIRECT: do not redirect stdin when running tests
#                         also, skip tests with .stdin files
# CHPL_LAUNCHER_TIMEOUT: if defined, pass an option/options to the executable
#                        for it to enforce timeout instead of using timedexec;
#                        the value of the variable determines the option format.
# CHPL_TEST_TIMEOUT: The default global timeout to use.
# CHPL_TEST_UNIQUIFY_EXE: Uniquify the name of the test executable in the test
#                         system. CAUTION: This wont necessarily work for all
#                         tests, but can allow for running multiple start_tests
#                         over a directory in parallel.
#
#
# DIRECTORY-WIDE FILES:  These settings are for the entire directory and
#  in many cases can be overridden or augmented with test-specific settings.
#
# NOEXEC: Do not execute tests in this directory
# NOVGRBIN: Do not execute valgrind
# COMPSTDIN: Get stdin from this file (default /dev/null)
# COMPOPTS: Compiler flags
# LASTCOMPOPTS: Compiler flags to be put at the end of the command line
# EXECENV: Environment variables to be applied to the entire directory
# EXECOPTS: Test program flags to be applied to the entire directory
# LASTEXECOPTS: Test program flags to be put at the end of the command line
# NUMLOCALES: Number of locales to use
# CATFILES: List of files whose contents are added to end of test output
# PREDIFF: Script to execute before diff'ing output (arguments: <test
#    executable>, <log>, <compiler executable>)
# PREEXEC: Script to execute before executing test program (arguments: <test
#    executable>, <log>, <compiler executable>)
# PRECOMP: Script to execute before running the compiler (arguments: <test
#    executable>, <log>, <compiler executable>).
# PERFNUMTRIALS: Number of trials to run for performance testing
#
#
# TEST-SPECIFIC FILES:  These setting override or augment the directory-wide
#  settings.  Unless otherwise specified, these files are named
#  <test executable>.suffix (where suffix is one of the following).
#
# .good: "Golden" output file (can have different basenames)
# .compopts: Additional compiler options
# .perfcompopts: Additional compiler options for performance testing
# .lastcompopts: Additional compiler options to be added at the end of the
#    command line
# .execenv: Additional environment variables for the test
# .execopts: Additional test options
# .perfexecenv: Additional environment variables for performance testing
# .perfexecopts: Additional test options for performance testing
# .perfnumtrials: Number of trials to run for performance testing
# .notest: Do not run this test
# .numlocales: Number of locales to use (overrides NUMLOCALES)
# .future: Future test
# .ifuture: Future test
# .noexec: Do not execute this test
# .skipif: Skip this test if certain environment conditions hold true
# .timeout: Test timeout (overrides TIMEOUT)
# .perftimeout: Performance test timeout
# .killtimeout: Kill timeout (overrides KILLTIMEOUT)
# .catfiles: Additional list of files whose contents are added to end of
#    test output
# .precomp: Additional script to execute before compiling the test
# .prediff: Additional script to execute before diff'ing output
# .preexec: Additional script to execute before executing test program
# .perfkeys: Existence indicates a performance test.  Contents specifies
#    performance "keys"
#
# In general, the performance label from CHPL_TEST_PERF_LABEL is used
# instead of "perf" in the above suffixes, and its all-caps version is used
# in the all-caps file names instead "PERF".

from __future__ import with_statement

import sys, os, subprocess, string, signal
import select, fcntl
import fnmatch, time
import re
import shlex
import datetime

localdir = ''
sub_test_start_time = time.time()
def elapsed_sub_test_time():
    """Print elapsed time for sub_test call to console."""
    global sub_test_start_time, localdir
    elapsed_sec = time.time() - sub_test_start_time

    test_name = localdir
    if 'CHPL_ONETEST' in os.environ:
        chpl_name = os.environ.get('CHPL_ONETEST')
        base_name = os.path.splitext(chpl_name)[0]
        test_name = os.path.join(test_name, base_name)

    print('[Finished subtest "{0}" - {1:.3f} seconds]\n'.format(test_name, elapsed_sec))

import atexit
atexit.register(elapsed_sub_test_time)

#
# Time out class:  Read from a stream until time out
#  A little ugly but sending SIGALRM (or any other signal) to Python
#   can be unreliable (will not respond if holding certain locks).
#
class ReadTimeoutException(Exception): pass

def SetNonBlock(stream):
    flags = fcntl.fcntl(stream.fileno(), fcntl.F_GETFL)
    flags |= os.O_NONBLOCK
    fcntl.fcntl(stream.fileno(), fcntl.F_SETFL, flags)

def SuckOutputWithTimeout(stream, timeout):
    SetNonBlock(stream)
    buffer = ''
    end_time = time.time() + timeout
    while True:
        now = time.time()
        if end_time <= now:
            # Maybe return partial result instead?
            raise ReadTimeoutException('Teh tiem iz out!');
        ready_set = select.select([stream], [], [], end_time - now)[0]
        if stream in ready_set:
            bytes = stream.read()
            if len(bytes) == 0:
                break           # EOF
            buffer += bytes     # Inefficient way to accumulate bytes.
            # len(ready_set) == 0 is also an indication of timeout. However,
            # if we relied on that, we would require no data ready in order
            # to timeout  which doesn't seem quite right either.
    return buffer

def LauncherTimeoutArgs(timeout):
    if useLauncherTimeout == 'pbs':
        # --walltime=hh:mm:ss
        hours = 0
        minutes = timeout / 60  # might be OK even if over an hour
        seconds = timeout % 60
        option = '--walltime=' + str(hours) + ':' + str(minutes) \
                 + ':' + str(seconds)
        return [option]
    if useLauncherTimeout == 'slurm':
        # slurm timeout is currently set with CHPL_LAUNCHER_WALLTIME
        return []
    else:
        Fatal('LauncherTimeoutArgs encountered an unknown format spec: ' + \
              useLauncherTimeout)


#
# Auxilliary functions
#

# Escape all special characters
def ShellEscape(str):
    return re.sub(r'([\\!@#$%^&*()?\'"|<>[\]{} ])', r'\\\1', str)

# return True if f has .chpl extension
def IsChplTest(f):
    if re.match(r'^.+\.(chpl|test\.c)$', f):
        return True
    else:
        return False

perflabel = '' # declare it for the following functions

# file suffix: 'keys' -> '.perfkeys' etc.
def PerfSfx(s):
    return '.' + perflabel + s

# directory-wide file: 'COMPOPTS' or 'compopts' -> './PERFCOMPOPTS' etc.
def PerfDirFile(s):
    return './' + perflabel.upper() + s.upper()

# test-specific file: (foo,keys) -> foo.perfkeys etc.
def PerfTFile(test_filename, sfx):
    return test_filename + '.' + perflabel + sfx

# read file with comments
def ReadFileWithComments(f, ignoreLeadingSpace=True):
    # sys.stdout.write('Opening: %s\n'%(f))
    myfile = open(f, 'r')
    mylines = myfile.readlines()
    myfile.close()
    mylist=list()
    for line in mylines:
        line = line.rstrip()
        # ignore blank lines
        if not line.strip(): continue
        # ignore comments
        if ignoreLeadingSpace:
            if line.lstrip()[0] == '#': continue
        else:
            if line[0] == '#': continue
        # expand shell variables
        line = os.path.expandvars(line)
        mylist.append(line)
    return mylist

# diff 2 files
def DiffFiles(f1, f2):
    sys.stdout.write('[Executing diff %s %s]\n'%(f1, f2))
    p = subprocess.Popen(['diff',f1,f2],
                         stdout=subprocess.PIPE, stderr=subprocess.PIPE)
    myoutput = p.communicate()[0] # grab stdout to avoid potential deadlock
    if p.returncode != 0:
        sys.stdout.write(myoutput)
    return p.returncode

# diff output vs. .bad file, filtering line numbers out of error messages that arise
# in module files.
def DiffBadFiles(f1, f2):
    sys.stdout.write('[Executing diff %s %s]\n'%(f1, f2))
    p = subprocess.Popen([utildir+'/test/diff-ignoring-module-line-numbers', f1, f2],
                         stdout=subprocess.PIPE, stderr=subprocess.PIPE)
    myoutput = p.communicate()[0] # grab stdout to avoid potential deadlock
    if p.returncode != 0:
        sys.stdout.write(myoutput)
    return p.returncode

# kill process
def KillProc(p, timeout):
    k = subprocess.Popen(['kill',str(p.pid)])
    k.wait()
    now = time.time()
    end_time = now + timeout # give it a little time
    while end_time > now:
        if p.poll():
            return
        now = time.time()
    # use the big hammer (and don't bother waiting)
    subprocess.Popen(['kill','-9', str(p.pid)])
    return

# clean up after the test has been built
def cleanup(execname):
    try:
        if execname is not None:
            if os.path.isfile(execname):
                os.unlink(execname)
            if os.path.isfile(execname+'_real'):
                os.unlink(execname+'_real')
    except IOError:
        sys.stdout.write('[Warning: could not remove {0} ]\n'.format(execname))
    return

# print (compopts: XX, execopts: XX) for later decoding of failed tests
def printTestVariation(compoptsnum, execoptsnum=0):
    if compoptsnum==0 and execoptsnum==0:
        return;

    sys.stdout.write(' (')
    if compoptsnum != 0:
        sys.stdout.write('compopts: %d'%(compoptsnum))
    if execoptsnum != 0:
        if compoptsnum != 0:
            sys.stdout.write(', ')
        sys.stdout.write('execopts: %d'%(execoptsnum))
    sys.stdout.write(')')
    return

# return true if string is an integer
def IsInteger(str):
    try:
        int(str)
        return True
    except ValueError:
        return False

# read integer value from a file
def ReadIntegerValue(f, localdir):
    to = ReadFileWithComments(f)
    if to:
        for l in to:
            if l[0] == '#':
                continue
            if IsInteger(l):
                return string.atoi(l)
            else:
                break
    Fatal('Invalid integer value in '+f+' ('+localdir+')');

# report an error message and exit
def Fatal(message):
    sys.stdout.write('[Error (sub_test): '+message+']\n')
    sys.exit(-1)

# Attempts to find an appropriate timer to use. The timer must be in
# util/test/timers/. Expects to be passed a file containing only the name of
# the timer script. If the file is improperly formatted the default timer is
# used, and if the timer is not executable or can't be found 'time -p' is used
def GetTimer(f):
    timersdir = os.path.join(utildir, 'test', 'timers')
    defaultTimer = os.path.join(timersdir, 'defaultTimer')

    lines = ReadFileWithComments(f)
    if len(lines) != 1:
        sys.stdout.write('[Error "%s" must contain exactly one non-comment line '
            'with the name of the timer located in %s to use. Using default ' 
            'timer %s.]\n' %(f, timersdir, defaultTimer))
        timer = defaultTimer
    else:
        timer = os.path.join(timersdir, lines[0])

    if not os.access(timer,os.R_OK|os.X_OK):
        sys.stdout.write('[Error cannot execute timer "%s", using "time -p"]\n' %(timer))
        return 'time -p'

    return timer

# attempts to find an appropriate .good file. Good files are expected to be of
# the form basename.<configuration>.<commExecNums>.good. Where configuration
# options are one of the below configuration specific parameters that are
# checked for. E.G the current comm layer. commExecNums are the optional
# compopt and execopt number to enable different .good files for different
# compopts/execopts with explicitly specifying name. 
def FindGoodFile(basename, commExecNums=['']):
    
    goodfile = ''
    for commExecNum in commExecNums:
        # Try the machine specific .good
        if not os.path.isfile(goodfile):
            goodfile = basename+'.'+machine+commExecNum+'.good'
        # Else if --no-local try the no-local .good file.
        if not os.path.isfile(goodfile):
            if '--no-local' in globalCompopts:
                goodfile=basename+'.no-local'+commExecNum+'.good'
        # Else try comm and locale model specific .good file.
        if not os.path.isfile(goodfile):
            goodfile=basename+chplcommstr+chpllmstr+commExecNum+'.good'
        # Else try the comm-specific .good file.
        if not os.path.isfile(goodfile):
            goodfile=basename+chplcommstr+commExecNum+'.good'
        # Else try locale model specific .good file.
        if not os.path.isfile(goodfile):
            goodfile=basename+chpllmstr+commExecNum+'.good'
        # Else try the platform-specific .good file.
        if not os.path.isfile(goodfile):
            goodfile=basename+'.'+platform+commExecNum+'.good'
        # Else use the execopts-specific .good file.
        if not os.path.isfile(goodfile):
            goodfile=basename+commExecNum+'.good'

    return goodfile

def get_exec_log_name(execname, comp_opts_count=None, exec_opts_count=None):
    """Returns the execution output log name based on number of comp and exec opts."""
    suffix = '.exec.out.tmp'
    if comp_opts_count is None and exec_opts_count is None:
        return '{0}{1}'.format(execname, suffix)
    else:
        return '{0}.{1}-{2}{3}'.format(execname, comp_opts_count, exec_opts_count, suffix)

# If the first line of the skipif file contains '/usr/bin/env', then just execute it.
# (Don't forget to add execute permission to a script skipif file.)
# Otherwise, use testEnv to process it the old way.
def runSkipIf(skipifName):
    name = './' + skipifName
<<<<<<< HEAD
    skipifFile = open(name, 'r')
    line = skipifFile.readline()
    if re.search(r'/usr/bin/env', line):
=======
    # Already a file because os.R_OK is true?
    if os.access(name, os.X_OK):
>>>>>>> 3e481a4c
        skiptest = subprocess.Popen(name, stdout=subprocess.PIPE).communicate()[0]
    else:
        skiptest = subprocess.Popen([utildir+'/test/testEnv', './'+skipifName], stdout=subprocess.PIPE).communicate()[0]
    return skiptest

# Start of sub_test proper
#

if len(sys.argv)!=2:
    print 'usage: sub_test COMPILER'
    sys.exit(0)

# Find the base installation
compiler=sys.argv[1]
if not os.access(compiler,os.R_OK|os.X_OK):
    Fatal('Cannot execute compiler \''+compiler+'\'')

path_to_compiler=os.path.abspath(os.path.dirname(compiler))
# Assume chpl binary is 2 directory levels down in the base installation
(chpl_base, tmp) = os.path.split(path_to_compiler)
(chpl_base, tmp) = os.path.split(chpl_base)
chpl_base=os.path.normpath(chpl_base)
# sys.stdout.write('CHPL_BASE='+chpl_base+'\n')

# If $CHPL_HOME is not set, use the base installation of the compiler
chpl_home=os.getenv('CHPL_HOME', chpl_base);
chpl_home=os.path.normpath(chpl_home)
# sys.stdout.write('CHPL_HOME='+chpl_home+'\n');

# Find the test util directory -- set this in start_test to permit
# a version of start_test other than the one in CHPL_HOME to be used
utildir=os.getenv('CHPL_TEST_UTIL_DIR');
if utildir is None or not os.path.isdir(utildir):
    Fatal('Cannot find test util directory {0}'.format(utildir))

# Needed for MacOS mount points
utildir = os.path.realpath(utildir)
# sys.stdout.write('utildir='+utildir+'\n');

# Find the c compiler
# We open the compileline inside of CHPL_HOME rather than CHPL_TEST_UTIL_DIR on
# purpose. compileline will not work correctly in some configurations when run
# outside of its directory tree.
p = subprocess.Popen([os.path.join(chpl_home,'util','config','compileline'), '--compile'],
                    stdout=subprocess.PIPE, stderr=subprocess.PIPE)
c_compiler = p.communicate()[0].rstrip()
if p.returncode != 0:
  Fatal('Cannot find c compiler')

# Find the test directory
testdir=chpl_home+'/test'
if os.path.isdir(testdir)==0:
    testdir=chpl_home+'/examples'
    if os.path.isdir(testdir)==0:
        Fatal('Cannot find test directory '+chpl_home+'/test or '+testdir)
# Needed for MacOS mount points
testdir = os.path.realpath(testdir)
# sys.stdout.write('testdir='+testdir+'\n');

# Use timedexec
# As much as I hate calling out to another script for the time out stuff,
#  subprocess doesn't quite cut it for this kind of stuff
useTimedExec=True
if useTimedExec:
    timedexec=utildir+'/test/timedexec'
    if not os.access(timedexec,os.R_OK|os.X_OK):
        Fatal('Cannot execute timedexec script \''+timedexec+'\'')
# sys.stdout.write('timedexec='+timedexec+'\n');

# HW platform
platform=subprocess.Popen([utildir+'/chplenv/chpl_platform.py', '--target'], stdout=subprocess.PIPE).communicate()[0]
platform = platform.strip()
# sys.stdout.write('platform='+platform+'\n')

# Machine name we are running on
machine=os.uname()[1].split('.', 1)[0]
# sys.stdout.write('machine='+machine+'\n')

# Get the system-wide preexec
systemPreexec = os.getenv('CHPL_SYSTEM_PREEXEC')
if systemPreexec is not None:
    if not os.access(systemPreexec, os.R_OK|os.X_OK):
        Fatal("Cannot execute system-wide preexec '{0}'".format(systemPreexec))

# Get the system-wide prediff
systemPrediff = os.getenv('CHPL_SYSTEM_PREDIFF')
if systemPrediff:
  if not os.access(systemPrediff,os.R_OK|os.X_OK):
    Fatal('Cannot execute system-wide prediff \''+systemPrediff+'\'')

# Use the launcher walltime option for timeout
useLauncherTimeout = os.getenv('CHPL_LAUNCHER_TIMEOUT')

uniquifyTests = False
if os.getenv('CHPL_TEST_UNIQUIFY_EXE') != None:
    uniquifyTests = True

# Get the current directory (normalize for MacOS case-sort-of-sensitivity)
localdir = string.replace(os.path.normpath(os.getcwd()), testdir, '.')
# sys.stdout.write('localdir=%s\n'%(localdir))

if localdir.find('./') == 0:
    # strip off the leading './'
    localdir = string.lstrip(localdir, '.')
    localdir = string.lstrip(localdir, '/')
# sys.stdout.write('localdir=%s\n'%(localdir))

# CHPL_COMM
chplcomm=os.getenv('CHPL_COMM','none').strip()
chplcommstr='.comm-'+chplcomm
# sys.stdout.write('chplcomm=%s\n'%(chplcomm))

# CHPL_LOCALE_MODEL
chpllm=os.getenv('CHPL_LOCALE_MODEL','flat').strip()
chpllmstr='.lm-'+chpllm
#sys.stdout.write('lm=%s\n'%(chpllm))

#
# Test options for all tests in this directory
#

if os.getenv('CHPL_TEST_PERF')!=None:
    perftest=True
    perflabel=os.getenv('CHPL_TEST_PERF_LABEL')
    perfdir=os.getenv('CHPL_TEST_PERF_DIR')
    perfdescription = os.getenv('CHPL_TEST_PERF_DESCRIPTION')
    if perfdescription != None:
        sys.stdout.write('Setting perfdir to %s from %s because of additional perf description\n' %(os.path.join(perfdir, perfdescription), perfdir))
        perfdir = os.path.join(perfdir, perfdescription)
    else:
        perfdescription= ''
    if perflabel==None or perfdir==None:
        Fatal('$CHPL_TEST_PERF_DIR and $CHPL_TEST_PERF_LABEL must be set for performance testing')
else:
    perftest=False
    perflabel=''

compoptssuffix = PerfSfx('compopts')  # .compopts or .perfcompopts or ...
execenvsuffix  = PerfSfx('execenv')   # .execenv  or .perfexecenv  or ...
execoptssuffix = PerfSfx('execopts')  # .execopts or .perfexecopts or ...
timeoutsuffix  = PerfSfx('timeout')   # .timeout  or .perftimeout  or ...
# sys.stdout.write('perftest=%d perflabel=%s\n'%(perftest,perflabel))

# Get global timeout
if os.getenv('CHPL_TEST_VGRND_COMP')=='on':
    globalTimeout=1000
else:
    globalTimeout=300
globalTimeout = int(os.getenv('CHPL_TEST_TIMEOUT', globalTimeout))

# get a threshold for which to report long running tests
if os.getenv("CHPL_TEST_EXEC_TIME_WARN_LIMIT"):
    execTimeWarnLimit = int(os.getenv('CHPL_TEST_EXEC_TIME_WARN_LIMIT', '0'))
else:
    execTimeWarnLimit = 0

# directory level timeout
if os.access('./TIMEOUT',os.R_OK):
    directoryTimeout = ReadIntegerValue('./TIMEOUT', localdir)
else:
    directoryTimeout = globalTimeout
# sys.stdout.write('globalTimeout=%d\n'%(globalTimeout))

# Check for global PERFTIMEEXEC option
timerFile = PerfDirFile('TIMEEXEC') # e.g. ./PERFTIMEEXEC
if os.access(timerFile, os.R_OK):
    globalTimer = GetTimer(timerFile)
else:
    globalTimer = None

# Get global timeout for kill
if os.access('./KILLTIMEOUT',os.R_OK):
    globalKillTimeout = ReadIntegerValue('./KILLTIMEOUT', localdir)
else:
    globalKillTimeout=10
# sys.stdout.write('globalKillTimeout=%d\n'%(globalKillTimeout))

if os.access('./NOEXEC',os.R_OK):
    execute=False
else:
    execute=True
# sys.stdout.write('execute=%d\n'%(execute))

if os.access('./NOVGRBIN',os.R_OK):
    vgrbin=False
else:
    vgrbin=True
# sys.stdout.write('vgrbin=%d\n'%(vgrbin))

if os.access('./COMPSTDIN',os.R_OK):
    compstdin='./COMPSTDIN'
else:
    compstdin='/dev/null'
# sys.stdout.write('compstdin=%s\n'%(compstdin))

globalLastcompopts=list();
if os.access('./LASTCOMPOPTS',os.R_OK):
    globalLastcompopts+=subprocess.Popen(['cat', './LASTCOMPOPTS'], stdout=subprocess.PIPE).communicate()[0].strip().split()
# sys.stdout.write('globalLastcompopts=%s\n'%(globalLastcompopts))

globalLastexecopts=list();
if os.access('./LASTEXECOPTS',os.R_OK):
    globalLastexecopts+=subprocess.Popen(['cat', './LASTEXECOPTS'], stdout=subprocess.PIPE).communicate()[0].strip().split()
# sys.stdout.write('globalLastexecopts=%s\n'%(globalLastexecopts))

if os.access(PerfDirFile('NUMLOCALES'),os.R_OK):
    globalNumlocales=ReadIntegerValue(PerfDirFile('NUMLOCALES'), localdir)
    # globalNumlocales.strip(globalNumlocales)
else:
    # start_test sets this, so we'll assume it's right :)
    globalNumlocales=int(os.getenv('NUMLOCALES', '0'))
# sys.stdout.write('globalNumlocales=%s\n'%(globalNumlocales))

if os.access('./CATFILES',os.R_OK):
    globalCatfiles=subprocess.Popen(['cat', './CATFILES'], stdout=subprocess.PIPE).communicate()[0]
    globalCatfiles.strip(globalCatfiles)
else:
    globalCatfiles=None
# sys.stdout.write('globalCatfiles=%s\n'%(globalCatfiles))


#
# valgrind stuff
#
chpl_valgrind_opts=os.getenv('CHPL_VALGRIND_OPTS', '--tool=memcheck')
# sys.stdout.write('chpl_valgrind_opts=%s\n'%(chpl_valgrind_opts))

if os.getenv('CHPL_TEST_VGRND_COMP')=='on':
    valgrindcomp = 'valgrind'
    valgrindcompopts=chpl_valgrind_opts.split()
    valgrindcompopts+=['--gen-suppressions=all']
    valgrindcompopts+=['--suppressions=%s/compiler/etc/valgrind.suppressions'%(chpl_home)]
    valgrindcompopts+=['-q']
else:
    valgrindcomp = None
    valgrindcompopts = None
# sys.stdout.write('valgrindcomp=%s %s\n'%(valgrindcomp, valgrindcompopts))

if (os.getenv('CHPL_TEST_VGRND_EXE')=='on' and vgrbin):
    valgrindbin = 'valgrind'
    valgrindbinopts = chpl_valgrind_opts.split()+['-q']
    if (chplcomm!='none'):
        valgrindbinopts+=['--trace-children=yes']
else:
    valgrindbin = None
    valgrindbinopts = None
# sys.stdout.write('valgrindbin=%s %s\n'%(valgrindbin, valgrindbinopts))


#
# Misc set up
#

testfutures=string.atoi(os.getenv('CHPL_TEST_FUTURES','0'))
# sys.stdout.write('testfutures=%s\n'%(testfutures))

testnotests=os.getenv('CHPL_TEST_NOTESTS')
# sys.stdout.write('testnotests=%s\n'%(testnotests))

launchcmd=os.getenv('LAUNCHCMD')
# sys.stdout.write('launchcmd=%s\n'%(launchcmd))

if os.getenv('CHPL_TEST_INTERP')=='on':
    execute=False
    futureSuffix='.ifuture'
else:
    futureSuffix='.future'
# sys.stdout.write('futureSuffix=%s\n'%(futureSuffix))

printpassesfile = None
if os.getenv('CHPL_TEST_COMP_PERF')!=None:
    compperftest=True
    
    # check for the main compiler performance directory
    if os.getenv('CHPL_TEST_COMP_PERF_DIR')!=None:
        compperfdir=os.getenv('CHPL_TEST_COMP_PERF_DIR')
    else:
        compperfdir=chpl_home+'/test/compperfdat/' 
    
    # The env var CHPL_PRINT_PASSES_FILE will cause the 
    # compiler to save the pass timings to specified file.
    if os.getenv('CHPL_PRINT_PASSES_FILE')!=None:
        printpassesfile=os.getenv('CHPL_PRINT_PASSES_FILE')
    else:
        printpassesfile='timing.txt'
        os.putenv('CHPL_PRINT_PASSES_FILE', 'timing.txt')
      
    # check for the perfkeys file
    if os.getenv('CHPL_TEST_COMP_PERF_KEYS')!=None:
        keyfile=os.getenv('CHPL_TEST_COMP_PERF_KEYS')
    else: 
        keyfile=chpl_home+'/test/performance/compiler/compilerPerformance.perfkeys'
        
    # Check for the directory to store the tempory .dat files that will get 
    # combined into one.    
    if os.getenv('CHPL_TEST_COMP_PERF_TEMP_DAT_DIR')!=None:
        tempDatFilesDir = os.getenv('CHPL_TEST_COMP_PERF_TEMP_DAT_DIR')
    else: 
        tempDatFilesDir = compperfdir + 'tempCompPerfDatFiles/'
        
else: 
    compperftest=False

#
# Global COMPOPTS/PERFCOMPOPTS:
#
#   Prefer PERFCOMPOPTS if doing performance testing; otherwise, use
#   COMPOPTS.  Note that COMPOPTS is used for performance testing
#   currently in the absence of a PERFCOMPOPTS file.  Not sure whether
#   or not this is a good idea, but preserving it for now for backwards
#   compatibility.
#
if (perftest and os.access(PerfDirFile('COMPOPTS'),os.R_OK)): # ./PERFCOMPOPTS
    tgco=ReadFileWithComments(PerfDirFile('COMPOPTS'))
    directoryCompopts = shlex.split(tgco[0])
elif os.access('./COMPOPTS',os.R_OK):
    tgco=ReadFileWithComments('./COMPOPTS')
    directoryCompopts = shlex.split(tgco[0])
else:
    directoryCompopts = []
envCompopts = os.getenv('COMPOPTS')
if envCompopts != None:
    envCompopts = shlex.split(envCompopts)
else:
  envCompopts = []
globalCompopts = directoryCompopts + envCompopts
# sys.stdout.write('globalCompopts=%s\n'%(globalCompopts))

#
# Global PERFNUMTRIALS
#
if perftest and os.access(PerfDirFile('NUMTRIALS'), os.R_OK): # ./PERFNUMTRIALS
    globalNumTrials = ReadIntegerValue(PerfDirFile('NUMTRIALS'), localdir)
else:
    globalNumTrials=int(os.getenv('CHPL_TEST_NUM_TRIALS', '1'))

#
# Global EXECENV
#
if os.access('./EXECENV',os.R_OK):
    globalExecenv=ReadFileWithComments('./EXECENV')
else:
    globalExecenv=list()
# sys.stdout.write('globalExecenv=%s\n'%(globalExecenv))

#
# Global EXECOPTS/PERFEXECOPTS
#
#
#   Prefer PERFEXECOPTS if doing performance testing; otherwise, use
#   EXECOPTS.  Note that EXECOPTS is used for performance testing
#   currently in the absence of a PERFEXECOPTS file.  Not sure whether
#   or not this is a good idea, but preserving it for now for backwards
#   compatibility.
#
if (perftest and os.access(PerfDirFile('EXECOPTS'),os.R_OK)): # ./PERFEXECOPTS
    tgeo=ReadFileWithComments(PerfDirFile('EXECOPTS'))
    globalExecopts= shlex.split(tgeo[0])
elif os.access('./EXECOPTS',os.R_OK):
    tgeo=ReadFileWithComments('./EXECOPTS')
    globalExecopts= shlex.split(tgeo[0])
else:
    globalExecopts=list()
envExecopts = os.getenv('EXECOPTS')
# sys.stdout.write('globalExecopts=%s\n'%(globalExecopts))

#
# Global PRECOMP, PREDIFF & PREEXEC
#
if os.access('./PRECOMP', os.R_OK|os.X_OK):
    globalPrecomp='./PRECOMP'
else:
    globalPrecomp=None
#
if os.access('./PREDIFF',os.R_OK|os.X_OK):
    globalPrediff='./PREDIFF'
else:
    globalPrediff=None
# sys.stdout.write('globalPrediff=%s\n'%(globalPrediff))
if os.access('./PREEXEC',os.R_OK|os.X_OK):
    globalPreexec='./PREEXEC'
else:
    globalPreexec=None
#
# Start running tests
#
sys.stdout.write('[Starting subtest - %s]\n'%(time.strftime('%a %b %d %H:%M:%S %Z %Y', time.localtime())))
#sys.stdout.write('[compiler: \'%s\']\n'%(compiler))
if systemPreexec:
    sys.stdout.write("[system-wide preexec: '{0}']\n".format(systemPreexec))
if systemPrediff:
    sys.stdout.write('[system-wide prediff: \'%s\']\n'%(systemPrediff))

# consistently look only at the files in the current directory
dirlist=os.listdir(".")

onetestsrc = os.getenv('CHPL_ONETEST')
if onetestsrc==None:
    testsrc=filter(IsChplTest, dirlist)
else:
    testsrc=list()
    testsrc.append(onetestsrc)

for testname in testsrc:
    sys.stdout.flush()

    # print testname
    sys.stdout.write('[test: %s/%s]\n'%(localdir,testname))
    test_filename = re.match(r'^(.*)\.(?:chpl|test\.c)$', testname).group(1)
    execname = test_filename
    if uniquifyTests:
        execname += '.{0}'.format(os.getpid())
    # print test_filename

    if re.match(r'^.+\.test\.c$', testname):
      is_c_test = True
    else:
      is_c_test = False

    # Test specific settings
    catfiles = globalCatfiles
    numlocales = globalNumlocales
    lastcompopts = list()
    if globalLastcompopts:
        lastcompopts += globalLastcompopts
    # sys.stdout.write("lastcompopts=%s\n"%(lastcompopts))
    lastexecopts = list()
    if globalLastexecopts:
        lastexecopts += globalLastexecopts
    # sys.stdout.write("lastexecopts=%s\n"%(lastexecopts))

    # Get the list of files starting with 'test_filename.'
    test_filename_files = fnmatch.filter(dirlist, test_filename+'.*')
    # print test_filename_files, dirlist

    if (perftest and (test_filename_files.count(PerfTFile(test_filename,'keys'))==0) and
        (test_filename_files.count(PerfTFile(test_filename,'execopts'))==0)):
        sys.stdout.write('[Skipping noperf test: %s/%s]\n'%(localdir,test_filename))
        continue # on to next test

    timeout = directoryTimeout
    killtimeout = globalKillTimeout
    numTrials = globalNumTrials
    if (perftest):
        timer = globalTimer
    else:
        timer = None
    futuretest=''
    executebin=execute
    testfuturesfile=False
    noexecfile=False
    execoptsfile=False
    precomp=None
    prediff=None
    preexec=None

    if os.getenv('CHPL_NO_STDIN_REDIRECT') == None:
        redirectin = '/dev/null'
    else:
        redirectin = None

    # Deal with these files
    do_not_test=False
    for f in test_filename_files:
        (root, suffix) = os.path.splitext(f)
        # sys.stdout.write("**** %s ****\n"%(f))

        # 'f' is of the form test_filename.SOMETHING.suffix,
        # not pertinent at the moment
        if root != test_filename:
            continue

        # Deal with these later
        if (suffix == '.good' or
            suffix=='.compopts' or suffix=='.perfcompopts' or
            suffix=='.execenv' or suffix=='.perfexecenv' or
            suffix=='.execopts' or suffix=='.perfexecopts'):
            continue # on to next file

        elif (suffix=='.notest' and (os.access(f, os.R_OK) and
                                     testnotests=='0')):
            sys.stdout.write('[Skipping notest test: %s/%s]\n'%(localdir,test_filename))
            do_not_test=True
            break

        elif (suffix=='.skipif' and (os.access(f, os.R_OK) and
               (os.getenv('CHPL_TEST_SINGLES')=='0'))):
            skiptest=runSkipIf(f)
            try:
<<<<<<< HEAD
                skipme = skiptest.strip() == "True" or int(skiptest) == 1
=======
                skipme=False
                if skiptest.strip() != "False":
                    skipme = skiptest.strip() == "True" or int(skiptest) == 1
>>>>>>> 3e481a4c
                if skipme:
                    sys.stdout.write('[Skipping test based on .skipif environment settings: %s/%s]\n'%(localdir,test_filename))
                    do_not_test=True
            except ValueError:
                sys.stdout.write('[Error processing .skipif file %s/%s]\n'%(localdir,f))
                do_not_test=True
            if do_not_test:
                break

        elif (suffix==timeoutsuffix and os.access(f, os.R_OK)):
            timeout=ReadIntegerValue(f, localdir)
            sys.stdout.write('[Overriding default timeout with %d]\n'%(timeout))
        elif (perftest and suffix==PerfSfx('timeexec') and os.access(f, os.R_OK)): #e.g. .perftimeexec
            timer = GetTimer(f)

        elif (perftest and suffix==PerfSfx('numtrials') and os.access(f, os.R_OK)): #e.g. .perfnumtrials
            numTrials = ReadIntegerValue(f, localdir)

        elif (suffix=='.killtimeout' and os.access(f, os.R_OK)):
            killtimeout=ReadIntegerValue(f, localdir)

        elif (suffix=='.catfiles' and os.access(f, os.R_OK)):
            execcatfiles=subprocess.Popen(['cat', f], stdout=subprocess.PIPE).communicate()[0].strip()
            if catfiles:
                catfiles+=execcatfiles
            else:
                catfiles=execcatfiles

        elif (suffix=='.lastcompopts' and os.access(f, os.R_OK)):
            lastcompopts+=subprocess.Popen(['cat', f], stdout=subprocess.PIPE).communicate()[0].strip().split()
            # sys.stdout.write("lastcompopts=%s\n"%(lastcompopts))

        elif (suffix=='.lastexecopts' and os.access(f, os.R_OK)):
            lastexecopts+=subprocess.Popen(['cat', f], stdout=subprocess.PIPE).communicate()[0].strip().split()
            # sys.stdout.write("lastexecopts=%s\n"%(lastexecopts))

        elif (suffix==PerfSfx('numlocales') and os.access(f, os.R_OK)):
            numlocales=ReadIntegerValue(f, localdir)

        elif suffix==futureSuffix and os.access(f, os.R_OK):
            futurefile = open('./'+test_filename+futureSuffix, 'r')
            futuretest='Future ('+futurefile.readline().strip()+') '
            futurefile.close()

        elif (suffix=='.noexec' and os.access(f, os.R_OK)):
            noexecfile=True
            executebin=False

        elif (suffix=='.precomp' and os.access(f, os.R_OK|os.X_OK)):
            precomp=f

        elif (suffix=='.prediff' and os.access(f, os.R_OK|os.X_OK)):
            prediff=f

        elif (suffix=='.preexec' and os.access(f, os.R_OK|os.X_OK)):
            preexec=f

        elif (suffix=='.stdin' and os.access(f, os.R_OK)):
            if redirectin == None:
                sys.stdout.write('[Skipping test with .stdin input since -nostdinredirect is given: %s/%s]\n'%(localdir,test_filename))
                do_not_test=True
                break
            else:
                redirectin=f

        if suffix==futureSuffix:
            if testfutures==0:
                sys.stdout.write('[Skipping future test: %s/%s]\n'%(localdir,test_filename))
                do_not_test=True
                break
            testfuturesfile=True

    del test_filename_files

    # Skip to the next test
    if do_not_test:
        continue # on to next test

    # Skip non-future tests if specified
    if (testfuturesfile==False and testfutures==2):
        sys.stdout.write('[Skipping non-future test: %s/%s]\n'%(localdir,test_filename))
        continue # on to next test

    # Set numlocales
    if (numlocales == 0) or (chplcomm=='none'):
        numlocexecopts = None
    else:
        numlocexecopts = ' -nl '+str(numlocales)

    # if any performance test has a timeout longer than the default we only
    # want to run it once
    if (timeout > globalTimeout):
        if numTrials != 1:
            sys.stdout.write('[Lowering number of trials for {0} to 1]\n'.format(test_filename))
            numTrials = 1

    # Get list of test specific compiler options
    if os.access(test_filename+compoptssuffix, os.R_OK):
        compoptslist = ReadFileWithComments(test_filename+compoptssuffix, False)
        if not compoptslist:
            # cf. for execoptslist no warning is issued
            sys.stdout.write('[Warning: ignoring an empty compopts file %s]\n'%(test_filename+compoptssuffix))
            compoptslist = list(' ')
    else:
        compoptslist = list(' ')

    # The test environment is that of this process, augmented as specified
    if os.access(test_filename+execenvsuffix, os.R_OK):
        execenv = ReadFileWithComments(test_filename+execenvsuffix)
    else:
        execenv = list()

    if len(globalExecenv)==0 and len(execenv)==0:
        testenv = os.environ
    else:
        testenv = os.environ.copy()
        for tev in globalExecenv:
            testenv[tev.split('=')[0].strip()] = tev.split('=')[1].strip()
        for tev in execenv:
            testenv[tev.split('=')[0].strip()] = tev.split('=')[1].strip()
        del tev

    # Get list of test specific exec options
    if os.access(test_filename+execoptssuffix, os.R_OK):
        execoptsfile=True
        execoptslist = ReadFileWithComments(test_filename+execoptssuffix, False)
    else:
        execoptslist = list()
    # Handle empty execopts list
    if len(execoptslist) == 0:
        # cf. for compoptslist, a warning is issued in this case
        execoptslist.append(' ')

    if (os.getenv('CHPL_TEST_INTERP')=='on' and
        (noexecfile or testfuturesfile or execoptsfile)):
        sys.stdout.write('[Skipping interpretation of: %s/%s]\n'%(localdir,test_filename))
        continue # on to next test

    clist = list()
    # For all compopts + execopts combos..
    compoptsnum = 0
    for compopts in compoptslist:
        sys.stdout.flush()
        del clist
        # use the remaining portion as a .good file for executing tests
        #  clist will be *added* to execopts if it is empty, or just used
        #  as the default .good file if not empty
        clist = compopts.split('#')
        if len(clist) >= 2:
            compopts = clist.pop(0)
            cstr = ' #' + '#'.join(clist)
            del clist[:]
            clist.append(cstr)
        else:
            del clist[:]

        if compopts == ' ':
            complog=execname+'.comp.out.tmp'
        else:
            compoptsnum += 1
            complog = execname+'.'+str(compoptsnum)+'.comp.out.tmp'

        #
        # Run the precompile script
        #
        if globalPrecomp:
            sys.stdout.write('[Executing ./PRECOMP]\n')
            sys.stdout.flush()
            subprocess.Popen(['./PRECOMP',
                             execname,complog,compiler]).wait()

        if precomp:
            sys.stdout.write('[Executing precomp %s.precomp]\n'%(test_filename))
            sys.stdout.flush()
            subprocess.Popen(['./'+test_filename+'.precomp',
                             execname,complog,compiler]).wait()


        #
        # Build the test program
        #
        args=['-o']+[execname]+globalCompopts+shlex.split(compopts)+[testname]

        if is_c_test:
            # we need to drop envCompopts for C tests as those are options
            # for `chpl` so add directoryCompopts rather than globalCompopts
            args = ['-o', test_filename]+directoryCompopts+shlex.split(compopts)+[testname]
            cmd = c_compiler
        else:
            if valgrindcomp:
                cmd = valgrindcomp
                args = valgrindcompopts+[compiler]+args
            else:
                cmd = compiler

        if lastcompopts:
            args += lastcompopts

        #
        # Compile (with timeout)
        #
        sys.stdout.write('[Executing compiler %s'%(cmd))
        if args:
            sys.stdout.write(' %s'%(' '.join(args)))
        sys.stdout.write(' < %s]\n'%(compstdin))
        sys.stdout.flush()
        if useTimedExec:
            wholecmd = cmd+' '+' '.join(map(ShellEscape, args))
            p = subprocess.Popen([timedexec, str(timeout), wholecmd],
                                 stdin=open(compstdin, 'r'),
                                 stdout=subprocess.PIPE,
                                 stderr=subprocess.STDOUT)
            output = p.communicate()[0]
            status = p.returncode

            if status == 222:
                sys.stdout.write('%s[Error: Timed out compilation for %s/%s'%
                                 (futuretest, localdir, test_filename))
                printTestVariation(compoptsnum);
                sys.stdout.write(']\n')
                cleanup(execname)
                cleanup(printpassesfile)
                continue # on to next compopts

        else:
            p = subprocess.Popen([cmd]+args, stdin=open(cmpstdin, 'r'),
                                 stdout=subprocess.PIPE,
                                 stderr=subprocess.STDOUT)
            try:
                output = SuckOutputWithTimeout(p.stdout, timeout)
            except ReadTimeoutException:
                sys.stdout.write('%s[Error: Timed out compilation for %s/%s'%
                                 (futuretest, localdir, test_filename))
                printTestVariation(compoptsnum);
                sys.stdout.write(']\n')
                KillProc(p, killtimeout)
                cleanup(execname)
                cleanup(printpassesfile)
                continue # on to next compopts

            status = p.returncode

        if (status!=0 or not executebin):
            # Save original output
            origoutput = output;

            # Compare compiler output with expected program output
            if catfiles:
                sys.stdout.write('[Concatenating extra files: %s]\n'%
                                 (test_filename+'.catfiles'))
                sys.stdout.flush()
                output+=subprocess.Popen(['cat']+catfiles.split(),
                                         stdout=subprocess.PIPE,
                                         stderr=subprocess.STDOUT).communicate()[0]

            # Sadly these scripts require an actual file
            complogfile=file(complog, 'w')
            complogfile.write('%s'%(output))
            complogfile.close()

            if globalPrediff:
                sys.stdout.write('[Executing ./PREDIFF]\n')
                sys.stdout.flush()
                subprocess.Popen(['./PREDIFF',
                                  execname,complog,compiler,
                                  ' '.join(globalCompopts)+' '+compopts,
                                  ' '.join(args)]).wait()

            if prediff:
                sys.stdout.write('[Executing prediff %s.prediff]\n'%(test_filename))
                sys.stdout.flush()
                subprocess.Popen(['./'+test_filename+'.prediff',
                                  execname,complog,compiler,
                                  ' '.join(globalCompopts)+' '+compopts,
                                  ' '.join(args)]).wait()

            
            # find the compiler .good file to compare against. The compiler
            # .good file can be of the form testname.<configuration>.good or
            # explicitname.<configuration>.good. It's not currently setup to
            # handle testname.<configuration>.<compoptsnum>.good, but that
            # would be easy to add. 
            basename = test_filename 
            if len(clist) != 0:
                explicitcompgoodfile = clist[0].split('#')[1].strip()
                basename = explicitcompgoodfile.replace('.good', '')

            goodfile = FindGoodFile(basename)
            # sys.stdout.write('default goodfile=%s\n'%(goodfile))

            if not os.path.isfile(goodfile) or not os.access(goodfile, os.R_OK):
                sys.stdout.write('[Error cannot locate compiler output comparison file %s/%s]\n'%(localdir, goodfile))
                sys.stdout.write('[Compiler output was as follows:]\n')
                sys.stdout.write(origoutput)
                cleanup(execname)
                cleanup(printpassesfile)
                continue # on to next compopts

            result = DiffFiles(goodfile, complog)
            if result==0:
                os.unlink(complog)
                sys.stdout.write('%s[Success '%(futuretest))
            else:
                sys.stdout.write('%s[Error '%(futuretest))
            sys.stdout.write('matching compiler output for %s/%s'%
                                 (localdir, test_filename))
            printTestVariation(compoptsnum);
            sys.stdout.write(']\n')

            if (result != 0 and futuretest != ''):
                badfile=test_filename+'.bad'
                if os.access(badfile, os.R_OK):
                    badresult = DiffBadFiles(badfile, complog)
                    if badresult==0:
                        os.unlink(complog);
                        sys.stdout.write('[Clean match against .bad file ')
                    else:
                        # bad file doesn't match, which is bad
                        sys.stdout.write('[Error matching .bad file ')
                    sys.stdout.write('for %s/%s'%(localdir, test_filename))
                    printTestVariation(compoptsnum);
                    sys.stdout.write(']\n');

            cleanup(execname)
            cleanup(printpassesfile)
            continue # on to next compopts
        else:
            compoutput = output # save for diff

            exec_log_names = []

            # Exactly one execution output file.
            if len(compoptslist) == 1 and len(execoptslist) == 1:
                exec_log_names.append(get_exec_log_name(execname))

            # One execution output file for the current compiler opt.
            elif len(compoptslist) > 1 and len(execoptslist) == 1:
                exec_opts_num_tmp = 1
                if execoptslist[0] == ' ':
                    exec_opts_num_tmp = 0
                exec_log_names.append(get_exec_log_name(execname, compoptsnum, exec_opts_num_tmp))

            # One execution output file for each of the execution opts.
            elif len(compoptslist) == 1 and len(execoptslist) > 1:
                for i in xrange(1, len(execoptslist) + 1):
                    exec_log_names.append(get_exec_log_name(execname, compoptsnum, i))

            # This enumerates the cross product of all compiler and execution
            # opts. It's not clear whether this is actually supported elsewhere
            # (like start_test), but it's here.
            else:
                for i in xrange(1, len(execoptslist) + 1):
                    exec_log_names.append(get_exec_log_name(execname, compoptsnum, i))

            # Write the log(s), so it/they can be modified by preexec.
            for exec_log_name in exec_log_names:
                with open(exec_log_name, 'w') as execlogfile:
                    execlogfile.write(compoutput)

        #
        # Compile successful
        #
        sys.stdout.write('[Success compiling %s/%s]\n'%(localdir, test_filename))

        # Note that compiler performance only times successful compilations. 
        # Tests that are designed to fail before compilation is complete will 
        # not get timed, so the total time compiling might be off slightly.   
        if compperftest and not is_c_test:
            # make the compiler performance directories if they don't exist 
            timePasses = True
            if not os.path.isdir(compperfdir) and not os.path.isfile(compperfdir):
                os.makedirs(compperfdir)
            if not os.access(compperfdir, os.R_OK|os.X_OK):
                sys.stdout.write('[Error creating compiler performance test directory %s]\n'%(compperfdir))
                timePasses = False

            if not os.path.isdir(tempDatFilesDir) and not os.path.isfile(tempDatFilesDir):
                os.makedirs(tempDatFilesDir)
            if not os.access(compperfdir, os.R_OK|os.X_OK):
                sys.stdout.write('[Error creating compiler performance temp dat file test directory %s]\n'%(tempDatFilesDir))
                timePasses = False

            # so long as we have to the directories 
            if timePasses: 
                # We need to name the files differently for each compiler
                # option. 0 is the default compoptsnum if there are no options
                # listed so we don't need to clutter the names with that
                compoptsstring = str(compoptsnum)
                if compoptsstring == '0':
                    compoptsstring = ''

                # make the datFileName the full path with / replaced with ~~ so
                # we can keep the full path for later but not create a bunch of
                # new directories.
                datFileName = localdir.replace('/', '~~') + '~~' + test_filename + compoptsstring

                # computePerfStats for the current test
                sys.stdout.write('[Executing computePerfStats %s %s %s %s %s]\n'%(datFileName, tempDatFilesDir, keyfile, printpassesfile, 'False'))
                sys.stdout.flush()
                p = subprocess.Popen([utildir+'/test/computePerfStats', datFileName, tempDatFilesDir, keyfile, printpassesfile, 'False'], stdout=subprocess.PIPE)
                compkeysOutput = p.communicate()[0]
                datFiles = [tempDatFilesDir+'/'+datFileName+'.dat',  tempDatFilesDir+'/'+datFileName+'.error']
                status = p.returncode

                if status == 0:
                    sys.stdout.write('[Success finding compiler performance keys for %s/%s]\n'% (localdir, test_filename))
                else:
                    sys.stdout.write('[Error finding compiler performance keys for %s/%s.]\n'% (localdir, test_filename))
                    printTestVariation(compoptsnum);
                    sys.stdout.write('computePerfStats output was:\n%s\n'%(compkeysOutput))
                    sys.stdout.flush()
                    sys.stdout.write('Deleting .dat files for %s/%s because of failure to find all keys\n'%(localdir, test_filename))
                    for datFile in datFiles:
                        if os.path.isfile(datFile):
                            os.unlink(datFile)

            #delete the timing file     
            cleanup(printpassesfile)


        if os.getenv('CHPL_COMPONLY'):
            sys.stdout.write('[Note: Not executing or comparing the output due to -noexec flags]\n')
            cleanup(execname)
            continue # on to next compopts
        explicitcompgoodfile = None
        # Execute the test for all requested execopts
        execoptsnum = 0
        if len(clist)!=0:
            if len(clist[0].split('#')) > 1:
                explicitcompgoodfile = clist[0].split('#')[1].strip()
        for texecopts in execoptslist:
            sys.stdout.flush()

            if (len(compoptslist)==1) and (len(execoptslist)==1):
                onlyone = True
                execlog = get_exec_log_name(execname)
            else:
                onlyone = False
                if texecopts != ' ':
                    execoptsnum += 1
                execlog = get_exec_log_name(execname, compoptsnum, execoptsnum)

            tlist = texecopts.split('#')
            execopts = tlist[0].strip()

            if numlocexecopts != None:
                execopts += numlocexecopts;
            if len(tlist) > 1:
                # Ignore everything after the first token
                explicitexecgoodfile = tlist[1].strip().split()[0]
            else:
                explicitexecgoodfile = explicitcompgoodfile
            del tlist

            if systemPreexec:
                sys.stdout.write('[Executing system-wide preexec]\n')
                sys.stdout.flush()
                subprocess.Popen([systemPreexec,
                                  execname,execlog,compiler]).wait()

            if globalPreexec:
                sys.stdout.write('[Executing ./PREEXEC]\n')
                sys.stdout.flush()
                subprocess.Popen(['./PREEXEC',
                                  execname,execlog,compiler]).wait()

            if preexec:
                sys.stdout.write('[Executing preexec %s.preexec]\n'%(test_filename))
                sys.stdout.flush()
                subprocess.Popen(['./'+test_filename+'.preexec',
                                  execname,execlog,compiler]).wait()

            pre_exec_output = ''
            if os.path.exists(execlog):
                with open(execlog, 'r') as exec_log_file:
                    pre_exec_output = exec_log_file.read()

            if not os.access(execname, os.R_OK|os.X_OK):
                sys.stdout.write('%s[Error could not locate executable %s for %s/%s'%
                                 (futuretest, execname, localdir, test_filename))
                printTestVariation(compoptsnum, execoptsnum)
                sys.stdout.write(']\n')
                break; # on to next compopts

            args=list()
            if timer:
                cmd=timer
                args+=['./'+execname]
            elif launchcmd:
                launch_cmd_list = shlex.split(launchcmd)
                cmd = launch_cmd_list[0]
                args += launch_cmd_list[1:]
                args += ['./'+execname]
            elif valgrindbin:
                cmd=valgrindbin
                args+=valgrindbinopts+['./'+execname]
            else:
                cmd='./'+execname

            args+=globalExecopts
            args+=shlex.split(execopts)
            # envExecopts are meant for chpl programs, dont add them to C tests
            if not is_c_test and envExecopts != None:
                args+=shlex.split(envExecopts)
            if lastexecopts:
                args += lastexecopts
            # sys.stdout.write("args=%s\n"%(args))

            if len(args) >= 2 and '<' in args:
              redirIdx = args.index('<')
              execOptRedirect = args[redirIdx + 1]
              args.pop(redirIdx+1)
              args.pop(redirIdx)
              if redirectin == None or redirectin == "/dev/null":
                if os.access(execOptRedirect, os.R_OK):
                  redirectin = execOptRedirect
                else:
                  sys.stdout.write('[Error: redirection file %s does not exist]\n'%(execOptRedirect))
                  break
              else:
                sys.stdout.write('[Error: a redirection file already exists: %s]\n'%(redirectin))
                break

            #
            # Run program (with timeout)
            #
            for count in xrange(numTrials):
                exectimeout = False  # 'exectimeout' is specific to one trial of one execopt setting
                sys.stdout.write('[Executing program %s %s'%(cmd, ' '.join(args)))
                if redirectin:
                    sys.stdout.write(' < %s'%(redirectin))
                sys.stdout.write(']\n')
                sys.stdout.flush()

                execstart = time.time()
                if useLauncherTimeout:
                    if redirectin == None:
                        my_stdin = None
                    else:
                        my_stdin=file(redirectin, 'r')
                    test_command = [cmd] + LauncherTimeoutArgs(timeout) + args
                    p = subprocess.Popen(test_command,
                                        env=testenv,
                                        stdin=my_stdin,
                                        stdout=subprocess.PIPE,
                                        stderr=subprocess.STDOUT)
                    output = p.communicate()[0]
                    status = p.returncode

                    if re.search('PBS: job killed: walltime', output) != None:
                        exectimeout = True
                        sys.stdout.write('%s[Error: Timed out executing program %s/%s'%
                                        (futuretest, localdir, test_filename))
                        printTestVariation(compoptsnum, execoptsnum);
                        sys.stdout.write(']\n')
                        sys.stdout.write('[Execution output was as follows:]\n')
                        sys.stdout.write(output)
                    
                    # so far as I can tell, an interactive slurm run doesn't tell 
                    # you when walltime has been hit. If batch walltime is hit an 
                    # error message is put in the output file but we don't have 
                    # here. For slurm sub_test just queses up the job and then 
                    # there is a slurm prediff that waits for the job to complete
                    # or timeout so the timeout will be caught by the .good diff 
                    # failures. The error message isn't very pretty though

                elif useTimedExec:
                    wholecmd = cmd+' '+' '.join(map(ShellEscape, args))

                    if redirectin == None:
                        my_stdin = sys.stdin
                    else:
                        my_stdin = file(redirectin, 'r')
                    p = subprocess.Popen([timedexec, str(timeout), wholecmd],
                                        env=testenv,
                                        stdin=my_stdin,
                                        stdout=subprocess.PIPE,
                                        stderr=subprocess.STDOUT)
                    output = p.communicate()[0]
                    status = p.returncode

                    if status == 222:
                        exectimeout = True
                        sys.stdout.write('%s[Error: Timed out executing program %s/%s'%
                                        (futuretest, localdir, test_filename))
                        printTestVariation(compoptsnum, execoptsnum);
                        sys.stdout.write(']\n')
                        sys.stdout.write('[Execution output was as follows:]\n')
                        sys.stdout.write(output)

                else:
                    if redirectin == None:
                        my_stdin = None
                    else:
                        my_stdin=file(redirectin, 'r')
                    p = subprocess.Popen([cmd]+args,
                                        env=testenv,
                                        stdin=my_stdin,
                                        stdout=subprocess.PIPE,
                                        stderr=subprocess.STDOUT)
                    try:
                        output = SuckOutputWithTimeout(p.stdout, timeout)
                    except ReadTimeoutException:
                        exectimeout = True
                        sys.stdout.write('%s[Error: Timed out executing program %s/%s'%
                                        (futuretest, localdir, test_filename))
                        printTestVariation(compoptsnum, execoptsnum);
                        sys.stdout.write(']\n')
                        KillProc(p, killtimeout)

                    status = p.returncode

                execend = time.time()
                if execTimeWarnLimit and execend - execstart > execTimeWarnLimit:
                    sys.stdout.write('[Warning: %s/%s took over %.0f seconds to '
                        'execute]\n' %(localdir, test_filename, execTimeWarnLimit))

                if catfiles:
                    sys.stdout.write('[Concatenating extra files: %s]\n'%
                                    (test_filename+'.catfiles'))
                    sys.stdout.flush()
                    output+=subprocess.Popen(['cat']+catfiles.split(),
                                            stdout=subprocess.PIPE,
                                            stderr=subprocess.STDOUT).communicate()[0]

                # Sadly the scripts used below require an actual file
                with open(execlog, 'w') as execlogfile:
                    execlogfile.write(pre_exec_output)
                    execlogfile.write(output)

                if not exectimeout:
                    if systemPrediff:
                        sys.stdout.write('[Executing system-wide prediff]\n')
                        sys.stdout.flush()
                        sys.stdout.write(subprocess.Popen([systemPrediff,
                                                          execname,execlog,compiler,
                                                          ' '.join(globalCompopts)+
                                                          ' '+compopts,
                                                          ' '.join(args)],
                                                          stdout=subprocess.PIPE).
                                        communicate()[0])

                    if globalPrediff:
                        sys.stdout.write('[Executing ./PREDIFF]\n')
                        sys.stdout.flush()
                        sys.stdout.write(subprocess.Popen(['./PREDIFF',
                                                          execname,execlog,compiler,
                                                          ' '.join(globalCompopts)+
                                                          ' '+compopts,
                                                          ' '.join(args)],
                                                          stdout=subprocess.PIPE).
                                        communicate()[0])

                    if prediff:
                        sys.stdout.write('[Executing prediff ./%s]\n'%(prediff))
                        sys.stdout.flush()
                        sys.stdout.write(subprocess.Popen(['./'+prediff,
                                                          execname,execlog,compiler,
                                                          ' '.join(globalCompopts)+
                                                          ' '+compopts,
                                                          ' '.join(args)],
                                                          stdout=subprocess.PIPE).
                                        communicate()[0])

                    if not perftest:
                        # find the good file 

                        basename = test_filename
                        commExecNum = ['']

                        # if there were multiple compopts/execopts find the
                        # .good file that corresponds to that run 
                        if not onlyone:
                            commExecNum.insert(0,'.'+str(compoptsnum)+'-'+str(execoptsnum))
                        
                        # if the .good file was explicitly specified, look for
                        # that version instead of the multiple
                        # compopts/execopts or just the base .good file 
                        if explicitexecgoodfile != None:
                            basename  = explicitexecgoodfile.replace('.good', '')
                            commExecNum = ['']

                        execgoodfile = FindGoodFile(basename, commExecNum)

                        if not os.path.isfile(execgoodfile) or not os.access(execgoodfile, os.R_OK):
                            sys.stdout.write('[Error cannot locate program output comparison file %s/%s]\n'%(localdir, execgoodfile))
                            sys.stdout.write('[Execution output was as follows:]\n')
                            sys.stdout.write(subprocess.Popen(['cat', execlog],
                                                              stdout=subprocess.PIPE).
                                            communicate()[0])

                            continue # on to next execopts

                        result = DiffFiles(execgoodfile, execlog)
                        if result==0:
                            os.unlink(execlog)
                            sys.stdout.write('%s[Success '%(futuretest))
                        else:
                            sys.stdout.write('%s[Error '%(futuretest))
                        sys.stdout.write('matching program output for %s/%s'%
                                        (localdir, test_filename))
                        if result!=0:
                            printTestVariation(compoptsnum, execoptsnum);
                        sys.stdout.write(']\n')

                        if (result != 0 and futuretest != ''):
                            badfile=test_filename+'.bad'
                            if os.access(badfile, os.R_OK):
                                badresult = DiffFiles(badfile, execlog)
                                if badresult==0:
                                    os.unlink(execlog);
                                    sys.stdout.write('[Clean match against .bad file ')
                                else:
                                    # bad file doesn't match, which is bad
                                    sys.stdout.write('[Error matching .bad file ')
                                sys.stdout.write('for %s/%s'%(localdir, test_filename))
                                printTestVariation(compoptsnum);
                                sys.stdout.write(']\n');


                if perftest:
                    if not os.path.isdir(perfdir) and not os.path.isfile(perfdir):
                        os.makedirs(perfdir)
                    if not os.access(perfdir, os.R_OK|os.X_OK):
                        sys.stdout.write('[Error creating performance test directory %s]\n'%(perfdir))
                        break # on to next compopts

                    if explicitexecgoodfile==None:
                        perfexecname = test_filename
                        keyfile = PerfTFile(test_filename,'keys') #e.g. .perfkeys
                    else:
                        perfexecname = re.sub(r'\{0}$'.format(PerfSfx('keys')), '', explicitexecgoodfile)
                        if os.path.isfile(explicitexecgoodfile):
                            keyfile = explicitexecgoodfile
                        else:
                            keyfile = PerfTFile(test_filename,'keys')

                    perfdate = os.getenv('CHPL_TEST_PERF_DATE')
                    if perfdate == None:
                        perfdate = datetime.date.today().strftime("%m/%d/%y")

                    sys.stdout.write('[Executing %s/test/computePerfStats %s %s %s %s %s %s]\n'%(utildir, perfexecname, perfdir, keyfile, execlog, str(exectimeout), perfdate))
                    sys.stdout.flush()

                    p = subprocess.Popen([utildir+'/test/computePerfStats',
                                          perfexecname, perfdir, keyfile, execlog, str(exectimeout), perfdate],
                                         stdout=subprocess.PIPE)
                    sys.stdout.write('%s'%(p.communicate()[0]))
                    sys.stdout.flush()

                    status = p.returncode
                    if not exectimeout:
                        if status == 0:
                            os.unlink(execlog)
                            sys.stdout.write('[Success')
                        else:
                            sys.stdout.write('[Error')
                        sys.stdout.write(' matching performance keys for %s/%s'%
                                        (localdir, test_filename))
                        if status!=0:
                            printTestVariation(compoptsnum, execoptsnum);
                        sys.stdout.write(']\n')

                    if exectimeout or status != 0:
                        break

        cleanup(execname)

    del execoptslist
    del compoptslist

sys.exit(0)<|MERGE_RESOLUTION|>--- conflicted
+++ resolved
@@ -402,14 +402,8 @@
 # Otherwise, use testEnv to process it the old way.
 def runSkipIf(skipifName):
     name = './' + skipifName
-<<<<<<< HEAD
-    skipifFile = open(name, 'r')
-    line = skipifFile.readline()
-    if re.search(r'/usr/bin/env', line):
-=======
     # Already a file because os.R_OK is true?
     if os.access(name, os.X_OK):
->>>>>>> 3e481a4c
         skiptest = subprocess.Popen(name, stdout=subprocess.PIPE).communicate()[0]
     else:
         skiptest = subprocess.Popen([utildir+'/test/testEnv', './'+skipifName], stdout=subprocess.PIPE).communicate()[0]
@@ -899,13 +893,9 @@
                (os.getenv('CHPL_TEST_SINGLES')=='0'))):
             skiptest=runSkipIf(f)
             try:
-<<<<<<< HEAD
-                skipme = skiptest.strip() == "True" or int(skiptest) == 1
-=======
                 skipme=False
                 if skiptest.strip() != "False":
                     skipme = skiptest.strip() == "True" or int(skiptest) == 1
->>>>>>> 3e481a4c
                 if skipme:
                     sys.stdout.write('[Skipping test based on .skipif environment settings: %s/%s]\n'%(localdir,test_filename))
                     do_not_test=True
