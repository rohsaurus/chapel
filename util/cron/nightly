#!/usr/bin/env perl

use File::Basename;
use File::Path qw(mkpath);
use Cwd;
use Cwd 'abs_path';
use Sys::Hostname;

# Mailing lists.
$failuremail = "chapel-test-results-regressions\@lists.sourceforge.net";
$allmail = "chapel-test-results-all\@lists.sourceforge.net";

$valgrind = 0;
$interpret = 0;
$printusage = 1;
$debug = 1;
$runtests = 1;
$buildruntime = 1;
$hello = 0;
$allhellos = 0;
$examples = 0;
$performance = 0;
$performancedescription = "";
$releasePerformance = 0;
$compperformance = 0;
$compperformancedescription = "";
$componly = 0;
$nofutures = 0;
$suppressions = "";
$parnodefile = "";
$baseline = 0;
$fast = 0;
$nolocal = 0;
$verify = 0;
$retaintree = 0;
$dist = "";
$llvm = 0;
$localeModelSuite = 0;
$memleaks = "";
$multilocale = 0;
$svnrevopt = "";
$compopts = "";
$execopts = "";
$startdate = "-1";
$numtrials = "";
$cronrecipient = "";

while (@ARGV) {
    $flag = shift @ARGV;
    if ($flag eq "-debug") {
	$debug = 1;
        $printusage = 0;
    } elsif ($flag eq "-cron") {
	$debug = 0;
        $printusage = 0;
    } elsif ($flag eq "-valgrind") {
	$valgrind = 1;
    } elsif ($flag eq "-interpret") {
        $interpret = 1;
    } elsif ($flag eq "-notest") {
        $runtests = 0;
    } elsif ($flag eq "-noruntime") {
	$buildruntime = 0;
    } elsif ($flag eq "-hello") {
	$hello = 1;
    } elsif ($flag eq "-hellos") {
	$hello = 1;
	$allhellos = 1;
    } elsif ($flag eq "-examples") {
        $examples = 1;
    } elsif ($flag eq "-multilocale") {
        $examples = 1;
        $multilocale = 1;
    } elsif ($flag eq "-localeModel") {
        # TODO: Allow -localeModel to run full suite (e.g. w/o setting
        #       $examples = 1) (thomasvandoren, 2014-02-10)
        $examples = 1;
        $localeModelSuite = 1;
    } elsif ($flag eq "-performance") {
        $performance = 1;
    } elsif ($flag eq "-performance-description") {
        $performance = 1;
        $performancedescription = shift @ARGV;
    } elsif ($flag eq "-releasePerformance") {
        $releasePerformance = 1;
    } elsif ($flag eq "-compperformance") {
        $compperformance = 1;
        $compperformancedescription = shift @ARGV;
    } elsif ($flag eq "-numtrials") {
        $numtrials = shift @ARGV;
    } elsif ($flag eq "-compopts") {
	$compopts = shift @ARGV;
    } elsif ($flag eq "-execopts") {
	$execopts = shift @ARGV;
    } elsif ($flag eq "-startdate") {
	$startdate = shift @ARGV;
    } elsif ($flag eq "-baseline") {
        $baseline = 1;
    } elsif ($flag eq "-dist") {
        $dist = shift @ARGV;
    } elsif ($flag eq "-fast") {
        $fast = 1;
    } elsif ($flag eq "-memleaks") {
        $memleaks = shift @ARGV;
    } elsif ($flag eq "-suppress") {
        $suppressions = shift @ARGV;
    } elsif ($flag eq "-componly") {
	$componly = 1;
    } elsif ($flag eq "-no-futures") {
	$nofutures = 1;
    } elsif ($flag eq "-parnodefile") {
        $parnodefile = shift @ARGV;
    } elsif ($flag eq "-no-local") {
        $nolocal = 1;
    } elsif ($flag eq "-verify") {
        $verify = 1;
    } elsif ($flag eq "-retaintree") {
        $retaintree = 1;
    } elsif ($flag eq "-r") {
        $svnrevopt = "-r " . shift @ARGV;
    } elsif ($flag eq "-cron-recipient") {
        $cronrecipient = shift @ARGV;
    } elsif ($flag eq "-llvm") {
        $llvm = 1;
    } else {
        $printusage = 1;
        last;
    }
}


print localtime() . "  host: " . hostname . "\n";

# If this is running in jenkins, link to the job in the email.
$crontab = "Unknown origin for this job...";
if (exists($ENV{"BUILD_URL"})) {
    $buildurl = $ENV{"BUILD_URL"};
    $crontab = "View this job at:\n\t$buildurl";
}

$svntoday = `date +%F`; chomp($svntoday);
if ($debug == 0 && $svnrevopt eq "") {
    $svnrevopt = "-r'{$svntoday 00:00 -0700}'";
}

if ($ENV{'CHPL_COMM'} eq "gasnet") {
    $gasnet = 1;
} elsif ($ENV{'CHPL_COMM'} eq "mpi") {
    $mpi = 1;
}

$statdate = `date +%D`; chomp($statdate);

if (@ARGV) {
    $statdate = shift @ARGV;
}

if ($printusage == 1) {
    print "nightly [-debug|-cron] {[-notest] [-valgrind] [-componly] [-no-futures] [-performance]}\n";
    print "\t-debug       : check out sources and run for individual user (default)\n";
    print "\t-cron        : use for nightly cron runs only\n";
    print "\t-notest      : don't run the tests (check the build only)\n";
    print "\t-noruntime   : don't build the runtime or run the tests\n";
    print "\t-examples    : run the release/examples tests only\n";
    print "\t-localeModel : run localeModel suite only\n";
    print "\t-multilocale : run multilocale suite only\n";
    print "\t-hello       : run the release/examples/hello.chpl test only\n";
    print "\t-hellos      : run the release/examples/hello*.chpl tests only\n";
    print "\t-valgrind    : run tests in valgrind mode\n";
#    print "\t-interpret   : run tests in interpreted mode\n";
    print "\t-performance : run performance tests\n";
    print "\t-performance-description : run performance tests with additional description";
    print "\t-compperformance <description>: run tests with compiler performance tracking\n";
    print "\t-numtrials <number> : number of trials to run\n";
    print "\t-startdate	  : run performance tests providing a common start date to all the graphs\n";
    print "\t-baseline    : run testins using --baseline\n";
    print "\t-dist <dist> : run distribution robustness tests\n";
    print "\t-fast        : run tests using --fast\n";
    print "\t-llvm        : run tests using --llvm\n";
    print "\t-memleaks <log> : run memleaks tests\n";
    print "\t-no-local    : run tests using --no-local\n";
    print "\t-componly    : only run the compiler, not the generated binary\n";
    print "\t-no-futures  : do not run future tests\n";
    print "\t-parnodefile : specify a node file to use for parallel testing\n";
    print "\t-cron-recipient : send -cron emails to this address instead of SourceForge mailing list(s)\n";
    exit 1;
}


print "\n";
system("printenv");
$modulecmd = "/sw/modules/bin/linux/modulecmd"; # heuristic
if (-x $modulecmd) { system("$modulecmd bash list"); }
print "\n";

#
# get uniquifiers
#
$user = `whoami`;
chomp($user);
$debugmail = $ENV{'CHPL_NIGHTLY_DEBUG_EMAIL'};
if ($debugmail eq "") {
    $debugmail = "$user\@cray.com";
}
$today = `date +%w-%a`; chomp($today);
$starttime = localtime;

# Override $failuremail and $allmail if -cron-recipient argument or
# CHPL_NIGHTLY_CRON_RECIPIENT is set.

if ($cronrecipient eq "" and exists($ENV{"CHPL_NIGHTLY_CRON_RECIPIENT"})) {
    $cronrecipient = $ENV{"CHPL_NIGHTLY_CRON_RECIPIENT"};
}

if ($cronrecipient ne "") {
    print "Overriding \$failuremail and \$allmail with: $cronrecipient.\n";
    $failuremail = $cronrecipient;
    $allmail = $cronrecipient;
}

#
# directory locations
#
$basetmpdir = $ENV{'CHPL_NIGHTLY_TMPDIR'}; 
if ($basetmpdir eq "") { 
    $basetmpdir = $ENV{'TMPDIR'}; 
} 
if ($basetmpdir eq "") { 
    $basetmpdir = "/tmp"; 
} 
$make = $ENV{'CHPL_NIGHTLY_MAKE'};
if ($make eq "") {
    $make = $ENV{'MAKE'};
}
if ($make eq "") {
    $make = "make";
}

# Number of logical processes on current system. Will be used as number of jobs
# when calling make with parallel execution.
$num_procs = `python -c "import multiprocessing; print(multiprocessing.cpu_count())"`;

$cronlogdir = $ENV{'CHPL_NIGHTLY_CRON_LOGDIR'};

$host = hostname;
if ($cronlogdir eq "") {
    if ($performance == 1) {
        $cronlogdir = "/data/sea/chapel/NightlyPerformance/$host";
    } else {
        $cronlogdir = "/data/sea/chapel/Nightly";
    }
}

# Create cronlogdir if it does not exist.
unless(-d $cronlogdir) {
    mkpath $cronlogdir;
}

$logdir = $ENV{'CHPL_NIGHTLY_LOGDIR'};
if ($debug == 1 && $logdir eq "") {
    $logdir = getcwd()."/Log";
    if (! -e $logdir) {
        mysystem("mkdir $logdir > /dev/null", "creating log dir", 1, 1);
    } elsif (! (-r $logdir and -w $logdir and -d $logdir)) {
        print "Error: CHPL_NIGHTLY_LOGDIR ($logdir) not accessible\n";
    }
}


$testbindirname = dirname($0);
$utildir = "$testbindirname/../../util";


#
# set mail options
#
$mailer = $ENV{'CHPL_MAILER'};
if ($mailer eq "") {
    $mailer = "Mail";
}

#
# Get test configuration name.
#
if (exists($ENV{'CHPL_NIGHTLY_TEST_CONFIG_NAME'})) {
    $config_name = $ENV{'CHPL_NIGHTLY_TEST_CONFIG_NAME'};
} elsif ($debug == 0) {
    print "[ERROR] CHPL_NIGHTLY_TEST_CONFIG_NAME required in environment.\n";
    exit 1;
} else {
    $machine = hostname;
    $config_name = "debug.$machine";
}

#
# directory variables
#
$cwd = abs_path(dirname(__FILE__));
$chplhomedir = abs_path("$cwd/../..");
$testdir = "$chplhomedir/test";
print "\$chplhomedir = $chplhomedir\n";


$launchcmd = "$ENV{'CHPL_APP_LAUNCH_CMD'}";

if ($debug == 1) {
    $subjectid = "Debug";
    $recipient = $debugmail;
    $nochangerecipient = $debugmail;
} else {
    $subjectid = "Cron";

    # "email", the mailer program used on cygwin platform, requires multiple
    # recipient addresses to be comma delimited instead of space delimited.
    if ($mailer eq "email") {
        $recipient = "$failuremail,$allmail";
    } else {
        $recipient = "$failuremail $allmail";
    }
    $nochangerecipient = $allmail;
}

#
# test log filenames
#
if ($debug == 1) {
  $rawlog = "$logdir/debug-$config_name.log";
} else {
  $rawlog = "$logdir/day$today-$config_name.log";
}
$rawsummary = "$rawlog.summary";
$sortedsummary = "$rawlog.sorted";
$prevsummary = "$cronlogdir/last-$config_name.log.sorted";

if ($parnodefile eq "") {
  # put the log in /tmp, avoid NFS
  # $sortedsummary and $prevsummary do not move
  $permlog = $rawlog;
  $permsum = $rawsummary;
  $rawlog     = $basetmpdir . "/" . basename($rawlog) . "." . $$;
  $rawsummary = "$rawlog.summary";
} else {
  $permlog = "<invalid use of permlog>";
  $permsum = "<invalid use of permsum>";
}

#
# make "prev" logs if they don't already exist
#
ensureSummaryExists($prevsummary);


$somethingfailed = 0;


#
# make environment is set properly
#
delete($ENV{'CHPLDEVTMP'});
delete($ENV{'CHPL_HOME'});

#mysystem("which chpl", "locating chpl", 0, 0);
#mysystem("env", "checking environment", 0, 0);

if (-d "$chplhomedir/.git") {
    $revision = `git rev-parse --short HEAD`;
    $revision = "https://github.com/chapel-lang/chapel/commit/$revision";
} elsif (-d "$chplhomedir/.svn") {
    $revision = `cd $chplhomedir && svnversion`;
} else {
    $revision = "unknown";
}
chomp($revision);
$revision = "Revision: $revision";

#
# if on cygwin, blow away FILES files because they wreak havoc on stuff
#
$hostplatform = `$utildir/chplenv/chpl_platform.py --host`; chomp($hostplatform);
if ($hostplatform eq "cygwin") {
    mysystem("cd $chplhomedir && find . -name FILES -exec rm {} \\;");
}


print "Making DEBUG=0 OPTIMIZE=1 WARNINGS=1 compiler\n";
$makestat = mysystem("cd $chplhomedir && $make -j$num_procs DEBUG=0 OPTIMIZE=1 WARNINGS=1 compiler", "making chapel compiler", 0, 1);
if ($makestat != 0) {
    print "Making DEBUG=0 WARNINGS=1 compiler\n";
    # Since the rest of the compiler is being built unoptimized, disable
    # compiler performance testing so we don't get unexplained hiccups in
    # the perf graphs.
    print "compiler performance testing will be disabled\n";
    $compperformance = 0;
    mysystem("cd $chplhomedir && $make -j$num_procs DEBUG=0 WARNINGS=1 compiler", "making chapel compiler", 1, 1);
}

# Speculatively build a couple third-party libraries. This command should not
# fail, even if it fails to build the libraries.
print "Making DEBUG=0 OPTIMIZE=1 WARNINGS=1 third-party-try-opt\n";
mysystem("cd $chplhomedir && $make -j$num_procs DEBUG=0 OPTIMIZE=1 WARNINGS=1 third-party-try-opt", "make chapel third-party-try-opt", 1, 1);

if ($buildruntime == 0) {
    $endtime = localtime;

    $mailsubject = "$subjectid $config_name";
    $mailcommand = "| $mailer -s \"$mailsubject \" $nochangerecipient";
    
    print "Mailing to minimal group\n";
    open(MAIL, $mailcommand);
    
    print MAIL startMailHeader($revision, "<no logfile>", $starttime, $endtime, $crontab, "");
    print MAIL "Built compiler but not runtime, and did not run tests\n";
    print MAIL endMailHeader();
    print MAIL endMailChplenv();
    close(MAIL);
    exit 0;
}

# if this is a performance test run then failing to build the runtime with
# optimizations is a fatal error.  Otherwise we could get hiccups in the
# performance graphs that are difficult to track.
print "Making DEBUG=0 OPTIMIZE=1 WARNINGS=1 $qthreadopts runtime\n";
$makestat = mysystem("cd $chplhomedir && $make -j$num_procs DEBUG=0 OPTIMIZE=1 WARNINGS=1 $qthreadopts runtime", "making chapel runtime", $performance, 1);
if ($makestat != 0) {
    print "Making DEBUG=0 WARNINGS=1 $qthreadopts runtime\n";
    mysystem("cd $chplhomedir && $make -j$num_procs DEBUG=0 WARNINGS=1 $qthreadopts runtime", "making chapel runtime", 1, 1);
}

print "Making modules\n";
$makestat = mysystem("cd $chplhomedir && $make -j$num_procs WARNINGS=1 modules", "making chapel modules", 0, 1);


#
# run tests
#

$testflags = "-logfile $rawlog";
if ($interpret == 1) {
    $testflags = "$testflags -interpret";
}
if ($valgrind == 1) {
    $testflags = "$testflags -valgrind";
}
if ($nofutures == 0) {
    $testflags = "$testflags -futures";
}

#
# Test directories to run.
#
$testdirs = "";
if (exists($ENV{'CHPL_NIGHTLY_TEST_DIRS'})) {
    $env_test_dirs = $ENV{'CHPL_NIGHTLY_TEST_DIRS'};
    $testdirs .= " $env_test_dirs";
}


#
# don't bother making the spec tests if we're only testing hello, world programs;
# and they'll get made automatically if we're testing everything; so we only need
# to make them if we're testing the examples directory.
#
if ($examples == 1) {
    print "Making spectests\n";
<<<<<<< HEAD
    mysystem("cd $chplhomedir && $make -j$num_procs spectests", "making spec tests", 0, 1);
    $testdirs = "release/examples";
=======
    mysystem("cd $chplhomedir && $make spectests", "making spec tests", 0, 1);
    $testdirs .= " release/examples";
>>>>>>> 42aeca65
    if ($multilocale == 1) {
        $testdirs .= " multilocale distributions";
    }
    if ($localeModelSuite == 1) {
        if ($multilocale == 1) {
            $testdirs .= " localeModels memory";
        } else {
            $testdirs .= " localeModels memory distributions/robust/arithmetic";
        }
    }
}
if ($parnodefile eq "") {
    $testflags = "$testflags $testdirs";
} else {
    mysystem("cd $testdir && find $testdirs -wholename \"*.svn\" -prune -o -type d > DIRFILE", 
             "making directory file", 1, 1);
    $testflags = "$testflags -dirfile DIRFILE";
}

if (!($dist eq "")) {
    $testdirs .= " distributions/robust/arithmetic";
    $testflags = "$testflags distributions/robust/arithmetic";
}
if ($parnodefile eq "") {
} else {
    if ($gasnet == 1) {
        $testflags = "$testflags -comm gasnet";
    } elsif ($mpi == 1) {
        $testflags = "$testflags -comm mpi";
    }
}
    
if ($hello == 1) {
    if ($parnodefile eq "") {
	if ($allhellos == 1) {
        $testdirs .= " release/examples/hello*.chpl";
	    $testflags = "$testflags --no-recurse release/examples";
	} else {
        $testdirs .= " release/examples/hello.chpl";
	    $testflags = "$testflags release/examples/hello.chpl";
	}
    } else {
	mysystem("cd $testdir && echo $testdir > DIRFILE", "making directory file", 1, 1);
	$testflags = "$testflags -dirfile DIRFILE";
    }
}
if ($performance == 1) { 
    if ($startdate eq "-1") {
        $testflags = "$testflags -performance";
    } else {
        $testflags = "$testflags -performance -startdate $startdate";
    }
    if ($performancedescription ne "") {
       $testflags = "$testflags -performance-description $performancedescription";
    }
}
if ($compperformance == 1) { 
    if ($startdate eq "-1") {
        $testflags = "$testflags -compperformance-description \"$compperformancedescription\"";
    } else {
        $testflags = "$testflags -compperformance-description \"$compperformancedescription\" -startdate $startdate";
    }
}
if (!($numtrials eq "")) {
    $testflags = "$testflags -numtrials $numtrials"
}
if ($baseline == 1) {
    $testflags = "$testflags -compopts --baseline";
}
if (!($dist eq "")) {
    $testflags = "$testflags -compopts -sdistType=DistType.$dist";
}
if ($fast == 1) {
    $testflags = "$testflags -compopts --fast";
}
if (!($memleaks eq "")) {
    $testflags = "$testflags -memleaks $basetmpdir/$memleaks";
}
if ($nolocal == 1) {
    $testflags = "$testflags -compopts --no-local";
}
if ($verify == 1) {
    $testflags = "$testflags -compopts --verify";
}
if ($llvm == 1) {
    $testflags = "$testflags -compopts --llvm";
}
if (!($suppressions eq "")) {
    $testflags = "$testflags -suppress $suppressions";
}
if ($launchcmd) {
    $testflags = "-launchcmd \"$launchcmd\" $testflags";
}
if ($componly == 1) {
    $testflags = "$testflags -comp-only";
}
# Put specified compopts and execopts last
if ($compopts ne "") {
$testflags = "$testflags -compopts '$compopts'";
}
if ($execopts ne "") {
$testflags = "$testflags -execopts '$execopts'";
}

if (exists($ENV{"CHPL_START_TEST_ARGS"})) {
    $starttestargs = $ENV{"CHPL_START_TEST_ARGS"};
    $testflags = "$testflags $starttestargs";
}


if ($runtests == 0) {
    $endtime = localtime;

    $mailsubject = "$subjectid $config_name";
    $mailcommand = "| $mailer -s \"$mailsubject \" $recipient";
    
    open(MAIL, $mailcommand);
    
    print MAIL startMailHeader($revision, "<no logfile>", $starttime, $endtime, $crontab, "");
    print MAIL "Built compiler and runtime but did not run tests\n";
    print MAIL endMailHeader();
    print MAIL endMailChplenv();
    
    close(MAIL);
    
} else {
    my $svnPerfBaseDir =  "/data/sea/chapel/NightlyPerformance/";
    my $svnPerfDir = "$svnPerfBaseDir/$host";
    my $svnPerfMsgXtra = ".\nData dir: $svnPerfDir\n(Testing continues despite failure.) Error code";
    if ($performance == 1 || $compperformance == 1) {

        # FIXME: Update this logic to work with git repo that manages perf
        #        data. (thomasvandoren, 2014-07-10)

        mysystem("cd $svnPerfDir && svn update", "svn-updating perf data before running tests" . $svnPerfMsgXtra, 0, 0, 1);
    }

    $ENV{'CHPL_HOME'} = $chplhomedir;
    if ($parnodefile eq "") {
        $testcommand = "cd $testdir && ../util/start_test $testflags";
        print "Executing $testcommand\n";
        $status = mysystem($testcommand, "running standard tests", 0, 0);
        print "Moving the log and summary files\n";
        mysystem("cd $testdir && cp -v $rawlog $permlog && rm $rawlog && cp -v $rawsummary $permsum && rm $rawsummary", "moving the log files", 0, 0);
        $rawlog = $permlog;
        $rawsummary = $permsum;
    } else {
        mysystem("cp $parnodefile $testdir/", "copying parallel node file", 1, 1);
        print "about to execute: cd $testdir && ../util/test/paratest.server -nodefile $parnodefile $testflags\n";
        $status = mysystem("cd $testdir && ../util/test/paratest.server -nodefile $parnodefile $testflags", "running parallel tests", 0, 0);
    }


    $endtime = localtime;

#
# sort output
#

    if ($status == 0) {
        `cat $rawsummary | grep -v "^.END" | grep -v "^.Test Summary" | LC_ALL=C sort > $sortedsummary`;

        $oldsummary = `grep Summary: $prevsummary`; chomp($oldsummary);
        $cursummary = `grep Summary: $sortedsummary`; chomp($cursummary);

        $oldsucc = &numsuccesses($oldsummary);
        $oldfail = &numfailures($oldsummary);
        $oldfut  = &numfutures($oldsummary);

        $cursucc = &numsuccesses($cursummary);
        $curfail = &numfailures($cursummary);
        $curfut  = &numfutures($cursummary);

        $delsucc = &delta($oldsucc, $cursucc);
        $delfail = &delta($oldfail, $curfail);
        $delfut  = &delta($oldfut, $curfut);

        $summary = "Tests run: $cursucc Successes ($delsucc), $curfail Failures ($delfail)";
    } else {
        $summary = "Tests run: failed";
    }

    $knownumtests = 1;
    if ($status == 0) {
        $oldnumtests = $oldsucc + $oldfail;
        $curnumtests = $cursucc + $curfail;
        $deltests = &delta($oldnumtests, $curnumtests);
        $numtestssummary = "$curnumtests Tests ($deltests), $curfut Futures ($delfut)";
    } else {
        $numtestssummary = "unknown number of Tests";
        $knownumtests = 0;
    }


    if ($performance == 1 or $compperformance == 1) {
        mysystem("cd $svnPerfDir && svn update", "svn-updating perf data after running tests" . $svnPerfMsgXtra, 0, 0, 1);
        mysystem("cd $svnPerfDir && find . -name '*.dat' -print0 | xargs -0 svn add  --parents 2>&1 | grep -v '^svn: warning: .* is already under version control\$'", "svn-adding perf data files", 0, 0, 1);  # can fail easily - ignore failures
        mysystem("cd $svnPerfDir && svn commit -m \"Subject: Perf data update $host  `date '+%F %T'`  $revision\n\nDescription: <empty>\n\"", "svn-committing perf data" . $svnPerfMsgXtra, 0, 0, 1);

        # sync the performance graphs over to sourceforge 
        $rsyncCommand = "$chplhomedir/util/cron/syncPerfGraphs.py $svnPerfBaseDir/ $host --logFile $logdir/syncToSourceForge.errors";
        $rsyncMessage = "syncing performance graph to sourceforge -- log file at $logdir/syncToSourceForge.errors";
        mysystem($rsyncCommand, $rsyncMessage , 0, 1, 1);
        
   }
  
    if ($releasePerformance == 1) {
        my $svnReleasePerfDir = "$svnPerfDir/releaseOverRelease/";
        mysystem("cd $svnReleasePerfDir && svn update", "svn-updating release over release perf data after running tests" , 0, 0, 1);

        # check to make sure there is a release over release directory
        if (not -e "$svnReleasePerfDir") {
            print "Error there is no release over release perf data at $svnReleasePerfDir";
        } else {

            # get all of the nightly .dat files that have been recently
            # modified (to weed out .dat files from old tests.)
            chdir $svnPerfDir;
            @nightlyDats;
            foreach $datFile (glob "*.dat") {
                if ( -M $datFile < 2 ) {
                    push(@nightlyDats, $datFile);
                }
            }

            #delete the previous spliced data (from yesterday) and make a fresh directory
            $tmpDatDir = "/tmp/releaseOverReleaseDats/";
            `rm -rf $tmpDatDir && mkdir $tmpDatDir`;

            # for each .dat file, splice the historical data with the nightly
            # data. Do not send a message on failiure because you could end up
            # with 100's of emails on failure. If there is a nightly file but
            # not a historical file (tests didn't compile under any previous
            # release.) then we just take the nightly data by passing /dev/null
            # to the splice script for the historical data. Because of this we
            # have to pass in the historical data as the second file
            $today = `date +%D`; chomp ($today);
            foreach $datName (@nightlyDats) {
                $historicalFile = "$svnReleasePerfDir/$datName";
                if (not -f $historicalFile) {
                    $historicalFile = "/dev/null";
                }
                $splice = "$utildir/devel/test/spliceDat";
                $spliceCommand = "$splice -from_a $today -to_a $today $svnPerfDir/$datName $historicalFile> $tmpDatDir/$datName";
                $spliceDatMessage = "Attempting to splice historical data $historicalFile with nightly data $svnPerfDir/$datName";
                mysystem($spliceCommand, $spliceMessage, 0, 0, 1);
            }

            # create the performance graphs from the newly spliced .dat files
            $altTitle = "Chapel Release Over Release Performance Graphs";
            $startdate = "04/10/12"; # earliest date that we generate historical data for
            $genGraphs = "$utildir/test/genGraphs";
            $genGraphsCommand = "$genGraphs -p $tmpDatDir -o $svnReleasePerfDir/html/ -t $chplhomedir/test/ -a \"$altTitle\" -n $host  -g $chplhomedir/test/GRAPHFILES -s $startdate";
            $genGraphsMessage = "Generating release over release performance graphs";
            mysystem($genGraphsCommand, $genGraphsMessage, 0, 1, 1);
            
            # sync the perf graphs over to sourceforge 
            $rsyncCommand = "$chplhomedir/util/cron/syncPerfGraphs.py $svnPerfBaseDir $host/releaseOverRelease/ --logFile $logdir/syncReleaseToSourceForge.errors";
            $rsyncMessage = "syncing release performance graph to sourceforge -- log file at $logdir/syncReleaseToSourceForge.errors";
            mysystem($rsyncCommand, $rsyncMessage , 0, 1, 1);
        }
    }

#
# send mail
#
    $futuremarker = "^Future";
    
    $newfailures = "???";
    if ($status == 0) {
        $newfailures = `LC_ALL=C comm -13 $prevsummary $sortedsummary | grep -v "^.Summary:" | grep -v "$futuremarker" | wc -l`; chomp($newfailures);
        $newresolved = `LC_ALL=C comm -23 $prevsummary $sortedsummary | grep -v "^.Summary:" | grep -v "$futuremarker" | wc -l`; chomp($newresolved);
        $newpassingfutures = `LC_ALL=C comm -13 $prevsummary $sortedsummary | grep -v "^.Summary:" | grep "$futuremarker" | grep "\\[Success" | wc -l`; chomp($newpassingfutures);
        $passingfutures = `grep "$futuremarker" $sortedsummary | grep "\\[Success" | wc -l`; chomp($passingfutures);
        $newfailures += 0;
    }

    if ($newfailures == 0 && $newresolved == 0 && $newpassingfutures == 0) {
        print "Mailing to minimal group\n";
        $recipient = $nochangerecipient;
    } else {
        print "Mailing to everyone\n";
    }

    $mailsubject = "$subjectid $config_name";
    $mailcommand = "| $mailer -s \"$mailsubject \" $recipient";

    print "Trying... $mailcommand\n";
    open(MAIL, $mailcommand);
    
    print MAIL startMailHeader($revision, $rawlog, $starttime, $endtime, $crontab, $testdirs);
    print MAIL "$numtestssummary\n";
    print MAIL "$summary\n";
    print MAIL endMailHeader();
    
    if ($status == 0) {
        print MAIL "--- New Errors -------------------------------\n";
        print MAIL `LC_ALL=C comm -13 $prevsummary $sortedsummary | grep -v "^.Summary:" | grep -v "$futuremarker"`;
        print MAIL "\n";

        print MAIL "--- Resolved Errors --------------------------\n";
        print MAIL `LC_ALL=C comm -23 $prevsummary $sortedsummary | grep -v "^.Summary:" | grep -v "$futuremarker"`;
        print MAIL "\n";
    
        print MAIL "--- New Passing Future tests------------------\n";
        print MAIL `LC_ALL=C comm -13 $prevsummary $sortedsummary | grep -v "^.Summary:" | grep "$futuremarker" | grep "\\[Success"`;
        print MAIL "\n";    

        print MAIL "--- Passing Future tests ---------------------\n";
        print MAIL `LC_ALL=C comm -12 $prevsummary $sortedsummary | grep -v "^.Summary:" | grep "$futuremarker" | grep "\\[Success"`;
        print MAIL "\n";    

        print MAIL "--- Unresolved Errors ------------------------\n";
        print MAIL `LC_ALL=C comm -12 $prevsummary $sortedsummary | grep -v "^.Summary:" | grep -v "$futuremarker"`;
        print MAIL "\n";

        print MAIL "--- New Failing Future tests -----------------\n";
        print MAIL `LC_ALL=C comm -13 $prevsummary $sortedsummary | grep -v "^.Summary:" | grep "$futuremarker" | grep "\\[Error"`;
        print MAIL "\n";    

        print MAIL "--- Unresolved Future tests ------------------\n";
        print MAIL `LC_ALL=C comm -12 $prevsummary $sortedsummary | grep -v "^.Summary:" | grep "$futuremarker" | grep "\\[Error"`;
        print MAIL "\n";    
    }
    
    print MAIL endMailChplenv();
    close(MAIL);
    
    
#
# tuck this run's output away for comparison tomorrow
#
    if ($debug == 0) {
        if ($status == 0) {
            system("cp -pv $sortedsummary $prevsummary");
        }
    }
    
    
#
# analyze memory leaks tests
#
    if (!($memleaks eq "")) {
        mysystem("$chplhomedir/util/devel/analyzeMemLeaksLog -show_strings $basetmpdir/$memleaks > $logdir/$memleaks");

        # Update the memory leaks status for performance testing runs to
        #  generate graphs for the memory leaks data
        #
        # This is not ideal (we may be a day behind depending on when
        #  the tests finish), but it good enough for now.
        if ($examples == 0) {
            mysystem("cd $testdir && cp $logdir/$memleaks ./memleaksfull.exec.out.tmp && $chplhomedir/util/test/computePerfStats memleaksfull $logdir");
        } else {
            mysystem("cd $testdir && cp $logdir/$memleaks ./memleaks.exec.out.tmp && $chplhomedir/util/test/computePerfStats memleaks $logdir");
        }
    }
}

exit 0;


#
# subroutines
#

sub mysystem {
    $command = $_[0];
    $errorname = $_[1];
    $fatal = $_[2];
    $mailmsg = $_[3];
    $showcommand = $_[4];

    if ($showcommand) { print "Executing $command\n"; }
    my $status = system($command);
    if ($status != 0) {
        $endtime = localtime;
	$somethingfailed = 1;
        if($status != -1) {$status = $status / 256; }
	print "Error $errorname: $status\n";

	if ($mailmsg != 0) {
            $mailsubject = "$subjectid $config_name Failure";
            $mailcommand = "| $mailer -s \"$mailsubject \" $recipient";

            print "Trying to mail message... using $mailcommand\n";
	    open(MAIL, $mailcommand);
            print MAIL startMailHeader($revision, $rawlog, $starttime, $endtime, $crontab, "");
	    print MAIL "ERROR $errorname: $status\n";
	    print MAIL "(workspace left at $tmpdir)\n";
            print MAIL endMailHeader();
            print MAIL endMailChplenv();
	    close(MAIL);
	}

        if ($fatal != 0) {
            exit 1;
        }
    }
    $status;
}

sub numsuccesses {
  $mystr = $_[0];
  $mystr =~ s/.* #Successes = //;
  $mystr =~ s/ \|.*//;
  $mystr;
}

sub numfailures {
  $mystr = $_[0];
  $mystr =~ s/.* #Failures = //;
  $mystr =~ s/ \|.*//;
  $mystr;
}

sub numfutures {
  $mystr = $_[0];
  $mystr =~ s/.* #Futures = //;
  $mystr =~ s/ \|.*//;
  $mystr;
}

sub delta {
  $delta = $_[1] - $_[0];
  if ($delta >= 0) {
      $delta = "+$delta";
  }
  $delta;
}

sub ensureSummaryExists {
    $summary = $_[0];
    if (! -r $summary) {
        print "Creating $summary\n";
        `echo "[Summary: #Successes = 0 | #Failures = 0 | #Futures = 0]" > $summary`
    }
}

sub startMailHeader {
    my $revision = $_[0];
    my $logfile = $_[1];
    my $started = $_[2];
    my $ended = $_[3];
    my $crontab = $_[4];
    my $tests_run = $_[5];
    chomp($tests_run);

    my $mystr =
        "=== Summary ===================================================\n" .
        "Hostname: " . hostname . "\n" .
        $revision . "\n" .
        "Logfile:  " . $logfile . "\n" .
        "Started:  " . $started . "\n" .
        "Ended:    " . $ended . "\n" .
        "Tests run: " . $tests_run . "\n\n";

    if ($debug == 0) {
        $mystr .= $crontab . "\n\n";
    }

    $mystr;
}

sub endMailHeader {
    my $mystr =
        "===============================================================\n\n";

    $mystr;
}

sub endMailChplenv {
    my $chplenv = `$chplhomedir/util/printchplenv --debug`;

    my $mystr = 
        "===============================================================\n" .
        "Chapel Environment:\n" .
        $chplenv . "\n";

    $mystr;
}<|MERGE_RESOLUTION|>--- conflicted
+++ resolved
@@ -462,13 +462,8 @@
 #
 if ($examples == 1) {
     print "Making spectests\n";
-<<<<<<< HEAD
-    mysystem("cd $chplhomedir && $make -j$num_procs spectests", "making spec tests", 0, 1);
-    $testdirs = "release/examples";
-=======
     mysystem("cd $chplhomedir && $make spectests", "making spec tests", 0, 1);
     $testdirs .= " release/examples";
->>>>>>> 42aeca65
     if ($multilocale == 1) {
         $testdirs .= " multilocale distributions";
     }
