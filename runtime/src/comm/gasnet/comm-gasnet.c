/*
 * Copyright 2004-2015 Cray Inc.
 * Other additional copyright holders may be indicated within.
 * 
 * The entirety of this work is licensed under the Apache License,
 * Version 2.0 (the "License"); you may not use this file except
 * in compliance with the License.
 * 
 * You may obtain a copy of the License at
 * 
 *     http://www.apache.org/licenses/LICENSE-2.0
 * 
 * Unless required by applicable law or agreed to in writing, software
 * distributed under the License is distributed on an "AS IS" BASIS,
 * WITHOUT WARRANTIES OR CONDITIONS OF ANY KIND, either express or implied.
 * See the License for the specific language governing permissions and
 * limitations under the License.
 */

#include "chplrt.h"

#include "gasnet.h"
#include "gasnet_vis.h"
#include "gasnet_coll.h"
#include "gasnet_tools.h"
#include "chpl-comm.h"
#include "chpl-mem.h"
#include "chplsys.h"
#include "chpl-tasks.h"
#include "chplcgfns.h"
#include "chpl-gen-includes.h"
#include "chpl-atomics.h"
#include "error.h"
#include "chpl-mem-desc.h"
#include "chpl-cache.h" // to call chpl_cache_init()

// Don't get warning macros for chpl_comm_get etc
#include "chpl-comm-no-warning-macros.h"

#include <signal.h>
#include <sched.h>
#include <stdint.h>
#include <stdlib.h>
#include <string.h>
#include <assert.h>
#include <time.h>

static chpl_sync_aux_t chpl_comm_diagnostics_sync;
static chpl_commDiagnostics chpl_comm_commDiagnostics;
static int chpl_comm_no_debug_private = 0;
static gasnet_seginfo_t* seginfo_table = NULL;

// Gasnet AM handler arguments are only 32 bits, so here we have
// functions to get the 2 arguments for a 64-bit pointer,
<<<<<<< HEAD
// and a function to reconstitute the poiter from the 2 arguments.
=======
// and a function to reconstitute the pointer from the 2 arguments.
>>>>>>> 02544791
static inline
gasnet_handlerarg_t get_arg_from_ptr0(void* addr)
{
  // This one returns the bottom 32 bits.
  return ((gasnet_handlerarg_t)
            ((((uint64_t) (intptr_t) (addr)) << 32UL) >> 32UL));
}
static inline
gasnet_handlerarg_t get_arg_from_ptr1(void* addr)
{
  // this one returns the top 32 bits.
  return ((gasnet_handlerarg_t)
            (((uint64_t) (intptr_t) (addr)) >> 32UL));
}
static inline
void* get_ptr_from_args(gasnet_handlerarg_t a0, gasnet_handlerarg_t a1 )
{
  return (void*) (intptr_t)
           (((uint64_t) (uint32_t) a0)
            | (((uint64_t) (uint32_t) a1) << 32UL));
}


//
// Build acknowledgement address arguments for gasnetAMRequest*() calls.
//
#define AckArg0(addr) get_arg_from_ptr0(addr)
#define AckArg1(addr) get_arg_from_ptr1(addr)

//
// The following macro is from the GASNet test.h distribution
//
#define GASNET_Safe(fncall) do {                                        \
    int _retval;                                                        \
    if ((_retval = fncall) != GASNET_OK) {                              \
      fprintf(stderr, "ERROR calling: %s\n"                             \
              " at: %s:%i\n"                                            \
              " error: %s (%s)\n",                                      \
              #fncall, __FILE__, __LINE__,                              \
              gasnet_ErrorName(_retval), gasnet_ErrorDesc(_retval));    \
      fflush(stderr);                                                   \
      gasnet_exit(_retval);                                             \
    }                                                                   \
  } while(0)

//
// Adapted from the above, this one is for the case where the caller
// needs to do the fncall separately (see chpl_comm_barrier()).  Here
// the fn is not actually called; fncall is only used to produce the
// message.
//
#define GASNET_Safe_Retval(fncall, _retval) do {                        \
    if (_retval != GASNET_OK) {                                         \
      fprintf(stderr, "ERROR calling: %s\n"                             \
              " at: %s:%i\n"                                            \
              " error: %s (%s)\n",                                      \
              #fncall, __FILE__, __LINE__,                              \
              gasnet_ErrorName(_retval), gasnet_ErrorDesc(_retval));    \
      fflush(stderr);                                                   \
      gasnet_exit(_retval);                                             \
    }                                                                   \
  } while(0)

//
// This is the type of object we use to manage GASNet acknowledgements.
//
// Initialize the count to 0, the target to the number of return signal
// events you expect, and the flag to 0.  Fire the request, then do a
// BLOCKUNTIL(flag).  When all the return signals have occurred, the AM
// handler will set the flag to 1 and your BLOCKUNTIL will complete.
// (Note that the GASNet documentation says that GASNet code assumes
// the condition for a BLOCKUNTIL can only be changed by the execution
// of an AM handler.)
//
typedef struct {
  atomic_uint_least32_t count;
  uint_least32_t        target;
  volatile int          flag;
} done_t;

//
// Initialize one of the above.
//
static inline
void init_done_obj(done_t* done, int target) {
  atomic_init_uint_least32_t(&done->count, 0);
  done->target = target;
  done->flag = 0;
}

static inline
void wait_done_obj(done_t* done)
{
#ifndef CHPL_COMM_YIELD_TASK_WHILE_POLLING
  GASNET_BLOCKUNTIL(done->flag);
#else
  while (!done->flag) {
    (void) gasnet_AMPoll();
    chpl_task_yield();
  }
#endif
}

static inline
void do_wait_done(done_t* done)
{
#ifndef CHPL_COMM_YIELD_TASK_WHILE_POLLING
  GASNET_BLOCKUNTIL(done->flag);
#else
  while (!done->flag) {
    (void) gasnet_AMPoll();
    chpl_task_yield();
  }
#endif
}

#define WAIT_DONE_OBJ(done) do_wait_done(&done)

typedef struct {
  int           caller;
  c_sublocid_t  subloc;
  void*         ack;
  chpl_bool     serial_state; // true if not allowed to spawn new threads
  chpl_fn_int_t fid;
  int           arg_size;
  char          arg[0];       // variable-sized data here
} fork_t;

typedef struct {
  void*   ack;
  int     id;       // private broadcast table entry to update
  int     size;     // size of data
  char    data[0];  // data
} priv_bcast_t;

typedef struct {
  void* ack;
  int   id;       // private broadcast table entry to update
  int   size;     // size of data
  int   offset;   // offset of piece of data
  char  data[0];  // data
} priv_bcast_large_t;

typedef struct {
  void* ack; // acknowledgement object
  void* tgt; // target memory address
  void* src; // source memory address
  size_t size; // number of bytes.
} xfer_info_t;


//
// AM functions
//
#define FORK          128 // synchronous fork
#define FORK_LARGE    129 // synchronous fork with a huge argument
#define FORK_NB       130 // non-blocking fork 
#define FORK_NB_LARGE 131 // non-blocking fork with a huge argument
#define FORK_FAST     132 // run the function in the handler (use with care)
#define SIGNAL        133 // ack of synchronous fork
#define PRIV_BCAST    134 // put data at addr (used for private broadcast)
#define PRIV_BCAST_LARGE 135 // put data at addr (used for private broadcast)
#define FREE          136 // free data at addr
#define EXIT_ANY      137 // free data at addr
#define BCAST_SEGINFO 138 // broadcast for segment info table
#define DO_REPLY_PUT  139 // do a PUT here from another locale
#define DO_COPY_PAYLOAD 140 // copy AM payload to another address

static void AM_fork_fast(gasnet_token_t token, void* buf, size_t nbytes) {
  fork_t *f = buf;

  if (f->arg_size)
    chpl_ftable_call(f->fid, &f->arg);
  else
    chpl_ftable_call(f->fid, NULL);

  // Signal that the handler has completed
  GASNET_Safe(gasnet_AMReplyShort2(token, SIGNAL,
                                   AckArg0(f->ack), AckArg1(f->ack)));
}

static void fork_wrapper(fork_t *f) {
  if (f->arg_size)
    chpl_ftable_call(f->fid, &f->arg);
  else
    chpl_ftable_call(f->fid, NULL);
  GASNET_Safe(gasnet_AMRequestShort2(f->caller, SIGNAL,
                                     AckArg0(f->ack), AckArg1(f->ack)));

  chpl_mem_free(f, 0, 0);
}

static void AM_fork(gasnet_token_t token, void* buf, size_t nbytes) {
  fork_t *f = (fork_t*)chpl_mem_allocMany(nbytes, sizeof(char),
                                          CHPL_RT_MD_COMM_FRK_RCV_INFO, 0, 0);
  chpl_memcpy(f, buf, nbytes);
  chpl_task_startMovedTask((chpl_fn_p)fork_wrapper, (void*)f,
                           f->subloc, chpl_nullTaskID,
                           f->serial_state);
}

static void fork_large_wrapper(fork_t* f) {
  void* arg = chpl_mem_allocMany(1, f->arg_size,
                                 CHPL_RT_MD_COMM_FRK_RCV_ARG, 0, 0);

  // A note on strict aliasing:
  // We used to say something like *(void**)f->arg,
  // but that leads to compiler errors about type-punning
  // since it breaks strict aliasing rules. The memcpy approach
  // employed here is one way around the problem, and a
  // more appealing solution would be to use a union.
  void* f_arg;
  chpl_memcpy(&f_arg, f->arg, sizeof(void*));

  chpl_comm_get(arg, f->caller, f_arg,
                f->arg_size, -1 /*typeIndex: unused*/, 1, 0, "fork large");
  chpl_ftable_call(f->fid, arg);
  GASNET_Safe(gasnet_AMRequestShort2(f->caller, SIGNAL,
                                     AckArg0(f->ack), AckArg1(f->ack)));

  chpl_mem_free(f, 0, 0);
  chpl_mem_free(arg, 0, 0);
}

////GASNET - can we send as much of user data as possible initially
////           hide data copy by making get non-blocking
////GASNET - can we allocate f big enough so as not to need malloc in wrapper
static void AM_fork_large(gasnet_token_t token, void* buf, size_t nbytes) {
  fork_t* f = (fork_t*)chpl_mem_allocMany(1, nbytes,
                                          CHPL_RT_MD_COMM_FRK_RCV_INFO,
                                          0, 0);
  chpl_memcpy(f, buf, nbytes);
  chpl_task_startMovedTask((chpl_fn_p)fork_large_wrapper, (void*)f,
                           f->subloc, chpl_nullTaskID,
                           f->serial_state);
}

static void fork_nb_wrapper(fork_t *f) {
  if (f->arg_size)
    chpl_ftable_call(f->fid, &f->arg);
  else
    chpl_ftable_call(f->fid, NULL);
  chpl_mem_free(f, 0, 0);
}

static void AM_fork_nb(gasnet_token_t  token,
                        void           *buf,
                        size_t          nbytes) {
  fork_t *f = (fork_t*)chpl_mem_allocMany(nbytes, sizeof(char),
                                          CHPL_RT_MD_COMM_FRK_RCV_INFO,
                                          0, 0);
  chpl_memcpy(f, buf, nbytes);
  chpl_task_startMovedTask((chpl_fn_p)fork_nb_wrapper, (void*)f,
                           f->subloc, chpl_nullTaskID,
                           f->serial_state);
}

static void fork_nb_large_wrapper(fork_t* f) {
  void* arg = chpl_mem_allocMany(1, f->arg_size,
                                 CHPL_RT_MD_COMM_FRK_RCV_ARG, 0, 0);

  // See "A note on strict aliasing" in fork_large_wrapper
  void* f_arg;
  chpl_memcpy(&f_arg, f->arg, sizeof(void*));

  // MPF - should internal to the GASNet comms layer communication
  // like this be counted in e.g. chpl_comm_commDiagnostics.get ?
  // If not, we probably want to make e.g. do_remote_get.
  chpl_comm_get(arg, f->caller, f_arg,
                f->arg_size, -1 /*typeIndex: unused*/, 1, 0, "fork large");
  GASNET_Safe(gasnet_AMRequestMedium0(f->caller,
                                      FREE,
                                      &(f->ack),
                                      sizeof(f->ack)));
  chpl_ftable_call(f->fid, arg);
  chpl_mem_free(f, 0, 0);
  chpl_mem_free(arg, 0, 0);
}

static void AM_fork_nb_large(gasnet_token_t token, void* buf, size_t nbytes) {
  fork_t* f = (fork_t*)chpl_mem_allocMany(1, nbytes,
                                          CHPL_RT_MD_COMM_FRK_RCV_INFO,
                                          0, 0);
  chpl_memcpy(f, buf, nbytes);
  chpl_task_startMovedTask((chpl_fn_p)fork_nb_large_wrapper, (void*)f,
                           f->subloc, chpl_nullTaskID,
                           f->serial_state);
}

static void AM_signal(gasnet_token_t token, gasnet_handlerarg_t a0, gasnet_handlerarg_t a1) {
  done_t* done = (done_t*) get_ptr_from_args(a0, a1);
  uint_least32_t prev;
  prev = atomic_fetch_add_explicit_uint_least32_t(&done->count, 1,
                                                  memory_order_seq_cst);
  if (prev + 1 == done->target)
    done->flag = 1;
}

static void AM_priv_bcast(gasnet_token_t token, void* buf, size_t nbytes) {
  priv_bcast_t* pbp = buf;
  chpl_memcpy(chpl_private_broadcast_table[pbp->id], pbp->data, pbp->size);

  // Signal that the handler has completed
  GASNET_Safe(gasnet_AMReplyShort2(token, SIGNAL,
                                   AckArg0(pbp->ack), AckArg1(pbp->ack)));
}

static void AM_priv_bcast_large(gasnet_token_t token, void* buf, size_t nbytes) {
  priv_bcast_large_t* pblp = buf;
  chpl_memcpy((char*)chpl_private_broadcast_table[pblp->id]+pblp->offset, pblp->data, pblp->size);

  // Signal that the handler has completed
  GASNET_Safe(gasnet_AMReplyShort2(token, SIGNAL,
                                   AckArg0(pblp->ack), AckArg1(pblp->ack)));
}

static void AM_free(gasnet_token_t token, void* buf, size_t nbytes) {
  fork_t* f;
  void* f_arg;
  
  // See "A note on strict aliasing" in fork_large_wrapper
  chpl_memcpy(&f, buf, sizeof(fork_t*));
  chpl_memcpy(&f_arg, f->arg, sizeof(void*));

  chpl_mem_free(f_arg, 0, 0);
  chpl_mem_free(f, 0, 0);
}

// this is currently unused; it's intended to be used to implement
// exit_any with cleanup on all nodes. 
static void AM_exit_any(gasnet_token_t token, void* buf, size_t nbytes) {
//  int **status = (int**)buf; // Some compilers complain about unused variable 'status'.
  chpl_internal_error("clean exit_any is not implemented.");
  // here we basically need to call chpl_exit_all, but we need to
  // ensure only one thread calls chpl_exit_all on this locale.
}

//
// This global and routine are used to broadcast the seginfo_table at the outset
// of the program's execution.  It is designed to only be used once.  This code
// was modeled after the _test_segbcast() routine in
// third-party/gasnet/GASNet-*/tests/test.h
//
static int bcast_seginfo_done = 0;
static void AM_bcast_seginfo(gasnet_token_t token, void *buf, size_t nbytes) {
  assert(nbytes == sizeof(gasnet_seginfo_t)*gasnet_nodes());
  chpl_memcpy(seginfo_table, buf, nbytes);
  gasnett_local_wmb();
  bcast_seginfo_done = 1;
}

// Put from arg->src (which is local to the AM handler) back to
// arg->dst (which is local to the caller of this AM).
<<<<<<< HEAD
// nbytes is < gasnet_AMMaxLongReply here (see chpl_comm_get).
=======
// nbytes must be < gasnet_AMMaxLongReply.
>>>>>>> 02544791
static void AM_reply_put(gasnet_token_t token, void* buf, size_t nbytes) {
  xfer_info_t* x = buf;

  assert(nbytes == sizeof(xfer_info_t));

  GASNET_Safe(gasnet_AMReplyLong2(token, SIGNAL,
                                  x->src, x->size, x->tgt,
                                  AckArg0(x->ack), AckArg1(x->ack)));
}

// Copy from the payload in this active message to dst.
static
void AM_copy_payload(gasnet_token_t token, void* buf, size_t nbytes,
                     gasnet_handlerarg_t ack0, gasnet_handlerarg_t ack1,
                     gasnet_handlerarg_t dst0, gasnet_handlerarg_t dst1)
{
  void* dst = get_ptr_from_args(dst0, dst1);

  memcpy(dst, buf, nbytes);

  GASNET_Safe(gasnet_AMReplyShort2(token, SIGNAL, ack0, ack1));
}

static gasnet_handlerentry_t ftable[] = {
  {FORK,          AM_fork},
  {FORK_LARGE,    AM_fork_large},
  {FORK_NB,       AM_fork_nb},
  {FORK_NB_LARGE, AM_fork_nb_large},
  {FORK_FAST,     AM_fork_fast},
  {SIGNAL,        AM_signal},
  {PRIV_BCAST,    AM_priv_bcast},
  {PRIV_BCAST_LARGE, AM_priv_bcast_large},
  {FREE,          AM_free},
  {EXIT_ANY,      AM_exit_any},
  {BCAST_SEGINFO, AM_bcast_seginfo},
  {DO_REPLY_PUT,  AM_reply_put},
  {DO_COPY_PAYLOAD, AM_copy_payload}
};

//
// Chapel interface starts here
//
chpl_comm_nb_handle_t chpl_comm_put_nb(void *addr, c_nodeid_t node, void* raddr,
                                       int32_t elemSize, int32_t typeIndex,
                                       int32_t len,
                                       int ln, c_string fn)
{
  size_t nbytes = elemSize*len;
  gasnet_handle_t ret;

  ret = gasnet_put_nb_bulk(node, raddr, addr, nbytes);

  if (chpl_comm_diagnostics && !chpl_comm_no_debug_private) {
    chpl_sync_lock(&chpl_comm_diagnostics_sync);
    chpl_comm_commDiagnostics.put_nb++;
    chpl_sync_unlock(&chpl_comm_diagnostics_sync);
  }

  return (chpl_comm_nb_handle_t) ret;
}

chpl_comm_nb_handle_t chpl_comm_get_nb(void* addr, c_nodeid_t node, void* raddr,
                                       int32_t elemSize, int32_t typeIndex,
                                       int32_t len,
                                       int ln, c_string fn)
{
  size_t nbytes = elemSize*len;
  gasnet_handle_t ret;

  ret = gasnet_get_nb_bulk(addr, node, raddr, nbytes);

  if (chpl_comm_diagnostics && !chpl_comm_no_debug_private) {
    chpl_sync_lock(&chpl_comm_diagnostics_sync);
    chpl_comm_commDiagnostics.get_nb++;
    chpl_sync_unlock(&chpl_comm_diagnostics_sync);
  }

  return (chpl_comm_nb_handle_t) ret;
}

int chpl_comm_test_nb_complete(chpl_comm_nb_handle_t h)
{
  return ((void*)h) == NULL;
}

void chpl_comm_wait_nb_some(chpl_comm_nb_handle_t* h, size_t nhandles)
{
  assert(NULL == GASNET_INVALID_HANDLE);  // serious confusion if not so
  gasnet_wait_syncnb_some((gasnet_handle_t*) h, nhandles);
}

int chpl_comm_try_nb_some(chpl_comm_nb_handle_t* h, size_t nhandles)
{
  assert(NULL == GASNET_INVALID_HANDLE);  // serious confusion if not so
  return gasnet_try_syncnb_some((gasnet_handle_t*) h, nhandles) == GASNET_OK;
}

int chpl_comm_is_in_segment(c_nodeid_t node, void* start, size_t len)
{
#ifdef GASNET_SEGMENT_EVERYTHING
  return 0;
#else
  uintptr_t segstart, segend;
  uintptr_t reqstart, reqend;

  segstart = (uintptr_t) seginfo_table[node].addr;
  segend = segstart + seginfo_table[node].size;
  reqstart = (uintptr_t) start;
  reqend = reqstart + len;

  if( segstart <= reqstart &&
      reqstart <= segend &&
      segstart <= reqend &&
      reqend <= segend) {
    return 1;
  }

  return 0;
#endif
}


int32_t chpl_comm_getMaxThreads(void) {
  return GASNETI_MAX_THREADS-1;
}

//
// On all locales, we'll do the primary polling in a thread of control
// managed by the tasking layer, so that it can coordinate the use of
// hardware resources for polling and user tasks.  This symmetry will
// also allow the tasking layer to minimize its locale-based behavioral
// differences and simplify our analysis of performance effects due to
// polling.  We'll refer to this thread of control as the "polling task"
// even though the tasking layer can implement it however it likes, as a
// task or thread or whatever.
//
static volatile int pollingRunning;
static volatile int pollingQuit;

static void polling(void* x) {
  pollingRunning = 1;
  while (!pollingQuit) {
    (void) gasnet_AMPoll();
    chpl_task_yield();
  }
  pollingRunning = 0;
}

static void set_max_segsize_env_var(size_t size) {
  char segsizeval[22]; // big enough for an unsigned 64-bit quantity

  snprintf(segsizeval, sizeof(segsizeval), "%zd", size);
  if (setenv("GASNET_MAX_SEGSIZE", segsizeval, 1) != 0) {
    chpl_error("Cannot setenv(\"GASNET_MAX_SEGSIZE\")", 0, NULL);
  }
}

static void set_max_segsize() {
  FILE* file = NULL;
  size_t size;

  if ((size = chpl_comm_getenvMaxHeapSize()) != 0) {
    set_max_segsize_env_var(size);
    return;
  }

  // If GASNET_NEEDS_MAX_SEGSIZE is defined then we have to have
  // GASNET_MAX_SEGSIZE set.  Otherwise, we don't.
#ifdef GASNET_NEEDS_MAX_SEGSIZE
  if (getenv("GASNET_MAX_SEGSIZE")) {
    return;
  }

  // Use 90% of the available memory as the maximum segment size,
  // heuristically
  if ((size = chpl_bytesAvailOnThisLocale()) != 0) {
    set_max_segsize_env_var((size_t) (0.9 * size));
    return;
  }

  chpl_internal_error("Could not determine maximum segment size");
#endif
}

void chpl_comm_init(int *argc_p, char ***argv_p) {
//  int status; // Some compilers complain about unused variable 'status'.

  set_max_segsize();

  assert(sizeof(gasnet_handlerarg_t)==sizeof(uint32_t));

  gasnet_init(argc_p, argv_p);
  chpl_nodeID = gasnet_mynode();
  chpl_numNodes = gasnet_nodes();
  GASNET_Safe(gasnet_attach(ftable, 
                            sizeof(ftable)/sizeof(gasnet_handlerentry_t),
                            gasnet_getMaxLocalSegmentSize(),
                            0));
#undef malloc
  seginfo_table = (gasnet_seginfo_t*)malloc(chpl_numNodes*sizeof(gasnet_seginfo_t));
  //
  // The following call has no real effect on the .addr and .size
  // fields for GASNET_SEGMENT_EVERYTHING, but is recommended to be
  // used anyway (see third-party/gasnet/GASNet-version/tests/test.h)
  // in order to ensure that the seginfo_table array is initialized
  // appropriately on all locales.
  //
  GASNET_Safe(gasnet_getSegmentInfo(seginfo_table, chpl_numNodes));
#ifdef GASNET_SEGMENT_EVERYTHING
  //
  // For SEGMENT_EVERYTHING, there is no GASNet-provided memory
  // segment, so instead we're going to create our own fake segment
  // in order to share the code that refers to it and avoid any
  // assumptions that global variables in the generated C code will
  // be stored at the same address in all instances of the executable
  // (something that is typically true, but turns out not to be on,
  // for example, OS X Lion).  This technique was modeled after the
  // _test_attach() routine from third-party/gasnet/GASNET-version/tests/test.h
  // but is significantly simplified for our purposes.
  //
  if (chpl_nodeID == 0) {
    int i;
    //
    // Only locale #0 really needs the seginfo_table to store anything since it owns all
    // of the global variable locations; everyone else will just peek at its copy.  So
    // locale 0 sets up its segment to an appropriate size:
    //
    int global_table_size = chpl_numGlobalsOnHeap * sizeof(wide_ptr_t) + GASNETT_PAGESIZE;
    void* global_table = malloc(global_table_size);
    seginfo_table[0].addr = ((void *)(((uint8_t*)global_table) + 
                                      (((((uintptr_t)global_table)%GASNETT_PAGESIZE) == 0)? 0 : 
                                       (GASNETT_PAGESIZE-(((uintptr_t)global_table)%GASNETT_PAGESIZE)))));
    seginfo_table[0].size = global_table_size;
    //
    // ...and then zeroes out everyone else's
    //
    for (i=1; i<chpl_numNodes; i++) {
      seginfo_table[i].addr = NULL;
      seginfo_table[i].size = 0;
    }
  }
  //
  // Then we're going to broadcast the seginfo_table to everyone so that each locale
  // has its own copy of it and knows where everyone else's segment lives (or, really,
  // where locale #0's lives since we're not using anyone else's at this point).
  //
  chpl_comm_barrier("getting ready to broadcast addresses");
  //
  // This is a naive O(numLocales) broadcast; we could do something
  // more scalable with more effort
  //
  if (chpl_nodeID == 0) {
    int i;
    for (i=0; i < chpl_numNodes; i++) {
      GASNET_Safe(gasnet_AMRequestMedium0(i, BCAST_SEGINFO, seginfo_table, 
                                          chpl_numNodes*sizeof(gasnet_seginfo_t)));
    }
  }
  GASNET_BLOCKUNTIL(bcast_seginfo_done);
  chpl_comm_barrier("making sure everyone's done with the broadcast");
#endif
#define malloc dont_use_malloc_use_chpl_mem_allocMany_instead

  gasnet_set_waitmode(GASNET_WAIT_BLOCK);

}

void chpl_comm_post_mem_init(void) { }

int chpl_comm_numPollingTasks(void) {
  return 1;
}

//
// No support for gdb for now
//
int chpl_comm_run_in_gdb(int argc, char* argv[], int gdbArgnum, int* status) {
  return 0;
}

void chpl_comm_post_task_init(void) {
  //
  // Start a polling task on each locale.
  //
  pollingRunning = 0;
  pollingQuit = 0;
  if (chpl_task_createCommTask(polling, NULL))
    chpl_internal_error("unable to start polling task for gasnet");
  while (!pollingRunning) {
    sched_yield();
  }

  // clear diags
  memset(&chpl_comm_commDiagnostics, 0, sizeof(chpl_commDiagnostics));

  // Initialize the caching layer, if it is active.
  chpl_cache_init();
}

void chpl_comm_rollcall(void) {
  chpl_sync_initAux(&chpl_comm_diagnostics_sync);
  chpl_msg(2, "executing on node %d of %d node(s): %s\n", chpl_nodeID, 
           chpl_numNodes, chpl_nodeName());
}

void chpl_comm_desired_shared_heap(void** start_p, size_t* size_p) {
#if defined(GASNET_SEGMENT_FAST) || defined(GASNET_SEGMENT_LARGE)
  *start_p = chpl_numGlobalsOnHeap * sizeof(wide_ptr_t) 
             + (char*)seginfo_table[chpl_nodeID].addr;
  *size_p  = seginfo_table[chpl_nodeID].size
             - chpl_numGlobalsOnHeap * sizeof(wide_ptr_t);
#else /* GASNET_SEGMENT_EVERYTHING */
  *start_p = NULL;
  *size_p  = 0;
#endif
}

void chpl_comm_broadcast_global_vars(int numGlobals) {
  int i;
  if (chpl_nodeID != 0) {
    for (i = 0; i < numGlobals; i++) {
      chpl_comm_get(chpl_globals_registry[i], 0,
                    &((wide_ptr_t*)seginfo_table[0].addr)[i],
                    sizeof(wide_ptr_t), -1 /*typeIndex: unused*/, 1, 0, "");
    }
  }
}

void chpl_comm_broadcast_private(int id, int32_t size, int32_t tid) {
  int  node, offset;
  int  payloadSize = size + sizeof(priv_bcast_t);
  done_t* done;
  int numOffsets=1;

  // This can use the system allocator because it involves internode communication.
  done = (done_t*) chpl_mem_allocManyZero(chpl_numNodes, sizeof(*done),
                                          CHPL_RT_MD_COMM_FRK_DONE_FLAG,
                                          0, 0);
  if (payloadSize <= gasnet_AMMaxMedium()) {
    priv_bcast_t* pbp = chpl_mem_allocMany(1, payloadSize, CHPL_RT_MD_COMM_PRV_BCAST_DATA, 0, 0);
    chpl_memcpy(pbp->data, chpl_private_broadcast_table[id], size);
    pbp->id = id;
    pbp->size = size;
    for (node = 0; node < chpl_numNodes; node++) {
      if (node != chpl_nodeID) {
        pbp->ack = &done[node];
        init_done_obj(&done[node], 1);
        GASNET_Safe(gasnet_AMRequestMedium0(node, PRIV_BCAST, pbp, payloadSize));
      }
    }
    chpl_mem_free(pbp, 0, 0);
  } else {
    int maxpayloadsize = gasnet_AMMaxMedium();
    int maxsize = maxpayloadsize - sizeof(priv_bcast_large_t);
    priv_bcast_large_t* pblp = chpl_mem_allocMany(1, maxpayloadsize, CHPL_RT_MD_COMM_PRV_BCAST_DATA, 0, 0);
    pblp->id = id;
    numOffsets = (size+maxsize)/maxsize;
    for (node = 0; node < chpl_numNodes; node++) {
      if (node != chpl_nodeID)
        init_done_obj(&done[node], numOffsets);
    }
    for (offset = 0; offset < size; offset += maxsize) {
      int thissize = size - offset;
      if (thissize > maxsize)
        thissize = maxsize;
      pblp->offset = offset;
      pblp->size = thissize;
      chpl_memcpy(pblp->data, (char*)chpl_private_broadcast_table[id]+offset, thissize);
      for (node = 0; node < chpl_numNodes; node++) {
        if (node != chpl_nodeID) {
          pblp->ack = &done[node];
          GASNET_Safe(gasnet_AMRequestMedium0(node, PRIV_BCAST_LARGE, pblp, sizeof(priv_bcast_large_t)+thissize));
        }
      }
    }
    chpl_mem_free(pblp, 0, 0);
  }
  // wait for the handlers to complete
  for (node = 0; node < chpl_numNodes; node++) {
    if (node != chpl_nodeID)
      GASNET_BLOCKUNTIL(done[node].flag);
  }
  chpl_mem_free(done, 0, 0);
}

void chpl_comm_barrier(const char *msg) {
  int id = (int) msg[0];
  int retval;

#ifdef CHPL_COMM_DEBUG
  chpl_msg(2, "%d: enter barrier for '%s'\n", chpl_nodeID, msg);
#endif

  //
  // We don't want to just do a gasnet_barrier_wait() here, because
  // GASNet will put us to work polling, and we already have a polling
  // task that the tasking layer has presumably placed to best effect.
  // We don't want to compete with that.  Also, the implementation is
  // required to do chpl_task_yield() while waiting for the barrier to
  // satisfy; see chpl_comm.h.  This prevents us from monopolizing the
  // processor while waiting.
  //
  gasnet_barrier_notify(id, 0);
  while ((retval = gasnet_barrier_try(id, 0)) == GASNET_ERR_NOT_READY) {
    chpl_task_yield();
  }
  GASNET_Safe_Retval(gasnet_barrier_try(id, 0), retval);
}

void chpl_comm_pre_task_exit(int all) {
  if (all) {
    chpl_comm_barrier("stop polling");

    //
    // Tell the polling task to halt, then wait for it to do so.
    //
    pollingQuit = 1;
    while (pollingRunning) {
      sched_yield();
    }
  }
}

static void exit_common(int status) {
  static int loopback = 0;

  pollingQuit = 1;

  if (chpl_nodeID == 0) {
    if (loopback) {
      gasnet_exit(2);
    }
  }

  chpl_comm_barrier("exit_common_gasnet_exit"); 
  //exit(); // depending on PAT exit strategy, maybe switch to this
  gasnet_exit(status); // not a collective operation, but one locale will win and all locales will die.
}

static void exit_any_dirty(int status) {
  // kill the polling task, but other than that...
  // clean up nothing; just ask GASNet to exit
  // GASNet will then kill all other locales.
  static int loopback = 0;

  pollingQuit = 1;

  if (chpl_nodeID == 0) {
    if (loopback) {
      gasnet_exit(2);
    }
  }

  gasnet_exit(status);
}

#ifdef GASNET_NEEDS_EXIT_ANY_CLEAN
// this is currently unused; it's intended to be used to implement
// exit_any with cleanup on all nodes
static void exit_any_clean(int status) {
  int* status_p = &status;
  int node;

  // notify all other nodes that this node is entering a clean exit_any
  for (node = 0; node < chpl_numNodes; node++) {
    if (node != chpl_nodeID) {
      GASNET_Safe(gasnet_AMRequestMedium0(node, EXIT_ANY, &status_p, sizeof(status_p)));
    }
  }
    
  // (for code reuse) ask this node to perform a clean exit_any
  GASNET_Safe(gasnet_AMRequestMedium0(chpl_nodeID, EXIT_ANY, &status_p, sizeof(status_p)));
}
#endif

void chpl_comm_exit(int all, int status) {
  if (all) {
    exit_common(status);
  }
  else {
    // when exit_any_clean is finished, consider switching to that.
    exit_any_dirty(status); 
  }
}

void  chpl_comm_put(void* addr, c_nodeid_t node, void* raddr,
                    int32_t elemSize, int32_t typeIndex, int32_t len,
                    int ln, c_string fn) {
  const int size = elemSize*len;
  int remote_in_segment;
  if (chpl_nodeID == node) {
    memmove(raddr, addr, size);
  } else {
    if (chpl_verbose_comm && !chpl_comm_no_debug_private)
      printf("%d: %s:%d: remote put to %d\n", chpl_nodeID, fn, ln, node);
    if (chpl_comm_diagnostics && !chpl_comm_no_debug_private) {
      chpl_sync_lock(&chpl_comm_diagnostics_sync);
      chpl_comm_commDiagnostics.put++;
      chpl_sync_unlock(&chpl_comm_diagnostics_sync);
    }

    // Handle remote address not in remote segment.
#ifdef GASNET_SEGMENT_EVERYTHING
    remote_in_segment = 1;
#else
    remote_in_segment = chpl_comm_is_in_segment(node, raddr, size);
#endif

    if( remote_in_segment ) {
      // If it's in the remote segment, great, do a normal gasnet_put.
      // GASNet will handle the local portion not being in the segment.
      gasnet_put(node, raddr, addr, size); // node, dest, src, size
    } else {
      // If it's not in the remote segment, we need to send an
      // active message so that the other node will copy the data
      // that we're sending.
      size_t max_chunk = gasnet_AMMaxMedium();
      size_t start;

      // use AMRequestMedium to send the PUT data to the remote node
      // and then its AM handler will memcpy.
      // We could have the remote node do a GET, but that would require
      // it to start a task since you can't do a GET in an AM handler
      // (and the reply doesn't help).
      for(start = 0; start < size; start += max_chunk) {
        size_t this_size;
        void* addr_chunk;
        void* raddr_chunk;
        done_t done;

        this_size = size - start;
        if( this_size > max_chunk ) {
          this_size = max_chunk;
        }

        addr_chunk = ((char*) addr) + start;
        raddr_chunk = ((char*) raddr) + start;

<<<<<<< HEAD
        INIT_DONE_OBJ(done, 1);
=======
        init_done_obj(&done, 1);
>>>>>>> 02544791

        // Send an AM over to ask for a them to copy the data
        // passed in the active message (addr_chunk) to raddr_chunk.
        GASNET_Safe(gasnet_AMRequestMedium4(node, DO_COPY_PAYLOAD,
                                            addr_chunk, this_size,
                                            AckArg0(&done), AckArg1(&done),
                                            get_arg_from_ptr0(raddr_chunk),
                                            get_arg_from_ptr1(raddr_chunk)));

        // Wait for the PUT to complete.
<<<<<<< HEAD
        WAIT_DONE_OBJ(done);
=======
        wait_done_obj(&done);
>>>>>>> 02544791
      }
    }
  }
}

////GASNET - pass trace info to gasnet_get
////GASNET - define GASNET_E_ PUTGET always REMOTE
////GASNET - look at GASNET tools at top of README.tools has atomic counters
void  chpl_comm_get(void* addr, c_nodeid_t node, void* raddr,
                    int32_t elemSize, int32_t typeIndex, int32_t len,
                    int ln, c_string fn) {
  const int size = elemSize*len;
  int remote_in_segment;

  if (chpl_nodeID == node) {
    memmove(addr, raddr, size);
  } else {
    if (chpl_verbose_comm && !chpl_comm_no_debug_private)
      printf("%d: %s:%d: remote get from %d\n", chpl_nodeID, fn, ln, node);
    if (chpl_comm_diagnostics && !chpl_comm_no_debug_private) {
      chpl_sync_lock(&chpl_comm_diagnostics_sync);
      chpl_comm_commDiagnostics.get++;
      chpl_sync_unlock(&chpl_comm_diagnostics_sync);
    }

    // Handle remote address not in remote segment.

    // The GASNet Spec says:
    //   The source memory address for all gets and the target memory address
    //   for all puts must fall within the memory area registered for remote
    //   access by the remote node (see gasnet_attach()), or the results are
    //   undefined

    // In other words, it is OK if the local side of a GET or PUT
    // is not in the registered memory region.

#ifdef GASNET_SEGMENT_EVERYTHING
    remote_in_segment = 1;
#else
    remote_in_segment = chpl_comm_is_in_segment(node, raddr, size);
#endif

    if( remote_in_segment ) {
      // If it's in the remote segment, great, do a normal gasnet_get.
      // GASNet will handle the local portion not being in the segment.
      gasnet_get(addr, node, raddr, size); // dest, node, src, size
    } else {
      // If it's not in the remote segment, we need to send an
      // active message so that the other node will PUT back to us.
      // In order for that to work, the local side has to be in
      // the registered memory segment.
      int local_in_segment;
      void* local_buf = NULL;
      size_t buf_sz = 0;
      size_t max_chunk = gasnet_AMMaxLongReply();
      size_t start;

#ifdef GASNET_SEGMENT_EVERYTHING
      local_in_segment = 1;
#else
      local_in_segment = chpl_comm_is_in_segment(chpl_nodeID, addr, size);
#endif

      // If the local address isn't in a registered segment,
      // do the GET into a temporary buffer instead, and then
      // copy the result back.
      if( ! local_in_segment ) {
        size_t buf_sz = size;
        if( buf_sz > max_chunk ) {
          buf_sz = max_chunk;
        }

<<<<<<< HEAD
        local_buf = chpl_mem_alloc(buf_sz, CHPL_RT_MD_COMM_XMIT_RECV_BUF, 0, 0);
=======
        local_buf = chpl_mem_alloc(buf_sz, CHPL_RT_MD_COMM_XMIT_RCV_BUF, 0, 0);
#ifdef GASNET_SEGMENT_EVERYTHING
        // local_buf is definately in our segment
#else
        assert(chpl_comm_is_in_segment(chpl_nodeID, local_buf, buf_sz));
#endif
>>>>>>> 02544791
      }

      // do a PUT on the remote locale back to here.
      // But do it in chunks of size gasnet_AMMaxLongReply()
<<<<<<< HEAD
      // since we use A
=======
      // since we use gasnet_AMReplyLong to do the PUT.
>>>>>>> 02544791
      for(start = 0; start < size; start += max_chunk) {
        size_t this_size;
        void* addr_chunk;
        xfer_info_t info;
        done_t done;

        this_size = size - start;
        if( this_size > max_chunk ) {
          this_size = max_chunk;
        }

        addr_chunk = ((char*) addr) + start;

<<<<<<< HEAD
        INIT_DONE_OBJ(done, 1);
=======
        init_done_obj(&done, 1);
>>>>>>> 02544791

        info.tgt = local_buf?local_buf:addr_chunk;
        info.src = ((char*) raddr) + start;
        info.size = this_size;

        // Send an AM over to ask for a PUT back to us
        GASNET_Safe(gasnet_AMRequestMedium0(node, DO_REPLY_PUT,
                                            &info, sizeof(info)));

        // Wait for the PUT to complete.
<<<<<<< HEAD
        WAIT_DONE_OBJ(done);
=======
        wait_done_obj(&done);
>>>>>>> 02544791

        // Now copy from local_buf back to addr if necessary.
        if( local_buf ) {
          memcpy(addr_chunk, local_buf, this_size);
        }
      }

      // If we were using a temporary local buffer free it
      if( local_buf ) {
        chpl_mem_free(local_buf, 0, 0);
      }
    }
  }
}

//
// This is an adaptor from Chapel code to GASNet's gasnet_gets_bulk. It does:
// * convert count[0] and all of 'srcstr' and 'dststr' from counts of element
//   to counts of bytes,
// * convert the element types of the above C arrays from int32_t to size_t.
// Maybe this can be done in Chapel, but would it be as efficient?
//
void  chpl_comm_get_strd(void* dstaddr, void* dststrides, c_nodeid_t srcnode_id, 
                         void* srcaddr, void* srcstrides, void* count,
                         int32_t stridelevels, int32_t elemSize, int32_t typeIndex, 
                         int ln, c_string fn) {
  int i;
  const size_t strlvls = (size_t)stridelevels;
  const gasnet_node_t srcnode = (gasnet_node_t)srcnode_id;

  size_t dststr[strlvls];
  size_t srcstr[strlvls];
  size_t cnt[strlvls+1];

  // Only count[0] and strides are measured in number of bytes.
  cnt[0] = ((int32_t*)count)[0] * elemSize;

  if (strlvls>0) {
    srcstr[0] = ((int32_t*)srcstrides)[0] * elemSize;
    dststr[0] = ((int32_t*)dststrides)[0] * elemSize;
    for (i=1; i<strlvls; i++) { 
      srcstr[i] = ((int32_t*)srcstrides)[i] * elemSize;
      dststr[i] = ((int32_t*)dststrides)[i] * elemSize;
      cnt[i] = ((int32_t*)count)[i];
    }
    cnt[strlvls] = ((int32_t*)count)[strlvls];
  }

  if (chpl_verbose_comm && !chpl_comm_no_debug_private) {
    printf("%d: %s:%d: remote get from %d. strlvls:%d. elemSize:%d  sizeof(size_t):%d  sizeof(gasnet_node_t):%d\n", chpl_nodeID, fn, ln, srcnode,(int)strlvls,elemSize,(int)sizeof(size_t),(int)sizeof(gasnet_node_t));

    printf("dststrides in bytes:\n");                 
    for (i=0;i<strlvls;i++) printf(" %d ",(int)dststr[i]);
    printf("\n");                     
    printf("srcstrides in bytes:\n");                 
    for (i=0;i<strlvls;i++) printf(" %d ",(int)srcstr[i]);
    printf("\n");                     
    printf("count (count[0] in bytes):\n");                   
    for (i=0;i<=strlvls;i++) printf(" %d ",(int)cnt[i]);
    printf("\n");                     
  }
  // the case (chpl_nodeID == srcnode) is internally managed inside gasnet
  if (chpl_verbose_comm && !chpl_comm_no_debug_private)
    printf("%d: %s:%d: remote get from %d\n", chpl_nodeID, fn, ln, srcnode);
  if (chpl_comm_diagnostics && !chpl_comm_no_debug_private) {
    chpl_sync_lock(&chpl_comm_diagnostics_sync);
    chpl_comm_commDiagnostics.get++;
    chpl_sync_unlock(&chpl_comm_diagnostics_sync);
  }

  // TODO -- handle strided get for non-registered memory
  gasnet_gets_bulk(dstaddr, dststr, srcnode, srcaddr, srcstr, cnt, strlvls); 
}

// See the comment for cmpl_comm_gets().
void  chpl_comm_put_strd(void* dstaddr, void* dststrides, c_nodeid_t dstnode_id, 
                         void* srcaddr, void* srcstrides, void* count,
                         int32_t stridelevels, int32_t elemSize, int32_t typeIndex, 
                         int ln, c_string fn) {
  int i;
  const size_t strlvls = (size_t)stridelevels;
  const gasnet_node_t dstnode = (gasnet_node_t)dstnode_id;

  size_t dststr[strlvls];
  size_t srcstr[strlvls];
  size_t cnt[strlvls+1];

  // Only count[0] and strides are measured in number of bytes.
  cnt[0] = ((int32_t*)count)[0] * elemSize;
  if (strlvls>0) {
    srcstr[0] = ((int32_t*)srcstrides)[0] * elemSize;
    dststr[0] = ((int32_t*)dststrides)[0] * elemSize;
    for (i=1; i<strlvls; i++) { 
      srcstr[i] = ((int32_t*)srcstrides)[i] * elemSize;
      dststr[i] = ((int32_t*)dststrides)[i] * elemSize;
      cnt[i] = ((int32_t*)count)[i];
    }
    cnt[strlvls] = ((int32_t*)count)[strlvls];
  }
  if (chpl_verbose_comm && !chpl_comm_no_debug_private) {
    printf("%d: %s:%d: remote get from %d. strlvls:%d. elemSize:%d  sizeof(size_t):%d  sizeof(gasnet_node_t):%d\n", chpl_nodeID, fn, ln, dstnode,(int)strlvls,elemSize,(int)sizeof(size_t),(int)sizeof(gasnet_node_t));

    printf("dststrides in bytes:\n");                 
    for (i=0;i<strlvls;i++) printf(" %d ",(int)dststr[i]);
    printf("\n");                     
    printf("srcstrides in bytes:\n");                 
    for (i=0;i<strlvls;i++) printf(" %d ",(int)srcstr[i]);
    printf("\n");                     
    printf("count (count[0] in bytes):\n");                   
    for (i=0;i<=strlvls;i++) printf(" %d ",(int)cnt[i]);
    printf("\n");                     
  }

  // the case (chpl_nodeID == dstnode) is internally managed inside gasnet
  if (chpl_verbose_comm && !chpl_comm_no_debug_private)
    printf("%d: %s:%d: remote get from %d\n", chpl_nodeID, fn, ln, dstnode);
  if (chpl_comm_diagnostics && !chpl_comm_no_debug_private) {
    chpl_sync_lock(&chpl_comm_diagnostics_sync);
    chpl_comm_commDiagnostics.put++;
    chpl_sync_unlock(&chpl_comm_diagnostics_sync);
  }
  // TODO -- handle strided put for non-registered memory
  gasnet_puts_bulk(dstnode, dstaddr, dststr, srcaddr, srcstr, cnt, strlvls); 
}


////GASNET - introduce locale-int size
////GASNET - is caller in fork_t redundant? active message can determine this.
void  chpl_comm_fork(c_nodeid_t node, c_sublocid_t subloc,
                     chpl_fn_int_t fid, void *arg, int32_t arg_size) {
  fork_t* info;
  int     info_size;
  done_t  done;
  int     passArg = sizeof(fork_t) + arg_size <= gasnet_AMMaxMedium();

  if (chpl_nodeID == node) {
    chpl_ftable_call(fid, arg);
  } else {
    if (chpl_verbose_comm && !chpl_comm_no_debug_private)
      printf("%d: remote task created on %d\n", chpl_nodeID, node);
    if (chpl_comm_diagnostics && !chpl_comm_no_debug_private) {
      chpl_sync_lock(&chpl_comm_diagnostics_sync);
      chpl_comm_commDiagnostics.fork++;
      chpl_sync_unlock(&chpl_comm_diagnostics_sync);
    }

    if (passArg) {
      info_size = sizeof(fork_t) + arg_size;
    } else {
      info_size = sizeof(fork_t) + sizeof(void*);
    }
    // MPF - I believe we could remove this allocation if we
    // passed the info structure's elements as arguments in
    // AMRequest. We'd have to pack them as 32-bit arguments though.
    // Alternatively, we could make it a stack-local variable. That
    // would be OK since AMRequestMedium:
    //   * doesn't need its payload to be in the registered memory segment
    //   * allows us to re-use the source memory once it returns
    // and since nothing in info actually ends up in the task we
    // start (arg does but can be copied as a pointer)
    info = (fork_t*)chpl_mem_allocMany(1, info_size,
                                       CHPL_RT_MD_COMM_FRK_SND_INFO, 0, 0);
    info->caller = chpl_nodeID;
    info->subloc = subloc;
    info->ack = &done;
    info->serial_state = chpl_task_getSerial();
    info->fid = fid;
    info->arg_size = arg_size;

    init_done_obj(&done, 1);

    if (passArg) {
      if (arg_size)
        chpl_memcpy(&(info->arg), arg, arg_size);
      GASNET_Safe(gasnet_AMRequestMedium0(node, FORK, info, info_size));
    } else {
      chpl_memcpy(&(info->arg), &arg, sizeof(void*));
      GASNET_Safe(gasnet_AMRequestMedium0(node, FORK_LARGE, info, info_size));
    }

<<<<<<< HEAD
    WAIT_DONE_OBJ(done);
=======
    wait_done_obj(&done);
>>>>>>> 02544791
    chpl_mem_free(info, 0, 0);
  }
}

void  chpl_comm_fork_nb(c_nodeid_t node, c_sublocid_t subloc,
                        chpl_fn_int_t fid, void *arg, int32_t arg_size) {
  fork_t *info;
  int     info_size;
  int     passArg = (chpl_nodeID == node
                     || sizeof(fork_t) + arg_size <= gasnet_AMMaxMedium());

  void* argCopy = NULL;

  if (passArg) {
    info_size = sizeof(fork_t) + arg_size;
  } else {
    info_size = sizeof(fork_t) + sizeof(void*);
  }
  info = (fork_t*)chpl_mem_allocMany(info_size, sizeof(char), CHPL_RT_MD_COMM_FRK_SND_INFO, 0, 0);
  info->caller = chpl_nodeID;
  info->subloc = subloc;
  info->ack = info; // pass address to free after get in large case
  info->serial_state = chpl_task_getSerial();
  info->fid = fid;
  info->arg_size = arg_size;
  if (passArg) {
    if (arg_size)
      chpl_memcpy(&(info->arg), arg, arg_size);
  } else {
    // If the arg bundle is too large to fit in fork_t (i.e. passArg == false), 
    // Copy the args into auxilliary memory and pass a pointer to this instead.
    argCopy = chpl_mem_allocMany(1, arg_size,
                                 CHPL_RT_MD_COMM_FRK_SND_ARG, 0, 0);
    chpl_memcpy(argCopy, arg, arg_size);
    *(void**)(&(info->arg)) = argCopy;
  }

  if (chpl_nodeID == node) {
    if (info->serial_state)
      fork_nb_wrapper(info);
    else
      chpl_task_startMovedTask((chpl_fn_p)fork_nb_wrapper, (void*)info,
                               subloc, chpl_nullTaskID,
                               info->serial_state);
  } else {
    if (chpl_verbose_comm && !chpl_comm_no_debug_private)
      printf("%d: remote non-blocking task created on %d\n", chpl_nodeID, node);
    if (chpl_comm_diagnostics && !chpl_comm_no_debug_private) {
      chpl_sync_lock(&chpl_comm_diagnostics_sync);
      chpl_comm_commDiagnostics.fork_nb++;
      chpl_sync_unlock(&chpl_comm_diagnostics_sync);
    }
    if (passArg) {
      GASNET_Safe(gasnet_AMRequestMedium0(node, FORK_NB, info, info_size));
      chpl_mem_free(info, 0, 0);
    } else {
      GASNET_Safe(gasnet_AMRequestMedium0(node, FORK_NB_LARGE, info, info_size));
    }
  }
}

// GASNET - should only be called for "small" functions
void  chpl_comm_fork_fast(c_nodeid_t node, c_sublocid_t subloc,
                          chpl_fn_int_t fid, void *arg, int32_t arg_size) {
  char infod[gasnet_AMMaxMedium()];
  fork_t* info;
  int     info_size = sizeof(fork_t) + arg_size;
  done_t  done;
  int     passArg = info_size <= gasnet_AMMaxMedium();

  if (chpl_nodeID == node) {
    chpl_ftable_call(fid, arg);
  } else {
    if (passArg) {
      if (chpl_verbose_comm && !chpl_comm_no_debug_private)
        printf("%d: remote (no-fork) task created on %d\n",
               chpl_nodeID, node);
      if (chpl_comm_diagnostics && !chpl_comm_no_debug_private) {
        chpl_sync_lock(&chpl_comm_diagnostics_sync);
        chpl_comm_commDiagnostics.fork_fast++;
        chpl_sync_unlock(&chpl_comm_diagnostics_sync);
      }
      info = (fork_t *) &infod;

      info->caller = chpl_nodeID;
      info->subloc = subloc;
      info->ack = &done;
      info->serial_state = chpl_task_getSerial();
      info->fid = fid;
      info->arg_size = arg_size;

      init_done_obj(&done, 1);

      if (arg_size)
        chpl_memcpy(&(info->arg), arg, arg_size);
      GASNET_Safe(gasnet_AMRequestMedium0(node, FORK_FAST, info, info_size));
      // NOTE: We still have to wait for the handler to complete

<<<<<<< HEAD
      WAIT_DONE_OBJ(done);
=======
      wait_done_obj(&done);
>>>>>>> 02544791

    } else {
      // Call the normal chpl_comm_fork()
      chpl_comm_fork(node, subloc, fid, arg, arg_size);
    }
  }
}

void chpl_comm_make_progress(void)
{
  gasnet_AMPoll();
}


void chpl_startVerboseComm() {
  chpl_verbose_comm = 1;
  chpl_comm_no_debug_private = 1;
  chpl_comm_broadcast_private(0 /* &chpl_verbose_comm */, sizeof(int),
                              -1 /*typeIndex: unused*/);
  chpl_comm_no_debug_private = 0;
}

void chpl_stopVerboseComm() {
  chpl_verbose_comm = 0;
  chpl_comm_no_debug_private = 1;
  chpl_comm_broadcast_private(0 /* &chpl_verbose_comm */, sizeof(int),
                              -1 /*typeIndex: unused*/);
  chpl_comm_no_debug_private = 0;
}

void chpl_startVerboseCommHere() {
  chpl_verbose_comm = 1;
}

void chpl_stopVerboseCommHere() {
  chpl_verbose_comm = 0;
}

void chpl_startCommDiagnostics() {
  chpl_comm_diagnostics = 1;
  chpl_comm_no_debug_private = 1;
  chpl_comm_broadcast_private(1 /* &chpl_comm_diagnostics */, sizeof(int),
                              -1 /*typeIndex: unused*/);
  chpl_comm_no_debug_private = 0;
}

void chpl_stopCommDiagnostics() {
  chpl_comm_diagnostics = 0;
  chpl_comm_no_debug_private = 1;
  chpl_comm_broadcast_private(1 /* &chpl_comm_diagnostics */, sizeof(int),
                              -1 /*typeIndex: unused*/);
  chpl_comm_no_debug_private = 0;
}

void chpl_startCommDiagnosticsHere() {
  chpl_comm_diagnostics = 1;
}

void chpl_stopCommDiagnosticsHere() {
  chpl_comm_diagnostics = 0;
}

void chpl_resetCommDiagnosticsHere() {
  chpl_sync_lock(&chpl_comm_diagnostics_sync);
  memset(&chpl_comm_commDiagnostics, 0, sizeof(chpl_commDiagnostics));
  chpl_sync_unlock(&chpl_comm_diagnostics_sync);
}

void chpl_getCommDiagnosticsHere(chpl_commDiagnostics *cd) {
  chpl_sync_lock(&chpl_comm_diagnostics_sync);
  chpl_memcpy(cd, &chpl_comm_commDiagnostics, sizeof(chpl_commDiagnostics));
  chpl_sync_unlock(&chpl_comm_diagnostics_sync);
}

uint64_t chpl_numCommGets(void) {
  return chpl_comm_commDiagnostics.get;
}

uint64_t chpl_numCommNBGets(void) {
  return chpl_comm_commDiagnostics.get_nb;
}

uint64_t chpl_numCommPuts(void) {
  return chpl_comm_commDiagnostics.put;
}

uint64_t chpl_numCommNBPuts(void) {
  return chpl_comm_commDiagnostics.put_nb;
}

uint64_t chpl_numCommTestNB(void) {
  return chpl_comm_commDiagnostics.test_nb;
}

uint64_t chpl_numCommWaitNB(void) {
  return chpl_comm_commDiagnostics.wait_nb;
}

uint64_t chpl_numCommTryNB(void) {
  return chpl_comm_commDiagnostics.try_nb;
}

uint64_t chpl_numCommFastForks(void) {
  return chpl_comm_commDiagnostics.fork_fast;
}

uint64_t chpl_numCommForks(void) {
  return chpl_comm_commDiagnostics.fork;
}

uint64_t chpl_numCommNBForks(void) {
  return chpl_comm_commDiagnostics.fork_nb;
}


void chpl_comm_gasnet_help_register_global_var(int i, wide_ptr_t wide_addr) {
  if (chpl_nodeID == 0) {
    ((wide_ptr_t*)seginfo_table[0].addr)[i] = wide_addr;
  }
}<|MERGE_RESOLUTION|>--- conflicted
+++ resolved
@@ -52,11 +52,7 @@
 
 // Gasnet AM handler arguments are only 32 bits, so here we have
 // functions to get the 2 arguments for a 64-bit pointer,
-<<<<<<< HEAD
-// and a function to reconstitute the poiter from the 2 arguments.
-=======
 // and a function to reconstitute the pointer from the 2 arguments.
->>>>>>> 02544791
 static inline
 gasnet_handlerarg_t get_arg_from_ptr0(void* addr)
 {
@@ -159,21 +155,6 @@
   }
 #endif
 }
-
-static inline
-void do_wait_done(done_t* done)
-{
-#ifndef CHPL_COMM_YIELD_TASK_WHILE_POLLING
-  GASNET_BLOCKUNTIL(done->flag);
-#else
-  while (!done->flag) {
-    (void) gasnet_AMPoll();
-    chpl_task_yield();
-  }
-#endif
-}
-
-#define WAIT_DONE_OBJ(done) do_wait_done(&done)
 
 typedef struct {
   int           caller;
@@ -322,9 +303,6 @@
   void* f_arg;
   chpl_memcpy(&f_arg, f->arg, sizeof(void*));
 
-  // MPF - should internal to the GASNet comms layer communication
-  // like this be counted in e.g. chpl_comm_commDiagnostics.get ?
-  // If not, we probably want to make e.g. do_remote_get.
   chpl_comm_get(arg, f->caller, f_arg,
                 f->arg_size, -1 /*typeIndex: unused*/, 1, 0, "fork large");
   GASNET_Safe(gasnet_AMRequestMedium0(f->caller,
@@ -410,11 +388,7 @@
 
 // Put from arg->src (which is local to the AM handler) back to
 // arg->dst (which is local to the caller of this AM).
-<<<<<<< HEAD
 // nbytes is < gasnet_AMMaxLongReply here (see chpl_comm_get).
-=======
-// nbytes must be < gasnet_AMMaxLongReply.
->>>>>>> 02544791
 static void AM_reply_put(gasnet_token_t token, void* buf, size_t nbytes) {
   xfer_info_t* x = buf;
 
@@ -953,11 +927,7 @@
         addr_chunk = ((char*) addr) + start;
         raddr_chunk = ((char*) raddr) + start;
 
-<<<<<<< HEAD
-        INIT_DONE_OBJ(done, 1);
-=======
         init_done_obj(&done, 1);
->>>>>>> 02544791
 
         // Send an AM over to ask for a them to copy the data
         // passed in the active message (addr_chunk) to raddr_chunk.
@@ -968,11 +938,7 @@
                                             get_arg_from_ptr1(raddr_chunk)));
 
         // Wait for the PUT to complete.
-<<<<<<< HEAD
-        WAIT_DONE_OBJ(done);
-=======
         wait_done_obj(&done);
->>>>>>> 02544791
       }
     }
   }
@@ -1045,25 +1011,17 @@
           buf_sz = max_chunk;
         }
 
-<<<<<<< HEAD
-        local_buf = chpl_mem_alloc(buf_sz, CHPL_RT_MD_COMM_XMIT_RECV_BUF, 0, 0);
-=======
         local_buf = chpl_mem_alloc(buf_sz, CHPL_RT_MD_COMM_XMIT_RCV_BUF, 0, 0);
 #ifdef GASNET_SEGMENT_EVERYTHING
         // local_buf is definately in our segment
 #else
         assert(chpl_comm_is_in_segment(chpl_nodeID, local_buf, buf_sz));
 #endif
->>>>>>> 02544791
       }
 
       // do a PUT on the remote locale back to here.
       // But do it in chunks of size gasnet_AMMaxLongReply()
-<<<<<<< HEAD
-      // since we use A
-=======
       // since we use gasnet_AMReplyLong to do the PUT.
->>>>>>> 02544791
       for(start = 0; start < size; start += max_chunk) {
         size_t this_size;
         void* addr_chunk;
@@ -1077,11 +1035,7 @@
 
         addr_chunk = ((char*) addr) + start;
 
-<<<<<<< HEAD
-        INIT_DONE_OBJ(done, 1);
-=======
         init_done_obj(&done, 1);
->>>>>>> 02544791
 
         info.tgt = local_buf?local_buf:addr_chunk;
         info.src = ((char*) raddr) + start;
@@ -1092,11 +1046,7 @@
                                             &info, sizeof(info)));
 
         // Wait for the PUT to complete.
-<<<<<<< HEAD
-        WAIT_DONE_OBJ(done);
-=======
         wait_done_obj(&done);
->>>>>>> 02544791
 
         // Now copy from local_buf back to addr if necessary.
         if( local_buf ) {
@@ -1277,11 +1227,7 @@
       GASNET_Safe(gasnet_AMRequestMedium0(node, FORK_LARGE, info, info_size));
     }
 
-<<<<<<< HEAD
-    WAIT_DONE_OBJ(done);
-=======
     wait_done_obj(&done);
->>>>>>> 02544791
     chpl_mem_free(info, 0, 0);
   }
 }
@@ -1380,11 +1326,7 @@
       GASNET_Safe(gasnet_AMRequestMedium0(node, FORK_FAST, info, info_size));
       // NOTE: We still have to wait for the handler to complete
 
-<<<<<<< HEAD
-      WAIT_DONE_OBJ(done);
-=======
       wait_done_obj(&done);
->>>>>>> 02544791
 
     } else {
       // Call the normal chpl_comm_fork()
