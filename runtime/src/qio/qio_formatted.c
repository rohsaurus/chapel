/*
 * Copyright 2020-2023 Hewlett Packard Enterprise Development LP
 * Copyright 2004-2019 Cray Inc.
 * Other additional copyright holders may be indicated within.
 *
 * The entirety of this work is licensed under the Apache License,
 * Version 2.0 (the "License"); you may not use this file except
 * in compliance with the License.
 *
 * You may obtain a copy of the License at
 *
 *     http://www.apache.org/licenses/LICENSE-2.0
 *
 * Unless required by applicable law or agreed to in writing, software
 * distributed under the License is distributed on an "AS IS" BASIS,
 * WITHOUT WARRANTIES OR CONDITIONS OF ANY KIND, either express or implied.
 * See the License for the specific language governing permissions and
 * limitations under the License.
 */


#ifndef CHPL_RT_UNIT_TEST
#include "chplrt.h"
#endif

#include "qio_formatted.h"

#include <limits.h>
#include <ctype.h>

#ifdef HAS_WCTYPE_H
#include <wctype.h>
#include <langinfo.h>
#endif

#ifndef HAS_WCTYPE_H
static int towlower(int wc) { return tolower(wc); }
static int iswprint(int wc) { return isprint(wc); }
static int iswspace(int wc) { return isspace(wc); }
static int wcwidth(int wc) {
  if( isprint(wc) ) return 1;
  else return -1;
}
#endif

qioerr qio_channel_read_uvarint(const int threadsafe, qio_channel_t* restrict ch, uint64_t* restrict ptr) {
  qioerr err = 0;
  uint8_t byte;
  long part;
  uint64_t num;
  int i;

  if( threadsafe ) {
    err = qio_lock(&ch->lock);
    if( err ) {
      *ptr = 0;
      return err;
    }
  }

  num = 0;

  for( i = 0; i < 10; i++ ) {
    err = qio_channel_read_uint8(false, ch, &byte);
    if( err ) goto error;
    part = byte & 0x7f;
    num |= part << (7*i);
    if( byte & 0x80 ) { // continue.
    } else {
      break; // all done.
    }
  }

  if( !err && (byte & 0x80) )
    QIO_GET_CONSTANT_ERROR(err, EFORMAT, "overflow in varint");

error:
  *ptr = num;
  _qio_channel_set_error_unlocked(ch, err);

  if( threadsafe ) {
    qio_unlock(&ch->lock);
  }

  return err;
}

qioerr qio_channel_read_svarint(const int threadsafe, qio_channel_t* restrict ch, int64_t* restrict ptr) {
  qioerr err;
  uint64_t u_num;
  err = qio_channel_read_uvarint(threadsafe, ch, &u_num);
  *ptr = (u_num >> 1) ^ -((int64_t)(u_num & 1));
  return err;
}
qioerr qio_channel_write_uvarint(const int threadsafe, qio_channel_t* restrict ch, uint64_t num) {
  qioerr err = 0;
  uint8_t byte;
  int i;

  if( threadsafe ) {
    err = qio_lock(&ch->lock);
    if( err ) {
      return err;
    }
  }

  for( i = 0; i < 10; i++ ) {
    byte = num & 0x7f;
    num >>= 7;
    if( num != 0 ) byte |= 0x80;
    err = qio_channel_write_uint8(false, ch, byte);
    if( err ) goto error;
    if( byte & 0x80 ) {
      // OK, continue;
    } else {
      break;
    }
  }

error:
  _qio_channel_set_error_unlocked(ch, err);
  if( threadsafe ) {
    qio_unlock(&ch->lock);
  }

  return err;
}

qioerr qio_channel_write_svarint(const int threadsafe, qio_channel_t* restrict ch, int64_t num) {
  uint64_t u_num = (num << 1) ^ (num >> 63);
  return qio_channel_write_uvarint(threadsafe, ch, u_num);
}



static
qioerr _peek_until_byte(qio_channel_t* restrict ch, uint8_t term_byte, int64_t* restrict amt_read_out, int* restrict found_term_out)
{
  qioerr err;
  int64_t mark_offset = 0;
  int64_t end_offset = 0;
  uint64_t num = 0;
  uint8_t byte = 0;
  int found_term;

  mark_offset = qio_channel_offset_unlocked(ch);

  err = qio_channel_mark(false, ch);
  if( err ) return err;

  while( 1 ) {
    err = qio_channel_read_uint8(false, ch, &byte);
    if( err ) break;
    if( byte == term_byte ) break;
  }

  if( byte == term_byte ) found_term = 1;
  else found_term = 0;

  end_offset = qio_channel_offset_unlocked(ch);

  qio_channel_revert_unlocked(ch);

  num = end_offset - mark_offset - found_term;

  *amt_read_out = num;
  *found_term_out = found_term;
  return err;
}

static
qioerr _peek_until_len(qio_channel_t* restrict ch, ssize_t len, int64_t* restrict amt_read_out)
{

#define BUFSIZE (16 * 1024)
  qioerr err;
  int64_t mark_offset = 0;
  int64_t end_offset = 0;
  uint64_t num = 0;
  uint8_t buf[BUFSIZE];
  ssize_t count;

  mark_offset = qio_channel_offset_unlocked(ch);

  err = qio_channel_mark(false, ch);
  if( err ) return err;

  for( count = 0; count < len; count += BUFSIZE) {
    ssize_t amt = BUFSIZE;
    if (count + amt > len) {
      amt = len - count;
    }
    err = qio_channel_read_amt(false, ch, buf, amt);
    if( err ) break;
  }

  end_offset = qio_channel_offset_unlocked(ch);

  qio_channel_revert_unlocked(ch);

  num = end_offset - mark_offset;

  *amt_read_out = num;
  return err;
}


static
qioerr _getc_after_whitespace(qio_channel_t* restrict ch, int32_t* restrict got_chr)
{
  qioerr err = 0;
  int32_t chr = 0;

  while( 1 ) {
    err = qio_channel_read_char(false, ch, &chr);
    if( ! iswspace(chr) ) break;
    if( err ) break;
  }

  *got_chr = chr;
  return err;
}

/*
static inline
qioerr _peek_until_char(qio_channel_t* ch, int32_t term_chr, int64_t* amt_read_out, int* found_term_out)
{
  qioerr err, newerr;
  int64_t mark_offset = 0;
  int64_t end_offset = 0;
  uint64_t num = 0;
  int32_t chr = 0;
  int found_term;

  err = qio_channel_mark(false, ch);
  if( err ) goto error;

  err = qio_channel_offset(false, ch, &mark_offset);
  if( err ) goto error;

  while( 1 ) {
    err = qio_channel_read_char(false, ch, &chr);
    if( err ) break;
    if( chr == term_chr ) break;
  }

  if( chr == term_chr ) found_term = 1;
  else found_term = 0;

  newerr = qio_channel_offset(false, ch, &end_offset);
  if( ! err ) err = newerr;

  newerr = qio_channel_revert(false, ch);
  if( ! err ) err = newerr;

  num = end_offset - start_offset - found_term;

  *amt_read_out = num;
  *found_term_out = found_term;
  return err;
}*/

// always appends room for a NULL byte at the end.
static
qioerr _append_byte(char* restrict * restrict buf, size_t* restrict buf_len, size_t* restrict buf_max, int8_t byte)
{
  char* buf_in = *buf;
  size_t len_in = *buf_len;
  size_t max_in = *buf_max;
  char* newbuf;
  size_t newsz;
  size_t need;

  need = len_in + 2; // one for the byte the other for the null character
  if( need < len_in || need > (SSIZE_MAX-1) ) {
    // Too big.
    QIO_RETURN_CONSTANT_ERROR(EOVERFLOW, "");
  }
  // First, make sure that there is room.
  if( need >= max_in ) {
    // Reallocate buffer.
    newsz = 2 * max_in;
    if( newsz < 16  ) newsz = 16;
    if( newsz < need  ) newsz = need;
    newbuf = qio_realloc(buf_in, newsz);
    if( ! newbuf ) return QIO_ENOMEM;
    buf_in = newbuf;
    max_in = newsz;
  }

  // Now store it in the buffer.
  buf_in[len_in] = byte;
  len_in += 1;

  *buf = buf_in;
  *buf_len = len_in;
  *buf_max = max_in;

  return 0;
}

// always appends room for a NULL byte at the end.
static
qioerr _append_char(char* restrict * restrict buf, size_t* restrict buf_len, size_t* restrict buf_max, int32_t chr)
{
  char* buf_in = *buf;
  size_t len_in = *buf_len;
  size_t max_in = *buf_max;
  char* newbuf;
  size_t newsz;
  size_t need;
  size_t chbytes;

  // Encode the character in UTF-8...
  // (or whatever the locale requires)
  // How many bytes is our character?
  chbytes = qio_nbytes_char(chr);

  need = len_in + chbytes + 1;
  if( need < len_in || need > (SSIZE_MAX-1) ) {
    // Too big.
    QIO_RETURN_CONSTANT_ERROR(EOVERFLOW, "");
  }
  // First, make sure that there is room.
  if( need >= max_in ) {
    // Reallocate buffer.
    newsz = 2 * max_in;
    if( newsz < 16  ) newsz = 16;
    if( newsz < need  ) newsz = need;
    newbuf = qio_realloc(buf_in, newsz);
    if( ! newbuf ) return QIO_ENOMEM;
    buf_in = newbuf;
    max_in = newsz;
  }

  // Now store it in the buffer.
  qio_encode_char_buf(&buf_in[len_in], chr);
  len_in += chbytes;

  *buf = buf_in;
  *buf_len = len_in;
  *buf_max = max_in;

  return 0;
}

// string binary style:
// QIO_BINARY_STRING_STYLE_LEN1B_DATA -1 -- 1 byte of length before
// QIO_BINARY_STRING_STYLE_LEN2B_DATA -2 -- 2 bytes of length before
// QIO_BINARY_STRING_STYLE_LEN4B_DATA -4 -- 4 bytes of length before
// QIO_BINARY_STRING_STYLE_LEN8B_DATA -8 -- 8 bytes of length before
// QIO_BINARY_STRING_STYLE_LENvB_DATA -10 -- variable byte length before
//                                        (hi-bit 1 means more, little endian)
// QIO_BINARY_STRING_STYLE_TOEOF -0xff00 -- read until end or up to maxlen
// BINARY_STRING_STYLE_DATA_NULL|0xXX -0x01XX -- read until terminator XX
//  + -- nonzero positive -- read exactly this length.
qioerr qio_channel_read_string(const int threadsafe, const int byteorder, const int64_t str_style, qio_channel_t* restrict ch, const char* restrict* restrict out, int64_t* restrict len_out, ssize_t maxlen)
{
  qioerr err = 0;
  uint8_t term = 0;
  uint8_t num8 = 0;
  uint16_t num16 = 0;
  uint32_t num32 = 0;
  uint64_t num = 0;
  int64_t peek_amt = 0;
  int64_t file_len = 0;
  char* restrict ret = NULL;
  int found_term=0;
  ssize_t len=0;
  ssize_t amt = 0;
  qio_err_t errcode;

  if( maxlen <= 0 ) maxlen = SSIZE_MAX - 1;

  if( threadsafe ) {
    err = qio_lock(&ch->lock);
    if( err ) return err;
  }

  // don't mark the channel if we are going to read the entire file
  // as a binary string. There's no need to ever revert the read
  // and the mark will cause the entire file to be buffered.
  bool marked = false;
  if (str_style != QIO_BINARY_STRING_STYLE_TOEOF) {
      err = qio_channel_mark(false, ch);
      if( err ) goto unlock;
      marked = true;
  }

  // read a string length.
  switch (str_style) {
    case QIO_BINARY_STRING_STYLE_LEN1B_DATA:
      err = qio_channel_read_uint8(false, ch, &num8);
      num = num8;
      break;
    case QIO_BINARY_STRING_STYLE_LEN2B_DATA:
      err = qio_channel_read_uint16(false, byteorder, ch, &num16);
      num = num16;
      break;
    case QIO_BINARY_STRING_STYLE_LEN4B_DATA:
      err = qio_channel_read_uint32(false, byteorder, ch, &num32);
      num = num32;
      break;
    case QIO_BINARY_STRING_STYLE_LEN8B_DATA:
      err = qio_channel_read_uint64(false, byteorder, ch, &num);
      break;
    case QIO_BINARY_STRING_STYLE_LENvB_DATA:
      err = qio_channel_read_uvarint(false, ch, &num);
      break;
    case QIO_BINARY_STRING_STYLE_TOEOF: {
      // read until the end of the file.
      // Figure out how many bytes are available.

      int64_t offset = qio_channel_offset_unlocked(ch);
      err = qio_file_length(ch->file, &file_len);
      if (file_len > offset) {
        num = file_len - offset;
      } else {
        num = 0;
      }
      if (err) {
        // if we can't get the file length directly then peek ahead to
        // compute the length
        err = _peek_until_len(ch, maxlen, &peek_amt);
        num = peek_amt;
      } else if (num > maxlen) {
        num = maxlen;
      } else if (num == 0) {
        err = QIO_EEOF;
      }
      // Ignore EOF errors as long as we read something.
      if( err && qio_err_to_int(err) == EEOF && num > 0 ) err = 0;
      break;
    }
    default:
      if( str_style >= 0 ) {
        // just read the suggested length
        num = str_style;
      } else {
        // read a terminated amount.
        term = (-str_style) + QIO_STRSTYLE_NULL_TERMINATED;
        // What is the position we're marking?
        err = _peek_until_byte(ch, term, &peek_amt, &found_term);
        num = peek_amt;
        if( !err && !found_term )
          QIO_GET_CONSTANT_ERROR(err, EFORMAT, "missing string terminator");
      }
  }
  if( err ) goto rewind;

  if( num > (SSIZE_MAX-1) ) {
    QIO_GET_CONSTANT_ERROR(err, EOVERFLOW, "");
    goto rewind;
  }
  if( num > maxlen ) {
    QIO_GET_CONSTANT_ERROR(err, EOVERFLOW, "");
    goto rewind;
  }
  len = num;


  // Now read that many bytes into an allocated area.
  ret = qio_malloc(len + 1); // room for \0.
  if( ! ret ) {
    err = QIO_ENOMEM;
    goto rewind;
  }

  ret[0] = '\0'; // start with terminator in case we don't read anything.
  err = qio_channel_read(false, ch, ret, num, &amt);
  ret[len] = '\0'; // always add terminator at the end
  if( err ) goto rewind;
  if( amt != len ) {
    err = QIO_ESHORT;
    // zero out the rest of it...
    memset(ret + amt, 0, len - amt);
    goto rewind;
  }

  if( found_term ) {
    // Read the end-of-string character.
    err = qio_channel_read_amt(false, ch, &num8, 1);
    if( err ) goto rewind;
  }

  err = 0;
rewind:
  if(marked) {
      if( err ) {
        qio_channel_revert_unlocked(ch);
      } else {
        qio_channel_commit_unlocked(ch);
      }
  }
unlock:
  _qio_channel_set_error_unlocked(ch, err);
  if( threadsafe ) {
    qio_unlock(&ch->lock);
  }

  errcode = qio_err_to_int(err);
  if( errcode && errcode != EEOF && errcode != ESHORT ) qio_free(ret);
  else {
    // don't modify out if we didn't read anything.
    if( ret ) {
      *out = ret;
      *len_out = amt;
    }
  }

  return err;
}

// allocates and returns a string.
qioerr qio_channel_scan_string(const int threadsafe, qio_channel_t* restrict ch, const char* restrict * restrict out, int64_t* restrict len_out, ssize_t maxlen_bytes)
{
  qioerr err;
  char* restrict ret = NULL;
  size_t ret_len = 0;
  size_t ret_max = 0;
  int32_t term_chr;
  int32_t chr;
  char tmp[4*MB_LEN_MAX + 1]; // room for XXXX in \uXXXX
  int32_t tmpchr;
  int tmpi;
  int handle_back;
  int handle_0x;
  int handle_u;
  int stop_space;
  unsigned long conv, conv2;
  qio_style_t* style;
  ssize_t nread = 0;
  int64_t mark_offset;
  int64_t end_offset;
  ssize_t maxlen_chars = SSIZE_MAX - 1;
  int found_term = 0;

  if( maxlen_bytes <= 0 ) maxlen_bytes = SSIZE_MAX - 1;

  if( threadsafe ) {
    err = qio_lock(&ch->lock);
    if( err ) return err;
  }

  style = &ch->style;

  if( style->max_width_characters < UINT32_MAX &&
      style->max_width_characters < maxlen_chars ) {
    maxlen_chars = style->max_width_characters;
  }
  if( style->max_width_bytes < UINT32_MAX &&
      style->max_width_bytes < maxlen_bytes ) {
    maxlen_bytes = style->max_width_bytes;
  }

  // Allocate room for our buffer...
  err = _append_char(&ret, &ret_len, &ret_max, 0);
  if( err ) goto unlock;
  ret_len = 0;

  mark_offset = qio_channel_offset_unlocked(ch);

  err = qio_channel_mark(false, ch);
  if( err ) goto unlock;

  term_chr = style->string_end;
  if( style->string_format == QIO_STRING_FORMAT_WORD ) {
    handle_back = 0;
    handle_0x = 0;
    handle_u = 0;
    stop_space = 1;
  } else if( style->string_format == QIO_STRING_FORMAT_BASIC ) {
    handle_back = 1;
    handle_0x = 0;
    handle_u = 0;
    stop_space = 0;
  } else if( style->string_format == QIO_STRING_FORMAT_CHPL ) {
    handle_back = 1;
    handle_0x = 1;
    handle_u = 0;
    stop_space = 0;
  } else if( style->string_format == QIO_STRING_FORMAT_JSON ) {
    handle_back = 1;
    handle_0x = 0;
    handle_u = 1;
    stop_space = 0;
  } else if( style->string_format == QIO_STRING_FORMAT_TOEND ) {
    handle_back = 0;
    handle_0x = 0;
    handle_u = 0;
    stop_space = 0;
  } else if( style->string_format == QIO_STRING_FORMAT_TOEOF ) {
    handle_back = 0;
    handle_0x = 0;
    handle_u = 0;
    stop_space = 0;
    term_chr = -1;
  } else {
    handle_back = 1;
    handle_0x = 1;
    handle_u = 0;
    stop_space = 0;
  }

  err = 0;
  for( nread = 0;
      // limit # characters
      nread < maxlen_chars &&
      // stop on error
      !err &&
      // limit # bytes
      qio_channel_offset_unlocked(ch) - mark_offset < maxlen_bytes;
      nread++ ) {
    err = qio_channel_read_char(false, ch, &chr);
    if( err ) break;

    // If we're using FORMAT_WORD, skip any whitespace at the beginning
    if( nread == 0 ) {
      while( !(style->string_format == QIO_STRING_FORMAT_TOEND ||
               style->string_format == QIO_STRING_FORMAT_TOEOF) &&
             iswspace(chr) ) {
        // Read the next character!
        err = qio_channel_read_char(false, ch, &chr);
        if( err ) break;
      }
      if( err ) break;

      if( style->string_format == QIO_STRING_FORMAT_WORD ||
          style->string_format == QIO_STRING_FORMAT_TOEND ||
          style->string_format == QIO_STRING_FORMAT_TOEOF ) {
        // OK, use the character we have
      } else if( chr == style->string_start ) {
        // Read the next character!
        err = qio_channel_read_char(false, ch, &chr);
        if( err ) break;
      } else {
        // Format error.
        QIO_GET_CONSTANT_ERROR(err, EFORMAT, "missing string start");
        break;
      }
    }

    // if it's a \ we'll probably do something special.
    if( handle_back && chr == '\\' ) {
      // Get the next character.
      err = qio_channel_read_char(false, ch, &chr);
      if( err ) break;

      if( handle_0x && chr == 'x' ) {
        // handle \x20
        tmpi = 0;
        err = qio_channel_read_char(false, ch, &tmpchr);
        if( err ) break;
        err = qio_encode_char_buf(&tmp[tmpi], tmpchr);
        if( err ) break;
        tmpi += qio_nbytes_char(tmpchr);

        err = qio_channel_read_char(false, ch, &tmpchr);
        if( err ) break;
        err = qio_encode_char_buf(&tmp[tmpi], tmpchr);
        if( err ) break;
        tmpi += qio_nbytes_char(tmpchr);

        tmp[tmpi] = '\0';

        errno = 0;
        conv = strtol(tmp, NULL, 16);
        if( (conv == ULONG_MAX || conv == 0) && errno ) {
          err = qio_mkerror_errno();
          break;
        }

        err = _append_char(&ret, &ret_len, &ret_max, conv);
      } else if( handle_u && chr == 'u' ) {
        int z;
        // handle \uABCD
        tmpi = 0;

        for( z = 0; z < 4; z++ ) {
          err = qio_channel_read_char(false, ch, &tmpchr);
          if( err ) break;
          err = qio_encode_char_buf(&tmp[tmpi], tmpchr);
          if( err ) break;
          tmpi += qio_nbytes_char(tmpchr);
        }
        if( err ) break;

        tmp[tmpi] = '\0';

        errno = 0;
        conv = strtol(tmp, NULL, 16);
        if( (conv == ULONG_MAX || conv == 0) && errno ) {
          err = qio_mkerror_errno();
          break;
        }

        // It might be a surrogate pair....
        if( 0xD800 <= conv && conv <= 0xDBFF ) {
          // We *must* read another \uXXXX,
          //  and it *must* be a trail surrogate (ie in 0xDC00..0xDFFF)
          // Read \ character
          err = qio_channel_read_char(false, ch, &chr);
          if( err ) break;
          if( chr != '\\' ) {
            QIO_GET_CONSTANT_ERROR(err, EILSEQ, "expected surrogate pair");
            break;
          }
          // Read u character
          err = qio_channel_read_char(false, ch, &chr);
          if( err ) break;
          if( chr != 'u' ) {
            QIO_GET_CONSTANT_ERROR(err, EILSEQ, "expected surrogate pair");
            break;
          }
          tmpi = 0;
          // Now read XXXX
          for( z = 0; z < 4; z++ ) {
            err = qio_channel_read_char(false, ch, &tmpchr);
            if( err ) break;
            err = qio_encode_char_buf(&tmp[tmpi], tmpchr);
            if( err ) break;
            tmpi += qio_nbytes_char(tmpchr);
          }
          if( err ) break;

          tmp[tmpi] = '\0';
          errno = 0;
          conv2 = strtol(tmp, NULL, 16);
          if( (conv2 == ULONG_MAX || conv2 == 0) && errno ) {
            err = qio_mkerror_errno();
            break;
          }

          // conv2 *must* be in the range 0xDC00..0xDFFF
          if( 0xDC00 <= conv2 && conv2 <= 0xDFFF ) {
            // a surrogate pair, in conv and conv2.
            // Update conv to be the right decoded character.
            conv = ((conv - 0xD800) << 10) | (conv2 - 0xDC00);
          } else {
            // Format error.
            QIO_GET_CONSTANT_ERROR(err, EILSEQ, "bad surrogate pair");
            break;
          }
        }
        err = _append_char(&ret, &ret_len, &ret_max, conv);
      } else {
        // a backslash'd character.
        if( chr == 'a' ) chr = '\a';
        else if( chr == 'b' ) chr = '\b';
        else if( chr == 't' ) chr = '\t';
        else if( chr == 'n' ) chr = '\n';
        else if( chr == 'v' ) chr = '\v';
        else if( chr == 'f' ) chr = '\f';
        else if( chr == 'r' ) chr = '\r';
        err = _append_char(&ret, &ret_len, &ret_max, chr);
      }
    } else if((stop_space && iswspace(chr)) || ((!stop_space) && (chr == term_chr )) ) {
      if(style->string_format == QIO_STRING_FORMAT_TOEND) {
        err = _append_char(&ret, &ret_len, &ret_max, chr);
      }
      found_term = 1;
      break;
    } else {
      err = _append_char(&ret, &ret_len, &ret_max, chr);
    }
  }

  // Add the NULL... space for this is allocated in _append_char.
  ret[ret_len] = '\0';

  end_offset = qio_channel_offset_unlocked(ch);

  if(style->string_format == QIO_STRING_FORMAT_WORD) {

    // Unget the terminating character - there must
    // be one (or else err!=0)
    if( err == 0 && found_term ) {
      // Unget the terminating character.
      qio_channel_revert_unlocked(ch);
      qio_channel_advance_unlocked(ch, end_offset - mark_offset - 1);
      goto unlock;
    }

  }

  // Now we'll ignore EOF for some styles.
  if(style->string_format == QIO_STRING_FORMAT_WORD ||
     style->string_format == QIO_STRING_FORMAT_TOEND ||
     style->string_format == QIO_STRING_FORMAT_TOEOF) {
    // Not an error to reach EOF with these ones.
    if( ret_len > 0 && qio_err_to_int(err) == EEOF ) err = 0;
  }

  if( err ) {
    qio_channel_revert_unlocked(ch);
  } else {
    qio_channel_commit_unlocked(ch);
  }
unlock:
  _qio_channel_set_error_unlocked(ch, err);
  if( threadsafe ) {
    qio_unlock(&ch->lock);
  }

  if( err ) qio_free(ret);
  else {
    if( ret ) {
      *out = ret;
      *len_out = ret_len;
    }
  }

  return err;
}

// allocates and returns a string without checking for valid encoding
qioerr qio_channel_scan_bytes(const int threadsafe, qio_channel_t* restrict ch, const char* restrict * restrict out, int64_t* restrict len_out, ssize_t maxlen_bytes)
{
  qioerr err;
  char* restrict ret = NULL;
  size_t ret_len = 0;
  size_t ret_max = 0;
  int32_t term_chr;
  int32_t chr;
  char tmp[4*MB_LEN_MAX + 1]; // room for XXXX in \uXXXX
  int32_t tmpchr;
  int handle_back;
  int handle_0x;
  int stop_space;
  unsigned long conv;
  qio_style_t* style;
  ssize_t nread = 0;
  int64_t mark_offset;
  int64_t end_offset;
  ssize_t maxlen_chars = SSIZE_MAX - 1;
  int found_term = 0;

  if( maxlen_bytes <= 0 ) maxlen_bytes = SSIZE_MAX - 1;

  if( threadsafe ) {
    err = qio_lock(&ch->lock);
    if( err ) return err;
  }

  style = &ch->style;

  if( style->max_width_characters < UINT32_MAX &&
      style->max_width_characters < maxlen_chars ) {
    maxlen_chars = style->max_width_characters;
  }
  if( style->max_width_bytes < UINT32_MAX &&
      style->max_width_bytes < maxlen_bytes ) {
    maxlen_bytes = style->max_width_bytes;
  }

  // Allocate room for our buffer...
  err = _append_byte(&ret, &ret_len, &ret_max, 0);
  if( err ) goto unlock;
  ret_len = 0;

  mark_offset = qio_channel_offset_unlocked(ch);

  err = qio_channel_mark(false, ch);
  if( err ) goto unlock;

  term_chr = style->string_end;
  if( style->string_format == QIO_STRING_FORMAT_WORD ) {
    handle_back = 0;
    handle_0x = 0;
    stop_space = 1;
  } else if( style->string_format == QIO_STRING_FORMAT_BASIC ) {
    handle_back = 1;
    handle_0x = 0;
    stop_space = 0;
  } else if( style->string_format == QIO_STRING_FORMAT_CHPL ) {
    handle_back = 1;
    handle_0x = 1;
    stop_space = 0;
  } else if( style->string_format == QIO_STRING_FORMAT_JSON ) {
    handle_back = 1;
    handle_0x = 0;
    stop_space = 0;
  } else if( style->string_format == QIO_STRING_FORMAT_TOEND ) {
    handle_back = 0;
    handle_0x = 0;
    stop_space = 0;
  } else if( style->string_format == QIO_STRING_FORMAT_TOEOF ) {
    handle_back = 0;
    handle_0x = 0;
    stop_space = 0;
    term_chr = -1;
  } else {
    handle_back = 1;
    handle_0x = 1;
    stop_space = 0;
  }

  err = 0;
  for( nread = 0;
      // limit # characters
      nread < maxlen_chars &&
      // stop on error
      !err &&
      // limit # bytes
      qio_channel_offset_unlocked(ch) - mark_offset < maxlen_bytes;
      nread++ ) {
    chr = qio_channel_read_byte(false, ch);
    if(chr < 0) {
      err = qio_int_to_err(-chr);
      break;
    }

    // If we're using FORMAT_WORD, skip any whitespace at the beginning
    if( nread == 0 ) {
      while( !(style->string_format == QIO_STRING_FORMAT_TOEND ||
               style->string_format == QIO_STRING_FORMAT_TOEOF) &&
             iswspace(chr) ) {
        // Read the next byte!
        chr = qio_channel_read_byte(false, ch);
        if(chr < 0) {
          err = qio_int_to_err(-chr);
          break;
        }
      }
      if( err ) break;

      if( style->string_format == QIO_STRING_FORMAT_WORD ||
          style->string_format == QIO_STRING_FORMAT_TOEND ||
          style->string_format == QIO_STRING_FORMAT_TOEOF ) {
        // OK, use the byte we have
      } else if( style->bytes_prefix != 0 &&
                 chr == style->bytes_prefix ) {
        // style->bytes_prefix is set and the character is a match:
        // Read the next byte hoping that it is string_start
        chr = qio_channel_read_byte(false, ch);
        if(chr < 0) {
          err = qio_int_to_err(-chr);
          break;
        }
        if (chr == style->string_start) {
          // Read the next byte
          chr = qio_channel_read_byte(false, ch);
          if(chr < 0) {
            err = qio_int_to_err(-chr);
            break;
          }
        } else {
          QIO_GET_CONSTANT_ERROR(err, EFORMAT, "missing bytes start");
          break;
        }
      } else if ( style->bytes_prefix == 0 &&
                  chr == style->string_start) {
        // we are OK with reading "some bytes" into a bytes object as long as
        // the bytes_prefix is set to 0.
        // so, go ahead and read the next byte
        chr = qio_channel_read_byte(false, ch);
        if(chr < 0) {
          err = qio_int_to_err(-chr);
          break;
        }
      } else {
        // Format error.
        QIO_GET_CONSTANT_ERROR(err, EFORMAT, "missing bytes start");
        break;
      }
    }

    // if it's a \ we'll probably do something special.
    if( handle_back && chr == '\\' ) {
      // Get the next byte.
      chr = qio_channel_read_byte(false, ch);
      if(chr < 0) {
        err = qio_int_to_err(-chr);
        break;
      }

      if( handle_0x && chr == 'x' ) {
        tmpchr = qio_channel_read_byte(false, ch);
        if(tmpchr < 0) {
          err = qio_int_to_err(-tmpchr);
          break;
        }
        tmp[0] = tmpchr;
        tmpchr = qio_channel_read_byte(false, ch);
        if(tmpchr < 0) {
          err = qio_int_to_err(-tmpchr);
          break;
        }
        tmp[1] = tmpchr;
        tmp[2] = '\0';

        errno = 0;
        conv = strtol(tmp, NULL, 16);
        if( (conv == ULONG_MAX || conv == 0) && errno ) {
          err = qio_mkerror_errno();
          break;
        }

        err = _append_byte(&ret, &ret_len, &ret_max, conv);
      } else {
        // a backslash'd character.
        if( chr == 'a' ) chr = '\a';
        else if( chr == 'b' ) chr = '\b';
        else if( chr == 't' ) chr = '\t';
        else if( chr == 'n' ) chr = '\n';
        else if( chr == 'v' ) chr = '\v';
        else if( chr == 'f' ) chr = '\f';
        else if( chr == 'r' ) chr = '\r';
        err = _append_byte(&ret, &ret_len, &ret_max, chr);
      }
    } else if((stop_space && iswspace(chr)) || ((!stop_space) && (chr == term_chr )) ) {
      if(style->string_format == QIO_STRING_FORMAT_TOEND) {
        err = _append_byte(&ret, &ret_len, &ret_max, chr);
      }
      found_term = 1;
      break;
    } else {
      err = _append_byte(&ret, &ret_len, &ret_max, chr);
    }
  }

  // Add the NULL... space for this is allocated in _append_byte.
  ret[ret_len] = '\0';

  end_offset = qio_channel_offset_unlocked(ch);

  if(style->string_format == QIO_STRING_FORMAT_WORD) {

    // Unget the terminating character - there must
    // be one (or else err!=0)
    if( err == 0 && found_term ) {
      // Unget the terminating character.
      qio_channel_revert_unlocked(ch);
      qio_channel_advance_unlocked(ch, end_offset - mark_offset - 1);
      goto unlock;
    }

  }

  // Now we'll ignore EOF for some styles.
  if(style->string_format == QIO_STRING_FORMAT_WORD ||
     style->string_format == QIO_STRING_FORMAT_TOEND ||
     style->string_format == QIO_STRING_FORMAT_TOEOF) {
    // Not an error to reach EOF with these ones.
    if( ret_len > 0 && qio_err_to_int(err) == EEOF ) err = 0;
  }

  if( err ) {
    qio_channel_revert_unlocked(ch);
  } else {
    qio_channel_commit_unlocked(ch);
  }
unlock:
  _qio_channel_set_error_unlocked(ch, err);
  if( threadsafe ) {
    qio_unlock(&ch->lock);
  }

  if( err ) qio_free(ret);
  else {
    if( ret ) {
      *out = ret;
      *len_out = ret_len;
    }
  }

  return err;
}

qioerr qio_channel_scan_literal(const int threadsafe, qio_channel_t* restrict ch, const char* restrict match, ssize_t len, int skipwsbefore)
{
  qioerr err;
  int32_t wchr = -1;
  char chr = -1;
  ssize_t nread = 0;
  int64_t lastwspos = 0;

  if( skipwsbefore && len > 0 ) {
    int nbytes = 0;
    int32_t wchr;
    size_t min_nonspace = len;
    size_t max_nonspace = 0;
    // If we're skipping whitespace,
    // ignore leading or trailing whitespace
    // in the pattern.
    for( ; nread < len; nread += nbytes ) {
      err = qio_decode_char_buf(&wchr, &nbytes, &match[nread], len - nread);
      if( err ) return err;
      if( ! iswspace(wchr) ) {
        if( nread < min_nonspace ) min_nonspace = nread;
        if( nread > max_nonspace ) max_nonspace = nread;
      }
    }

    if( min_nonspace > max_nonspace ) {
      nread = 0;
      len = 0;
    } else {
      nread = 0;
      if( skipwsbefore ) nread = min_nonspace;
      //if( skipwsafter ) len = max_nonspace + 1;
    }
  }

  if( threadsafe ) {
    err = qio_lock(&ch->lock);
    if( err ) return err;
  }

  err = qio_channel_mark(false, ch);
  if( err ) goto unlock;

  if( skipwsbefore ) {
    err = qio_channel_mark(false, ch);
    if( err ) goto revert;

    while( 1 ) {
      lastwspos = qio_channel_offset_unlocked(ch);
      err = qio_channel_read_char(false, ch, &wchr);
      if( err ) break;
      if( ! iswspace(wchr) ) break;
    }

    // ignore EOF when looking for whitespace.
    // ignore EILSEQ (illegal unicode sequence) when
    // looking for whitespace (that just means it wasn't whitespace)
    if( qio_err_to_int(err) == EEOF ||
        qio_err_to_int(err) == EILSEQ ) {
      err = 0;
      qio_channel_clear_error(ch);
    }

    qio_channel_revert_unlocked(ch);

    if( ! err ) {
      // We've exited the loop because the last
      // one we read wasn't whitespace, so seek
      // back to lastwspos.
      qio_channel_advance_unlocked(ch, lastwspos - qio_channel_offset_unlocked(ch));
    }
  }

  if( err == 0 ) {
    for( ; nread < len; nread++ ) {
      err = qio_channel_read_amt(false, ch, &chr, 1);
      if( err ) break;
      if( chr != match[nread]) break;
    }
  }

  if( err == 0 ) {
    if( nread == len ) {
      // we matched the whole thing!
      err = 0;
    } else {
      QIO_GET_CONSTANT_ERROR(err, EFORMAT, "missing expected literal");
    }
  }

  /*
  if( skipwsafter && !err && len > 0 ) {
    // skip whitespace after the pattern.
    // but only bother if there was a pattern at all...
    err = qio_channel_mark(false, ch);
    if( err ) goto revert;

    while( 1 ) {
      lastwspos = qio_channel_offset_unlocked(ch);
      err = qio_channel_read_char(false, ch, &wchr);
      if( err ) break;
      if( ! iswspace(wchr) ) break;
    }

    // ignore EOF when looking for whitespace.
    if( qio_err_to_int(err) == EEOF ) err = 0;
    // ignore EILSEQ (illegal unicode sequence) when
    // looking for whitespace (that just means it wasn't whitespace)
    if( qio_err_to_int(err) == EILSEQ ) err = 0;

    qio_channel_revert_unlocked(ch);

    if( ! err ) {
      // We've exited the loop because the last
      // one we read wasn't whitespace, so seek
      // back to lastwspos.
      qio_channel_advance_unlocked(ch, lastwspos - qio_channel_offset_unlocked(ch));
    }
  }*/

revert:
  if( err ) {
    qio_channel_revert_unlocked(ch);
  } else {
    qio_channel_commit_unlocked(ch);
  }
  // Don't set error indicator on EFORMAT because
  // that's probably a temporary error.
  if( qio_err_to_int(err) != EFORMAT ) _qio_channel_set_error_unlocked(ch, err);
unlock:
  if( threadsafe ) {
    qio_unlock(&ch->lock);
  }

  return err;
}

qioerr qio_channel_scan_literal_2(const int threadsafe, qio_channel_t* ch, void* match, ssize_t len, int skipwsbefore)
{
  return qio_channel_scan_literal(threadsafe, ch, (const char*) match, len, skipwsbefore);
}


qioerr qio_channel_print_literal(const int threadsafe, qio_channel_t* restrict ch, const char* restrict ptr, ssize_t len)
{
  return qio_channel_write_amt(threadsafe, ch, ptr, len);
}

qioerr qio_channel_print_literal_2(const int threadsafe, qio_channel_t* ch, void* ptr, ssize_t len)
{
  return qio_channel_write_amt(threadsafe, ch, ptr, len);
}


// string binary style:
// QIO_BINARY_STRING_STYLE_LEN1B_DATA -1 -- 1 byte of length before
// QIO_BINARY_STRING_STYLE_LEN2B_DATA -2 -- 2 bytes of length before
// QIO_BINARY_STRING_STYLE_LEN4B_DATA -4 -- 4 bytes of length before
// QIO_BINARY_STRING_STYLE_LEN8B_DATA -8 -- 8 bytes of length before
// QIO_BINARY_STRING_STYLE_LENvB_DATA -10 -- variable byte length before
//                                        (hi-bit 1 means more, little endian)
// QIO_BINARY_STRING_STYLE_TOEOF -0xff00 -- read until end or up to maxlen
// BINARY_STRING_STYLE_DATA_NULL|0xXX -0x01XX -- read until terminator XX
//  + -- nonzero positive -- read exactly this length.
qioerr qio_channel_write_string(const int threadsafe, const int byteorder, const int64_t str_style, qio_channel_t* restrict ch, const char* restrict ptr, ssize_t len)
{
  qioerr err;
  uint8_t num8 = 0;
  uint16_t num16 = 0;
  uint32_t num32 = 0;
  int64_t num64 = 0;
  int use_term = 0;
  uint8_t term = 0;

  if( threadsafe ) {
    err = qio_lock(&ch->lock);
    if( err ) return err;
  }

  // Don't mark the channel if we are going to write the entire string.
  // There's no need to ever revert the write and the mark will cause
  // the entire file to be buffered.

  bool marked = false;
  if (str_style != QIO_BINARY_STRING_STYLE_TOEOF) {
      err = qio_channel_mark(false, ch);
      if( err ) goto unlock;
      marked = true;
  }

  // write a string length if necessary.
  switch (str_style) {
    case QIO_BINARY_STRING_STYLE_LEN1B_DATA:
      num8 = len;
      if( (ssize_t) num8 != len ) {
        QIO_GET_CONSTANT_ERROR(err, EOVERFLOW, "overflow in string length");
      } else err = qio_channel_write_uint8(false, ch, num8);
      break;
    case QIO_BINARY_STRING_STYLE_LEN2B_DATA:
      num16 = len;
      if( (ssize_t) num16 != len ) {
        QIO_GET_CONSTANT_ERROR(err, EOVERFLOW, "overflow in string length");
      } else err = qio_channel_write_uint16(false, byteorder, ch, num16);
      break;
    case QIO_BINARY_STRING_STYLE_LEN4B_DATA:
      num32 = len;
      if( (ssize_t) num32 != len ) {
        QIO_GET_CONSTANT_ERROR(err, EOVERFLOW, "overflow in string length");
      } else err = qio_channel_write_uint32(false, byteorder, ch, num32);
      break;
    case QIO_BINARY_STRING_STYLE_LEN8B_DATA:
      num64 = len;
      if( (ssize_t) num64 != len ) {
        QIO_GET_CONSTANT_ERROR(err, EOVERFLOW, "overflow in string length");
      } else err = qio_channel_write_uint64(false, byteorder, ch, num64);
      break;
    case QIO_BINARY_STRING_STYLE_LENvB_DATA:
      num64 = len;
      if( (ssize_t) num64 != len ) {
        QIO_GET_CONSTANT_ERROR(err, EOVERFLOW, "overflow in string length");
      } else err = qio_channel_write_uvarint(false, ch, num64);
      break;
    case QIO_BINARY_STRING_STYLE_TOEOF:
      // Just don't worry about the length - write len bytes.
      err = 0;
      break;
    default:
      if( str_style >= 0 ) {
        // MPF - perhaps we should allow writing a string
        // of a different length; we could zero-pad after,
        // and truncate it if it's too long?

        // Verify that the length matches.
        if( len != str_style ) {
          QIO_GET_CONSTANT_ERROR(err, EOVERFLOW, "unexpected string length");
        } else err = 0;
      } else {
        // We're going to write a terminating character.
        use_term = 1;
        term = (-str_style) + QIO_STRSTYLE_NULL_TERMINATED;
        err = 0;
      }
  }

  if( err ) goto rewind;

  // write the string itself
  if (len > 0) {
    err = qio_channel_write_amt(false, ch, ptr, len);
  }
  if( err ) goto rewind;

  // write the terminator if necessary.
  if( use_term ) {
    err = qio_channel_write_amt(false, ch, &term, 1);
    if( err ) goto rewind;
  }

  err = 0;
rewind:
  if (marked) {
    if( err ) {
      qio_channel_revert_unlocked(ch);
    } else {
      qio_channel_commit_unlocked(ch);
    }
  }
unlock:
  _qio_channel_set_error_unlocked(ch, err);
  if( threadsafe ) {
    qio_unlock(&ch->lock);
  }
  return err;
}

#if MB_LEN_MAX < 6
#define MB_LEN_MAX_OR_6 6
#else
#define MB_LEN_MAX_OR_6 MB_LEN_MAX
#endif

#define JSON_ESC_MAX (2*MB_LEN_MAX_OR_6+1)

static inline
char _qio_tohex(unsigned char i)
{
  if( i < 10 ) return '0' + i;
  else return 'A' + i - 10;
}

static
int _qio_byte_escape(uint8_t b, int32_t string_end, int string_format, char* tmp, int *width_chars_out, int *width_cols_out)
{
  char tmpchr;
  int cwidth;
  if( b == string_end || b == '\\' ||
      b == '\'' || b == '"' || b == '\n' ) {
    if(tmp) {
      tmp[0] = '\\';
      if( b == '\n' ) {
        tmpchr = 'n';
      } else {
        tmpchr = b;
      }
      tmp[1] = tmpchr;
    }
    cwidth = 2;
  } else if( b >= 128 || !isprint(b) ) {
    if(tmp) {
      tmp[0] = '\\';
      tmp[1] = 'x';
      tmp[2] = _qio_tohex((b >> 4) & 0xf);
      tmp[3] = _qio_tohex((b >> 0) & 0xf);
    }
    cwidth = 4;
  } else {
    if(tmp) {
      tmp[0] = b;
    }
    cwidth = 1;
  }

  if( width_chars_out ) *width_chars_out = cwidth;
  if( width_cols_out ) *width_cols_out = cwidth;
  return cwidth;
}
// Returns \" or \x00 or \uXXXX etc depending on string style
// returns negative or 0 on error.
// Or returns number of bytes of UTF-8 characters printed in tmp
//  and can return number of characters/columns printed
// tmp must have room for JSON_ESC_MAX
static
int _qio_chr_escape(int32_t chr, int32_t string_end, int string_format, char* tmp, int *width_chars_out, int *width_cols_out)
{
  int32_t tmpchr;
  int i = 0;
  int clen = 0;
  qioerr err;
  int width_chars = 0;
  int width_cols = 0;
  int cwidth;

#define WRITEC(c) { \
    width_chars++; \
    if( width_cols_out ) { \
      cwidth = wcwidth(c); \
      if( cwidth < 0 ) { \
        cwidth = 0; \
      } \
      width_cols += cwidth; \
    } \
    clen = qio_nbytes_char(c); \
    if( tmp ) { \
      err = qio_encode_char_buf(&tmp[i], c); \
      if( err ) goto error; \
    } \
    i += clen; \
  }

  switch(string_format) {
    case QIO_STRING_FORMAT_BASIC:
      if( chr == string_end || chr == '\\' ) {
        WRITEC('\\');
        WRITEC(chr);
      } else {
        WRITEC(chr);
      }
      break;
    case QIO_STRING_FORMAT_CHPL:
      if( chr == string_end || chr == '\\' ||
          chr == '\'' || chr == '"' || chr == '\n' ) {
        WRITEC('\\');
        if( chr == '\n' ) {
          tmpchr = 'n';
        } else {
          tmpchr = chr;
        }
        WRITEC(tmpchr);
      } else if( !iswprint(chr) ) {
        char buf[JSON_ESC_MAX];
        int buflen;
        int j;
        int x;
        // convert each of the bytes into \x00 escaped things.
        buflen = qio_nbytes_char(chr);
        err = qio_encode_char_buf(buf, chr);
        if( err ) goto error;

        // Now, print out each byte escaped.
        for( j = 0; j < buflen; j++ ) {
          x = buf[j];
          WRITEC('\\');
          WRITEC('x');
          WRITEC(_qio_tohex((x >> 4) & 0xf));
          WRITEC(_qio_tohex((x >> 0) & 0xf));
        }
      } else {
        WRITEC(chr);
      }
      break;
    case QIO_STRING_FORMAT_JSON:
      if( chr == string_end || chr == '\\' ||
          chr == '"' || chr == '\n' ) {
        WRITEC('\\');
        if( chr == '\n' ) {
          tmpchr = 'n';
        } else {
          tmpchr = chr;
        }
        WRITEC(tmpchr);
      } else if( !iswprint(chr) ) {
        // write it as \uXXXX 4 hex digits.
        // If it is a codepoint >= 0x10000, it needs to be
        // encoded as a surrogate pair in \u....
        if( chr < 0x10000 ) {
          WRITEC('\\');
          WRITEC('u');
          WRITEC(_qio_tohex((chr >> 12) & 0xf));
          WRITEC(_qio_tohex((chr >>  8) & 0xf));
          WRITEC(_qio_tohex((chr >>  4) & 0xf));
          WRITEC(_qio_tohex((chr >>  0) & 0xf));
        } else {
          unsigned int code = (chr - 0x10000) & 0xFFFFF;
          unsigned int lead = (0xD800 + (code >> 10)) & 0xFFFF;
          unsigned int trail = (0xDC00 + (code & 0x3FF)) & 0xFFFF;
          WRITEC('\\');
          WRITEC('u');
          WRITEC(_qio_tohex((lead >> 12) & 0xf));
          WRITEC(_qio_tohex((lead >>  8) & 0xf));
          WRITEC(_qio_tohex((lead >>  4) & 0xf));
          WRITEC(_qio_tohex((lead >>  0) & 0xf));
          WRITEC('\\');
          WRITEC('u');
          WRITEC(_qio_tohex((trail >> 12) & 0xf));
          WRITEC(_qio_tohex((trail >>  8) & 0xf));
          WRITEC(_qio_tohex((trail >>  4) & 0xf));
          WRITEC(_qio_tohex((trail >>  0) & 0xf));
        }
      } else {
        WRITEC(chr);
      }
      break;
    default:
      WRITEC(chr);
  }

  if( width_chars_out ) *width_chars_out = width_chars;
  if( width_cols_out ) *width_cols_out = width_cols;
  return i;

error:
  if( width_chars_out ) *width_chars_out = -1;
  if( width_cols_out ) *width_cols_out = -1;
  return -1;

#undef WRITEC
}

inline
qioerr qio_channel_print_string(const int threadsafe, qio_channel_t* restrict ch, const char* restrict ptr, ssize_t len)
{
  qioerr err;
  ssize_t i;
  int clen = 1;
  int32_t chr;
  qio_style_t* style;
  char tmp[JSON_ESC_MAX];
  int tmplen;
  ssize_t width = 0;
  qio_truncate_info_t ti;
  ssize_t use_len;
  int overfull = 0;
  ti.max_columns = SSIZE_MAX;
  ti.max_chars = SSIZE_MAX;
  ti.max_bytes = SSIZE_MAX;
  ti.ret_bytes = -1;

  if( !ptr || len == 0 ) {
    // hilde sez: Having a distinguished value for empty strings is
    // undesirable.
    ptr = "";
    len = 0;
  }

  if( threadsafe ) {
    err = qio_lock(&ch->lock);
    if( err ) return err;
  }

  style = &ch->style;

  err = qio_channel_mark(false, ch);
  if( err ) goto unlock;

  if( style->max_width_columns != UINT32_MAX )
    ti.max_columns = style->max_width_columns;
  if( style->max_width_characters != UINT32_MAX )
    ti.max_chars = style->max_width_characters;

  // Compute the size of the string, in case we have to
  // do padding.
  if( style->min_width_columns > 0 ||
      style->max_width_columns != UINT32_MAX ||
      style->max_width_characters != UINT32_MAX ) {

    err = qio_quote_string_length(style->string_start, style->string_end, style->string_format, ptr, len, &ti);
    if( err ) goto rewind;

    use_len = ti.ret_truncated_at_byte;
    overfull = ti.ret_truncated;
    len = use_len;
    if( ti.ret_columns >= 0 ) width = ti.ret_columns;
    else if( ti.ret_chars >= 0 ) width = ti.ret_chars;
    else width = ti.ret_bytes;
    if( width < 0 ) width = 0;

    if( style->min_width_columns > 0 ) {
      if( !style->leftjustify && width < style->min_width_columns ) {
        // Put what we need to for getting to the min_width.
        for( i = 0; i < style->min_width_columns - width; i++ ) {
          err = qio_channel_write_char(false, ch, style->pad_char);
          if( err ) goto rewind;
        }
      }
    }
  }


  // write the string itself, possible with some escape-handling.
  if( style->string_format == QIO_STRING_FORMAT_WORD ||
      style->string_format == QIO_STRING_FORMAT_TOEND ) {
    // Do not interpret the string in any way... just write it.
    if( ti.ret_bytes != -1 ) len = ti.ret_bytes;
    err = qio_channel_write_amt(false, ch, ptr, len);
    if( err ) goto rewind;
  } else {
    // Write string_start.
    err = qio_channel_write_char(false, ch, style->string_start);
    if( err ) goto rewind;

    // Write the string while translating it.
    for( i = 0; i < len; i+=clen ) {
      err = qio_decode_char_buf(&chr, &clen, ptr + i, len - i);
      if( err ) goto rewind;

      tmplen = _qio_chr_escape(chr, style->string_end, style->string_format, tmp, NULL, NULL);
      if( tmplen < 0 ) {
        QIO_GET_CONSTANT_ERROR(err, EILSEQ, "");
        goto rewind;
      }

      err = qio_channel_write_amt(false, ch, tmp, tmplen);
      if( err ) goto rewind;
    }

    // Write string_end.
    err = qio_channel_write_char(false, ch, style->string_end);
    if( err ) goto rewind;
    if( overfull ) {
      err = qio_channel_write_char(false, ch, '.');
      if( err ) goto rewind;
      err = qio_channel_write_char(false, ch, '.');
      if( err ) goto rewind;
      err = qio_channel_write_char(false, ch, '.');
      if( err ) goto rewind;
    }
  }

  if( style->min_width_columns > 0 ) {
    if( style->leftjustify && width < style->min_width_columns ) {
      // Put what we need to for getting to the min_width.
      for( i = 0; i < style->min_width_columns - width; i++ ) {
        err = qio_channel_write_char(false, ch, style->pad_char);
        if( err ) goto rewind;
      }
    }
  }

  err = 0;
rewind:
  if( err ) {
    qio_channel_revert_unlocked(ch);
  } else {
    qio_channel_commit_unlocked(ch);
  }

unlock:
  _qio_channel_set_error_unlocked(ch, err);
  if( threadsafe ) {
    qio_unlock(&ch->lock);
  }

  return err;
}

inline
qioerr qio_channel_print_bytes(const int threadsafe, qio_channel_t* restrict ch, const char* restrict ptr, ssize_t len)
{
  qioerr err;
  ssize_t i;
  int clen = 1;
  qio_style_t* style;
  char tmp[JSON_ESC_MAX];
  int tmplen;
  ssize_t width = 0;
  qio_truncate_info_t ti;
  ssize_t use_len;
  int overfull = 0;
  ti.max_columns = SSIZE_MAX;
  ti.max_chars = SSIZE_MAX;
  ti.max_bytes = SSIZE_MAX;
  ti.ret_bytes = -1;

  if( !ptr || len == 0 ) {
    // hilde sez: Having a distinguished value for empty strings is
    // undesirable.
    ptr = "";
    len = 0;
  }

  if( threadsafe ) {
    err = qio_lock(&ch->lock);
    if( err ) return err;
  }

  style = &ch->style;

  err = qio_channel_mark(false, ch);
  if( err ) goto unlock;

  if( style->max_width_columns != UINT32_MAX )
    ti.max_columns = style->max_width_columns;
  if( style->max_width_characters != UINT32_MAX )
    ti.max_chars = style->max_width_characters;

  // Compute the size of the string, in case we have to
  // do padding.
  if( style->min_width_columns > 0 ||
      style->max_width_columns != UINT32_MAX ||
      style->max_width_characters != UINT32_MAX ) {

    err = qio_quote_bytes_length(style->string_start, style->string_end, style->string_format, ptr, len, &ti);
    if( err ) goto rewind;

    use_len = ti.ret_truncated_at_byte;
    overfull = ti.ret_truncated;
    len = use_len;
    if( ti.ret_columns >= 0 ) width = ti.ret_columns;
    else if( ti.ret_chars >= 0 ) width = ti.ret_chars;
    else width = ti.ret_bytes;
    if( width < 0 ) width = 0;

    if( style->min_width_columns > 0 ) {
      if( !style->leftjustify && width < style->min_width_columns ) {
        // Put what we need to for getting to the min_width.
        for( i = 0; i < style->min_width_columns - width; i++ ) {
          err = qio_channel_write_byte(false, ch, style->pad_char);
          if( err ) goto rewind;
        }
      }
    }
  }


  // write the string itself, possible with some escape-handling.
  if( style->string_format == QIO_STRING_FORMAT_WORD ||
      style->string_format == QIO_STRING_FORMAT_TOEND ) {
    // Do not interpret the string in any way... just write it.
    if( ti.ret_bytes != -1 ) len = ti.ret_bytes;
    err = qio_channel_write_amt(false, ch, ptr, len);
    if( err ) goto rewind;
  } else {
    if ( style->string_format != QIO_STRING_FORMAT_JSON ) {
      // Write b.
      err = qio_channel_write_byte(false, ch, style->bytes_prefix);
      if( err ) goto rewind;
    }
    // Write string_start.
    err = qio_channel_write_byte(false, ch, style->string_start);
    if( err ) goto rewind;
    for( i = 0; i < len; i+=clen ) {
      tmplen = _qio_byte_escape(ptr[i], style->string_end, style->string_format, tmp, NULL, NULL);
      if( tmplen < 0 ) {
        QIO_GET_CONSTANT_ERROR(err, EILSEQ, "");
        goto rewind;
      }

      err = qio_channel_write_amt(false, ch, tmp, tmplen);
      if( err ) goto rewind;
    }
    // Write string_end.
    err = qio_channel_write_byte(false, ch, style->string_end);
    if( err ) goto rewind;
    if( overfull ) {
      err = qio_channel_write_byte(false, ch, '.');
      if( err ) goto rewind;
      err = qio_channel_write_byte(false, ch, '.');
      if( err ) goto rewind;
      err = qio_channel_write_byte(false, ch, '.');
      if( err ) goto rewind;
    }
  }

  if( style->min_width_columns > 0 ) {
    if( style->leftjustify && width < style->min_width_columns ) {
      // Put what we need to for getting to the min_width.
      for( i = 0; i < style->min_width_columns - width; i++ ) {
        err = qio_channel_write_byte(false, ch, style->pad_char);
        if( err ) goto rewind;
      }
    }
  }

  err = 0;
rewind:
  if( err ) {
    qio_channel_revert_unlocked(ch);
  } else {
    qio_channel_commit_unlocked(ch);
  }

unlock:
  _qio_channel_set_error_unlocked(ch, err);
  if( threadsafe ) {
    qio_unlock(&ch->lock);
  }

  return err;
}

// Returns length information for how we would quote ptr
// without actually saving it anywhere.
qioerr qio_quote_bytes_length(uint8_t string_start, uint8_t string_end, uint8_t string_format, const char* restrict ptr, ssize_t len, qio_truncate_info_t* ti)
{
  ssize_t i; // how far along the input are we (ie ptr[i])
  ssize_t quoted_bytes = 0; // how many bytes of output?
  ssize_t quoted_chars = 0; // how many chars of output?
  ssize_t quoted_cols = 0; // how many columns of output?
  ssize_t safe_i = 0;
  ssize_t safe_quoted_bytes = 0;
  ssize_t safe_quoted_chars = 0;
  ssize_t safe_quoted_cols = 0;
  int ellipses_size;
  int end_quote_size;
  int start_quote_size;
  int clen = 1;
  ssize_t max_cols = (ti)?(ti->max_columns):(SSIZE_MAX);
  ssize_t max_chars = (ti)?(ti->max_chars):(SSIZE_MAX);
  ssize_t max_bytes = (ti)?(ti->max_bytes):(SSIZE_MAX);
  int overfull = 0;
  int tmplen, tmpchars, tmpcols;

  // write the string itself, possible with some escape-handling.
  if( string_format == QIO_STRING_FORMAT_WORD ||
      string_format == QIO_STRING_FORMAT_TOEND ) {
    ellipses_size = 0;
    end_quote_size = 0;
    start_quote_size = 0;
  } else {
    ellipses_size = 3; // ie ...
    end_quote_size = 1; // ie a double quote
    start_quote_size = 2; // ie b"
    // Smallest pattern is b""...
    if( max_cols < 6 ) max_cols = 6;
    if( max_chars < 6 ) max_chars = 6;
    if( max_bytes < 6 ) max_bytes = 6;
  }

  // Account for the starting quote.
  quoted_bytes += start_quote_size;
  quoted_chars += start_quote_size;
  quoted_cols += start_quote_size;

  // we need to compute the number of characters
  // and the total number of columns.
  for( i = 0; i < len; i+=clen ) {
    tmplen = _qio_byte_escape(ptr[i], string_end, string_format, NULL,
                              &tmpchars, &tmpcols);
    if( quoted_bytes + ellipses_size + end_quote_size <= max_bytes &&
        quoted_chars + ellipses_size + end_quote_size <= max_chars &&
        quoted_cols + ellipses_size + end_quote_size <= max_cols) {
      safe_i = i;
      safe_quoted_bytes = quoted_bytes;
      safe_quoted_chars = quoted_chars;
      safe_quoted_cols = quoted_cols;
    }
    quoted_bytes += tmplen;
    quoted_chars += tmpchars;
    quoted_cols += tmpcols;
    if( quoted_bytes + end_quote_size > max_bytes ||
        quoted_chars + end_quote_size > max_chars ||
        quoted_cols + end_quote_size > max_cols ) {
      // We have over-filled.
      overfull = 1;
      break;
    }
  }

  if( overfull ) {
    i = safe_i;
    // and add end quote and ellipses.
    quoted_bytes = safe_quoted_bytes;
    quoted_chars = safe_quoted_chars;
    quoted_cols = safe_quoted_cols;
  }

  // Account for the end quote
  quoted_bytes += end_quote_size;
  quoted_chars += end_quote_size;
  quoted_cols += end_quote_size;

  if( overfull ) {
    // Account for the ellipses
    quoted_bytes += ellipses_size;
    quoted_chars += ellipses_size;
    quoted_cols += ellipses_size;
  }

  if( ti ) {
    ti->ret_columns = quoted_cols;
    ti->ret_chars = quoted_chars;
    ti->ret_bytes = quoted_bytes;
    ti->ret_truncated_at_byte = i;
    ti->ret_truncated = overfull;
  }
  return 0;
}

// Returns length information for how we would quote ptr
// without actually saving it anywhere.
qioerr qio_quote_string_length(uint8_t string_start, uint8_t string_end, uint8_t string_format, const char* restrict ptr, ssize_t len, qio_truncate_info_t* ti)
{
  qioerr err;
  ssize_t i; // how far along the input are we (ie ptr[i])
  ssize_t quoted_bytes = 0; // how many bytes of output?
  ssize_t quoted_chars = 0; // how many chars of output?
  ssize_t quoted_cols = 0; // how many columns of output?
  ssize_t safe_i = 0;
  ssize_t safe_quoted_bytes = 0;
  ssize_t safe_quoted_chars = 0;
  ssize_t safe_quoted_cols = 0;
  int ellipses_size;
  int end_quote_size;
  int start_quote_size;
  int clen = 1;
  int32_t chr;
  ssize_t max_cols = (ti)?(ti->max_columns):(SSIZE_MAX);
  ssize_t max_chars = (ti)?(ti->max_chars):(SSIZE_MAX);
  ssize_t max_bytes = (ti)?(ti->max_bytes):(SSIZE_MAX);
  int overfull = 0;
  int tmplen, tmpchars, tmpcols;

  // write the string itself, possible with some escape-handling.
  if( string_format == QIO_STRING_FORMAT_WORD ||
      string_format == QIO_STRING_FORMAT_TOEND ) {
    ellipses_size = 0;
    end_quote_size = 0;
    start_quote_size = 0;
  } else {
    ellipses_size = 3; // ie ...
    end_quote_size = 1; // ie a double quote
    start_quote_size = 1;
    // Smallest pattern is ""...
    if( max_cols < 5 ) max_cols = 5;
    if( max_chars < 5 ) max_chars = 5;
    if( max_bytes < 5 ) max_bytes = 5;
  }

  // Account for the starting quote.
  quoted_bytes += start_quote_size;
  quoted_chars += start_quote_size;
  quoted_cols += start_quote_size;

  // we need to compute the number of characters
  // and the total number of columns.
  for( i = 0; i < len; i+=clen ) {
    err = qio_decode_char_buf(&chr, &clen, ptr + i, len - i);
    if( err ) {
      err = 0;
    }
    tmplen = _qio_chr_escape(chr, string_end, string_format, NULL,
                             &tmpchars, &tmpcols);
    if( tmplen < 0 ) {
      QIO_GET_CONSTANT_ERROR(err, EILSEQ, "");
      goto error;
    }
    if( quoted_bytes + ellipses_size + end_quote_size <= max_bytes &&
        quoted_chars + ellipses_size + end_quote_size <= max_chars &&
        quoted_cols + ellipses_size + end_quote_size <= max_cols) {
      safe_i = i;
      safe_quoted_bytes = quoted_bytes;
      safe_quoted_chars = quoted_chars;
      safe_quoted_cols = quoted_cols;
    }
    quoted_bytes += tmplen;
    quoted_chars += tmpchars;
    quoted_cols += tmpcols;
    if( quoted_bytes + end_quote_size > max_bytes ||
        quoted_chars + end_quote_size > max_chars ||
        quoted_cols + end_quote_size > max_cols ) {
      // We have over-filled.
      overfull = 1;
      break;
    }
  }

  if( overfull ) {
    i = safe_i;
    // and add end quote and ellipses.
    quoted_bytes = safe_quoted_bytes;
    quoted_chars = safe_quoted_chars;
    quoted_cols = safe_quoted_cols;
  }

  // Account for the end quote
  quoted_bytes += end_quote_size;
  quoted_chars += end_quote_size;
  quoted_cols += end_quote_size;

  if( overfull ) {
    // Account for the ellipses
    quoted_bytes += ellipses_size;
    quoted_chars += ellipses_size;
    quoted_cols += ellipses_size;
  }

  if( ti ) {
    ti->ret_columns = quoted_cols;
    ti->ret_chars = quoted_chars;
    ti->ret_bytes = quoted_bytes;
    ti->ret_truncated_at_byte = i;
    ti->ret_truncated = overfull;
  }
  return 0;
error:
  if( ti ) {
    ti->ret_columns = -1;
    ti->ret_chars = -1;
    ti->ret_bytes = -1;
    ti->ret_truncated_at_byte = -1;
    ti->ret_truncated = -1;
  }
  return err;
}


qioerr qio_quote_string(uint8_t string_start, uint8_t string_end, uint8_t string_format, const char* restrict ptr, ssize_t len, const char** out, qio_truncate_info_t* ti_arg)
{
  qioerr err;
  ssize_t i;
  ssize_t ilen;
  ssize_t q;
  int32_t chr;
  int clen = 0;
  char* ret;
  int tmplen;
  qio_truncate_info_t ti;

  ti.max_columns = (ti_arg)?(ti_arg->max_columns):(SSIZE_MAX);
  ti.max_chars = (ti_arg)?(ti_arg->max_chars):(SSIZE_MAX);
  ti.max_bytes = (ti_arg)?(ti_arg->max_bytes):(SSIZE_MAX);

  // Figure out the how big the string will be
  err = qio_quote_string_length(string_start, string_end, string_format, ptr, len, &ti);
  if( err ) return err;

  // If we are returning ti info, copy it out.
  if( ti_arg ) {
    *ti_arg = ti;
  }

  // If we don't have to return the string... stop now.
  if( ! out ) return 0;

  // Now, allocate a string of the right size
  ret = qio_malloc(ti.ret_bytes + 1); // room for \0.
  if( !ret ) {
    return QIO_ENOMEM;
  }

  // Now, copy while escaping.
  ret[ti.ret_bytes] = '\0';

  q = 0;
  ilen = ti.ret_truncated_at_byte;

#define WRITEC(c) { \
    clen = qio_nbytes_char(c); \
    qio_encode_char_buf(&ret[q], c); \
    q += clen; \
  }

  if( string_format == QIO_STRING_FORMAT_WORD ||
      string_format == QIO_STRING_FORMAT_TOEND ) {
    // No string start
  } else {
    // Write string_start.
    WRITEC(string_start);
  }

  for( i = 0; i < ilen; i+=clen ) {
    // Write the string while translating it.
    err = qio_decode_char_buf(&chr, &clen, ptr + i, len - i);
    if( err ) goto error;

    // handle escaping for the different formats.
    tmplen = _qio_chr_escape(chr,string_end,string_format,&ret[q], NULL, NULL);
    if( tmplen < 0 ) {
      QIO_GET_CONSTANT_ERROR(err, EILSEQ, "");
      goto error;
    }
    q += tmplen;
  }

  if( string_format == QIO_STRING_FORMAT_WORD ||
      string_format == QIO_STRING_FORMAT_TOEND ) {
    // No string end
  } else {
    // Write string_end.
    WRITEC(string_end);
    if( ti.ret_truncated ) {
      WRITEC('.');
      WRITEC('.');
      WRITEC('.');
    }
  }

  if( out ) *out = ret;
  return 0;
error:
  qio_free(ret);
  if( out ) *out = NULL;
  return err;
#undef WRITEC
}

static inline bool is_json_whitespace(int32_t c)
{
  return ( c == ' ' || c == '\b' ||
           c == '\f' || c == '\n' || c == '\r' || c == '\t' );
}

// Read and skip an arbitrary JSON object, assuming the leading '{'
// has already been read. Returns 0 on success or a negative error code.
int32_t qio_skip_json_object_unlocked(qio_channel_t* restrict ch)
{
  int32_t c;

  while( true ) {
    // Read a field.
    c = qio_skip_json_field_unlocked(ch);
    if( c < 0 ) return c;

    // Read whitespace followed by , or '}'
    if( c == 0 || is_json_whitespace(c) ) {
      while( true ) {
        c = qio_channel_read_byte(false, ch);
        if( c < 0 ) return c;
        if( is_json_whitespace(c) ) {
          // continue reading whitespace.
        } else {
          break;
        }
      }
    }

    if( c == ',' ) {
      // OK, move on to the next value.
    } else if( c == '}' ) {
      // we've reached the end.
      return 0;
    } else {
      return -EFORMAT;
    }
  }
}

// Read and skip an arbitrary JSON array, assuming the leading '['
// has already been read. Returns 0 on success or a negative error code.
int32_t qio_skip_json_array_unlocked(qio_channel_t* restrict ch)
{
  int32_t c;

  while( true ) {
    // Read a value.
    c = qio_skip_json_value_unlocked(ch);
    if( c < 0 ) return c;

    // Read a whitespace followed by , or ']'
    if( c == 0 || is_json_whitespace(c) ) {
      while( true ) {
        c = qio_channel_read_byte(false, ch);
        if( c < 0 ) return c;
        if( is_json_whitespace(c) ) {
          // continue reading whitespace.
        } else {
          break;
        }
      }
    }

    if( c == ',' ) {
      // OK, move on to the next value.
    } else if( c == ']' ) {
      // we've reached the end.
      return 0;
    } else {
      return -EFORMAT;
    }
  }
}

// Read and skip an arbitrary JSON value.
// Returns any unhandled character, 0 if all characters
// were handled, or a negative error code.
// unhandled characters could easily be , ] }
int32_t qio_skip_json_value_unlocked(qio_channel_t* restrict ch)
{
  int32_t c;

  // Read whitespace and then a value.
  while( true ) {
    c = qio_channel_read_byte(false, ch);
    if( c < 0 ) return c;
    if( is_json_whitespace(c) ) {
      // continue reading whitespace.
    } else {
      break;
    }
  }

  if( c == '"' ) {
    // read string until matching '"'
    return qio_skip_json_string_unlocked(ch);
  } else if( c == '-' || ('0' <= c && c <= '9') ) {
    // read digits before .
    while( true ) {
      c = qio_channel_read_byte(false, ch);
      if( c < 0 ) return c;
      if( '0' <= c && c <= '9' ) {
        // continue reading digits.
      } else {
        break;
      }
    }

    // now c is the first non-digit.

    if( c == '.' ) {
      // read some more digits after .
      while( true ) {
        c = qio_channel_read_byte(false, ch);
        if( c < 0 ) return c;
        if( '0' <= c && c <= '9' ) {
          // continue reading digits.
        } else {
          break;
        }
      }
    }

    // now read e or E followed by + - and exponent digits
    if( c == 'e' || c == 'E' ) {
      // read +, -, or a digit
      c = qio_channel_read_byte(false, ch);
      if( c < 0 ) return c;
      if( c == '+' || c == '-' || ('0' <= c && c <= '9') ) {
        // OK
      } else {
        return -EFORMAT;
      }
      // read some more digits
      while( true ) {
        c = qio_channel_read_byte(false, ch);
        if( c < 0 ) return c;
        if( '0' <= c && c <= '9' ) {
          // continue reading digits.
        } else {
          break;
        }
      }
    }

    // Returns the next non-digit (could be , for example)
    return c;
  } else if( c == '{' ) {
    // read object until matching '}'
    return qio_skip_json_object_unlocked(ch);
  } else if( c == '[' ) {
    // read array until matching ']'
    return qio_skip_json_array_unlocked(ch);
  } else if( c == 't' ) {
    // read true
    c = qio_channel_read_byte(false, ch);
    if( c < 0 ) return c;
    if( c != 'r' ) return -EFORMAT;
    c = qio_channel_read_byte(false, ch);
    if( c < 0 ) return c;
    if( c != 'u' ) return -EFORMAT;
    c = qio_channel_read_byte(false, ch);
    if( c < 0 ) return c;
    if( c != 'e' ) return -EFORMAT;
    return 0;
  } else if( c == 'f' ) {
    // read false
    c = qio_channel_read_byte(false, ch);
    if( c < 0 ) return c;
    if( c != 'a' ) return -EFORMAT;
    c = qio_channel_read_byte(false, ch);
    if( c < 0 ) return c;
    if( c != 'l' ) return -EFORMAT;
    c = qio_channel_read_byte(false, ch);
    if( c < 0  ) return c;
    if( c != 's' ) return -EFORMAT;
    c = qio_channel_read_byte(false, ch);
    if( c < 0 ) return c;
    if( c != 'e' ) return -EFORMAT;
    return 0;
  } else if( c == 'n' ) {
    // read null
    c = qio_channel_read_byte(false, ch);
    if( c < 0 ) return c;
    if( c != 'u' ) return -EFORMAT;
    c = qio_channel_read_byte(false, ch);
    if( c < 0 ) return c;
    if( c != 'l' ) return -EFORMAT;
    c = qio_channel_read_byte(false, ch);
    if( c < 0 ) return c;
    if( c != 'l' ) return -EFORMAT;
    return 0;
  } else {
    // some other character - it could be ] } , after a value.
    return c;
  }
}

// Read and skip an arbitrary JSON string, assuming the leading "
// has already been read. Returns 0 on success, or a negative
// error code.
int32_t qio_skip_json_string_unlocked(qio_channel_t* restrict ch)
{
  int32_t c;

  while( true ) {
    c = qio_channel_read_byte(false, ch);
    if( c < 0 ) return c;

    // quote: end of string.
    if( c == '\"' ) return 0;

    // backslash: handle quoting.
    if( c == '\\' ) {
      c = qio_channel_read_byte(false, ch);
      if( c < 0 ) return c;

      // As long as we handle \" correctly, there is
      // no need to validate the JSON in the string.
      // Furthermore, since we are just skipping over it,
      // there is no need to take special action for
      // particular backslash-escapes.
    }
  }
}

// Read and skip an arbitrary JSON field, not counting a following ,
// Returns the last character read, or
// negative for a negative error code.
int32_t qio_skip_json_field_unlocked(qio_channel_t* restrict ch)
{
  int32_t c;

  // Read a whitespace followed by " or '}'
  while( true ) {
    c = qio_channel_read_byte(false, ch);
    if( c < 0 ) return c;
    if( is_json_whitespace(c) ) {
      // continue reading whitespace.
    } else {
      break;
    }
  }

  if( c == '"' ) {
    // OK, move on to reading the value.
  } else if( c == '}' ) {
    return c;
  } else {
    return -EFORMAT;
  }

  c = qio_skip_json_string_unlocked(ch);
  if( c < 0 ) return c;

  // Read a whitespace followed by :
  while( true ) {
    c = qio_channel_read_byte(false, ch);
    if( c < 0 ) return c;
    if( is_json_whitespace(c) ) {
      // continue reading whitespace.
    } else {
      break;
    }
  }

  if( c == ':' ) {
    // OK, move on to reading the value.
  } else {
    return -EFORMAT;
  }

  c = qio_skip_json_value_unlocked(ch);
  return c;
}

qioerr qio_channel_skip_json_field(const int threadsafe, qio_channel_t* ch)
{
  qioerr err;
  int32_t got;
  int64_t start_offset;
  int64_t offset;

  if( threadsafe ) {
    err = qio_lock(&ch->lock);
    if( err ) return err;
  }

  start_offset = qio_channel_offset_unlocked(ch);

  err = qio_channel_mark(false, ch);
  if( err ) goto unlock;

  got = qio_skip_json_field_unlocked(ch);
  if( got < 0 ) {
    err = qio_int_to_err(-got);
    qio_channel_revert_unlocked(ch);
  } else {
    offset = qio_channel_offset_unlocked(ch);
    // if there was a last character, we need to un-get it.
    if( got > 0 ) {
      if( offset > start_offset ) {
        offset--;
      }
    }

    // now actually commit the skip.
    qio_channel_revert_unlocked(ch);

    qio_channel_advance_unlocked(ch, offset - start_offset);
  }


unlock:
  _qio_channel_set_error_unlocked(ch, err);
  if( threadsafe ) {
    qio_unlock(&ch->lock);
  }
  return err;

}

// only support floating point numbers in
// base 10, or base 16 (with decimal exponent).
//
// For other numbers, we can support more arbitrary bases...
//
// Always do case insensitive reading; the characters here should be
// lower case.
typedef struct number_reading_state_s {
  int base; // 0 means 0b 0x supported; otherwise particular base 2,10,16

  char allow_base; // allow 0b or 0x when base == 2 or == 16 respectively
                   // (these are always allowed when base == 0)
  char allow_pos_sign;
  char allow_neg_sign;
  char positive_char; // normally '+'
  char negative_char; // normally '-'

  char allow_real; // allow any real thing, infinity, etc.
  char allow_point; // just allow e.g. 123.254
  char point_char; // normally '.'; set to -1 if no radix point allowed
  char exponent_char; // use if base <= 10; normally 'e'
  char other_exponent_char; // use if base > 10; normally 'p' or '@'

  char allow_i_after; // allow an 'i' after the number.
  char i_char;

  int usebase;

  signed char sign; // resulting sign; positive or negative
  char is_nan; // did we read nan()?
  char is_inf; // did we read inf or infinity?
  int gotbase;
  int64_t digits_start; // where do the digits start?
  int64_t point; // where is the decimal point?
  int64_t exponent; // where is the exponent character (e.g. e)?
  int64_t i_after; // where is the i after the number, or -1 if not present
  int64_t end; // where is the end?
               // set to -1 if we shouldn't yet be at the end.
} number_reading_state_t;

static
qioerr _peek_number_unlocked(qio_channel_t* restrict ch, number_reading_state_t* restrict s, int64_t* restrict amount)
{
#define NEXT_CHR \
  { \
    err = qio_channel_read_char(false, ch, &chr); \
    if( err ) goto error; \
    chr = towlower(chr); \
  }
#define NEXT_CHR_OR_EOF \
  { \
    err = qio_channel_read_char(false, ch, &chr); \
    if( qio_err_to_int(err) == EEOF ) chr = -1; \
    else if( err ) goto error; \
    chr = towlower(chr); \
  }
#define ACCEPT \
  { \
    s->end = qio_channel_offset_unlocked(ch); \
    goto done; \
  }
#define UNGET_ACCEPT \
  { \
    s->end = qio_channel_offset_unlocked(ch) - 1; \
    goto done; \
  }

#define START_DIGITS \
  { \
    s->digits_start = qio_channel_offset_unlocked(ch) - 1; \
  }

  int64_t mark_offset;
  int32_t chr;
  qioerr err;

  s->sign = 0;
  s->is_nan = 0;
  s->is_inf = 0;
  s->digits_start = -1;
  s->point = -1;
  s->exponent = -1;
  s->i_after = -1;
  s->end = -1;
  if( s->base == 0 ) {
    s->gotbase = s->usebase = 10;
  } else {
    s->gotbase = s->usebase = s->base;
  }
  if( s->allow_real ) s->allow_point = 1;

  mark_offset = qio_channel_offset_unlocked(ch);

  err = qio_channel_mark(false, ch);
  if( err ) return err;

  // First, skip any whitespace.
  do {
    NEXT_CHR;
  } while( iswspace(chr) );
  // At end of loop, chr is non-whitespace.

  // Next, read + or -.
  if( s->allow_pos_sign && chr == s->positive_char ) {
    s->sign = 1;
  } else if( s->allow_neg_sign && chr == s->negative_char ) {
    s->sign = -1;
  } else {
    s->sign = 0;
  }

  if( s->sign ) {
    // chr is + or - so read next character.
    NEXT_CHR;
  }

  // Next, read 0 or base specifier or infinity or nan
  if( s->allow_real && chr == 'i' ) {
    START_DIGITS;
    // Read infinity.
    NEXT_CHR;
    if( chr != 'n' ) {
      QIO_GET_CONSTANT_ERROR(err, EFORMAT, "expected 'n' in inf");
      goto error;
    }
    NEXT_CHR;
    if( chr != 'f' ) {
      QIO_GET_CONSTANT_ERROR(err, EFORMAT, "expected 'f' in inf");
      goto error;
    }
    s->is_inf = 1;
    NEXT_CHR_OR_EOF;
    if( chr != 'i' ) UNGET_ACCEPT;
    NEXT_CHR;
    if( chr != 'n' ) {
      QIO_GET_CONSTANT_ERROR(err, EFORMAT, "expected 'n' in infinity");
      goto error;
    }
    NEXT_CHR;
    if( chr != 'i' ) {
      QIO_GET_CONSTANT_ERROR(err, EFORMAT, "expected 'i' in infinity");
      goto error;
    }
    NEXT_CHR;
    if( chr != 't' ) {
      QIO_GET_CONSTANT_ERROR(err, EFORMAT, "expected 't' in infinity");
      goto error;
    }
    NEXT_CHR;
    if( chr != 'y' ) {
      QIO_GET_CONSTANT_ERROR(err, EFORMAT, "expected 'y' in infinity");
      goto error;
    }
    ACCEPT;
  } else if( s->allow_real && chr == 'n' ) {
    START_DIGITS;
    // Read not a number.
    NEXT_CHR;
    if( chr != 'a' ) {
      QIO_GET_CONSTANT_ERROR(err, EFORMAT, "expected 'a' in nan");
      goto error;
    }
    NEXT_CHR;
    if( chr != 'n' ) {
      QIO_GET_CONSTANT_ERROR(err, EFORMAT, "expected 'n' in nan");
      goto error;
    }
    s->is_nan = 1;
    NEXT_CHR_OR_EOF;
    if( chr != '(' ) UNGET_ACCEPT;
    while( 1 ) {
      NEXT_CHR;
      if( chr == ')' ) ACCEPT;
    }
  } else if( chr == '0' ) {
    // Read x or b
    NEXT_CHR_OR_EOF;
    if( qio_err_to_int(err) == EEOF ) {
      s->digits_start = qio_channel_offset_unlocked(ch) - 1;
    } else if( s->allow_base && chr == 'x' ) {
      s->gotbase = s->usebase = 16;
      NEXT_CHR;
      START_DIGITS;
    } else if( s->allow_base && chr == 'o' ) {
      s->gotbase = s->usebase = 8;
      NEXT_CHR;
      START_DIGITS;
    } else if( s->allow_base && chr == 'b' ) {
      s->gotbase = s->usebase = 2;
      NEXT_CHR;
      START_DIGITS;
    } else {
      // It could just be a number starting with 0.
      // We've already read an extra digit.
      s->digits_start = qio_channel_offset_unlocked(ch) - 2;
    }
  } else {
    // We (hopefully) read a digit.
    START_DIGITS;
  }

  // Read some digits.
  while( 1 ) {
    //printf("In read digit, chr is %c\n", chr);
    if( qio_err_to_int(err) == EEOF ) ACCEPT;
    if( s->allow_point && chr == s->point_char && s->point == -1 ) {
      s->end = s->point = qio_channel_offset_unlocked(ch);
      NEXT_CHR_OR_EOF;
      // Continue to read digits.
    } else if( s->allow_real &&
               ( (s->usebase <= 10 && chr == s->exponent_char) ||
                 (s->usebase > 10 && chr == s->other_exponent_char) ) &&
               s->exponent == -1 ) {
      // Exponent char
      s->end = s->exponent = qio_channel_offset_unlocked(ch);
      s->usebase = 10; // exponents are always base 10.
      // See if we have a +.
      NEXT_CHR_OR_EOF;
      // Next, read + or -.
      if( chr == s->positive_char || chr == s->negative_char ) {
        NEXT_CHR;
      }
      // Continue to read digits.
    } else if( s->usebase <= 10 && ('0' <= chr && chr < '0' + s->usebase) ) {
      // have digit.
      NEXT_CHR_OR_EOF;
    } else if( s->usebase > 10 &&
               ( ('0' <= chr && chr <= '9') ||
                 ('a' <= chr && chr < 'a' + s->usebase-10) ||
                 ('A' <= chr && chr < 'A' + s->usebase-10) ) ) {
      NEXT_CHR_OR_EOF;
    } else if( s->allow_i_after && chr == s->i_char ) {
      s->end = s->i_after = qio_channel_offset_unlocked(ch);
      NEXT_CHR_OR_EOF;
    } else {
      // Not a digit.
      UNGET_ACCEPT;
    }
  }

done:
  err = 0;
  *amount = s->end - mark_offset;
  if( *amount == 0 ) {
    QIO_GET_CONSTANT_ERROR(err, EFORMAT, "malformed number");
  }
error:
  qio_channel_revert_unlocked(ch);

  return err;
}


qioerr qio_channel_scan_int(const int threadsafe, qio_channel_t* restrict ch, void* restrict out, size_t len, int issigned)
{
  unsigned long long int num = 0;
  long long int signed_num;
  int sign = 1;
  ssize_t signed_len;
  number_reading_state_t st;
  int64_t amount;
  int64_t start;
  char* end;
  char* buf = NULL;
  char buf_onstack[MAX_ON_STACK];
  qioerr err;
  qio_style_t* style;


  if( threadsafe ) {
    err = qio_lock(&ch->lock);
    if( err ) {
      return err;
    }
  }

  style = &ch->style;

  memset(&st, 0, sizeof(number_reading_state_t));

  st.base = style->base;
  st.allow_base = style->prefix_base;
  st.allow_pos_sign = 1;
  st.allow_neg_sign = issigned;
  if(style->showpoint || style->precision > 0) {
    st.allow_point = 1;
    st.point_char = tolower(style->point_char);
  }
  st.positive_char = tolower(style->positive_char);
  st.negative_char = tolower(style->negative_char);

  err = _peek_number_unlocked(ch, &st, &amount);
  if( qio_err_to_int(err) == EEOF && st.end > 0 ) err = 0; // we tolerate EOF if there's data.
  if( err ) goto error;

  MAYBE_STACK_ALLOC(char, amount + 1, buf, buf_onstack);
  if( ! buf ) {
    err = QIO_ENOMEM;
    goto error;
  }
  buf[amount] = '\0';

  start = qio_channel_offset_unlocked(ch);

  err = qio_channel_read_amt(false, ch, buf, amount);
  if( err ) goto error;

  // Now we have the number we're converting in buf.

  // Read a sign, if necessary.
  sign = 1; // positive!

  if( issigned ) {
    sign = st.sign;
  }

  //printf("Scanning int %s in base %i\n", buf, st.gotbase);

  // Now read the number.
  num = strtoull( buf + st.digits_start - start, &end, st.gotbase );
  if( num == ULLONG_MAX ) {
    // overflow.
    err = qio_mkerror_errno();
    goto error;
  }
  if( st.allow_point ) {
    // pass . or .00000
    if( *end == '.' ) end++;
    while( *end == '0' ) end++;
  }
  if( end - buf != st.end - start ) {
    // some kind of format error.
    if( st.allow_point ) {
      QIO_GET_CONSTANT_ERROR(err, ERANGE, "malformed integer with fraction");
    } else {
      QIO_GET_CONSTANT_ERROR(err, EFORMAT, "malformed integer");
    }
    goto error;
  }

  // success!
  err = 0;

error:
  if( err != 0 ) num = 0;

  // now return the number.
  signed_len = len;
  if( issigned ) signed_len = - signed_len;

  signed_num = num;
  if( sign < 0 ) signed_num = - num;

  switch( signed_len ) {
    case -1:
      *(int8_t*) out = signed_num;
      if( signed_num > INT8_MAX || signed_num < INT8_MIN )
        QIO_GET_CONSTANT_ERROR(err, ERANGE, "read out of bounds integer");
      break;
    case 1:
      *(uint8_t*) out = num;
      if( num > UINT8_MAX )
        QIO_GET_CONSTANT_ERROR(err, ERANGE, "read out of bounds integer");
      break;
    case -2:
      *(int16_t*) out = signed_num;
      if( signed_num > INT16_MAX || signed_num < INT16_MIN )
        QIO_GET_CONSTANT_ERROR(err, ERANGE, "read out of bounds integer");
      break;
    case 2:
      *(uint16_t*) out = num;
      if( num > UINT16_MAX )
        QIO_GET_CONSTANT_ERROR(err, ERANGE, "read out of bounds integer");
      break;
    case -4:
      *(int32_t*) out = signed_num;
      if( signed_num > INT32_MAX || signed_num < INT32_MIN )
        QIO_GET_CONSTANT_ERROR(err, ERANGE, "read out of bounds integer");
      break;
    case 4:
      *(uint32_t*) out = num;
      if( num > UINT32_MAX )
        QIO_GET_CONSTANT_ERROR(err, ERANGE, "read out of bounds integer");
      break;
    case -8:
      *(int64_t*) out = signed_num;
      //if( signed_num > INT64_MAX || signed_num < INT64_MIN )
      //  QIO_GET_CONSTANT_ERROR(err, ERANGE, "read out of bounds integer");
      break;
    case 8:
      *(uint64_t*) out = num;
      //if( num > UINT64_MAX )
      //  QIO_GET_CONSTANT_ERROR(err, ERANGE, "read out of bounds integer");
      break;
    default:
      QIO_GET_CONSTANT_ERROR(err, EINVAL, "bad integer type");
  }

  MAYBE_STACK_FREE(buf, buf_onstack);

  _qio_channel_set_error_unlocked(ch, err);
  if( threadsafe ) {
    qio_unlock(&ch->lock);
  }

  return err;
}

static
qioerr qio_channel_scan_float_or_imag(const int threadsafe, qio_channel_t* restrict ch, void* restrict out, size_t len, bool imag)
{
  double num = 0.0;
  number_reading_state_t st;
  int64_t amount;
  int64_t start;
  char* end_conv;
  char* buf = NULL;
  char buf_onstack[MAX_ON_STACK];
  ssize_t i;
  ssize_t digits_start;
  ssize_t point;
  ssize_t exponent;
  qioerr err;
  qio_style_t* style;
  bool needs_i = 0;


  if( threadsafe ) {
    err = qio_lock(&ch->lock);
    if( err ) {
      return err;
    }
  }

  style = &ch->style;

  needs_i = imag && style->complex_style == QIO_COMPLEX_FORMAT_ABI;

  memset(&st, 0, sizeof(number_reading_state_t));

  st.base = style->base;
  st.allow_base = style->prefix_base;
  st.allow_pos_sign = 1; // could check style->showplus == 1 also
  st.allow_neg_sign = 1;
  st.positive_char = tolower(style->positive_char);
  st.negative_char = tolower(style->negative_char);
  st.allow_real = 1;
  st.point_char = tolower(style->point_char);
  st.exponent_char = tolower(style->exponent_char);
  st.other_exponent_char = tolower(style->other_exponent_char);
  st.allow_i_after = needs_i;
  st.i_char = style->i_char;

  err = _peek_number_unlocked(ch, &st, &amount);
  if( qio_err_to_int(err) == EEOF && st.end > 0 ) err = 0; // we tolerate EOF if there's data.
  if( err ) goto error;


  if( needs_i ) {
    if( st.i_after != -1 ) {
      // OK! we found an i after.
    } else {
      QIO_GET_CONSTANT_ERROR(err, EFORMAT, "missing i after imaginary number");
      goto error;
    }
  }
  //printf("got amount %lli\n", (long long int) amount);

  MAYBE_STACK_ALLOC(char, amount + 4, buf, buf_onstack);
  if( ! buf ) {
    err = QIO_ENOMEM;
    goto error;
  }
  buf[0] = ' ';
  buf[1] = ' ';
  buf[2] = ' ';
  buf[amount+3] = '\0';

  start = qio_channel_offset_unlocked(ch);

  err = qio_channel_read_amt(false, ch, buf + 3, amount);
  if( err ) goto error;

  digits_start = 3 + st.digits_start - start;
  point = 3 + st.point - start;
  exponent = 3 + st.exponent - start;;
  //end = 3 + st.end - start;

  //printf("read '%s', d %i p %i e %i e %i\n", buf, digits_start, point, exponent, end);
  // Where in the string do we start?
  i = digits_start - 3;

  // Store a base and sign at the front of the buffer, or 00 for decimal.
  // Convert a binary number to hexadecimal.
  if( st.gotbase == 10 ) {
    buf[i++] = ' ';
    buf[i++] = ' ';
    buf[i++] = (st.sign>=0)?'+':'-';
  } else if ( st.gotbase == 16 ) {
    if( st.is_nan || st.is_inf ) {
      // do nothing.
    } else {
      buf[i++] = (st.sign>=0)?'+':'-';
      buf[i++] = '0';
      buf[i++] = 'x';
    }
  } else {
    QIO_GET_CONSTANT_ERROR(err, EFORMAT, "unknown floating point base");
    goto error;
  }

  // set the radix character to '.'
  if( point >= i && tolower(buf[point]) == st.point_char ) {
    buf[point] = '.';
  }

  // set the exponent character to 'p' for hex-floating point conversions.
  if( exponent >= i &&
      st.base == 16 &&
      tolower(buf[exponent]) == st.other_exponent_char &&
      st.other_exponent_char != 'p') {
    buf[exponent] = 'p';
  }

  // set the exponent character to 'e' for decimal floating point conversions.
  if( exponent >= i &&
      st.base == 10 &&
      tolower(buf[exponent]) == st.exponent_char &&
      st.exponent_char != 'e' ) {
    buf[exponent] = 'e';
  }

  // fix the sign characters in the exponent.
  if( exponent >= i &&
      tolower(buf[exponent]) == st.exponent_char ) {
    if( tolower(buf[exponent+1]) == st.negative_char ) {
      buf[exponent+1] = '-';
    } else if( tolower(buf[exponent+1]) == st.positive_char ) {
      buf[exponent+1] = '+';
    }
  }

  //printf("strtod on %s\n", buf);

  errno = 0;
  // Now we have the number we're converting in buf. Read it.
  num = strtod( buf, &end_conv);
  if( num == 0 && end_conv == buf ) {
    // no conversion is performed.
    QIO_GET_CONSTANT_ERROR(err, EFORMAT, "not a floating point number");
    goto error;
  }
  if((num == HUGE_VAL||num == -HUGE_VAL||num == 0.0) && errno == ERANGE){
    // overflow or underflow
    QIO_GET_CONSTANT_ERROR(err, ERANGE, "floating point number out of bounds");
    goto error;
  }

  err = 0;

error:
  if( err ) num = 0;

  switch ( len ) {
    case 8:
      *(double*) out = num;
      break;
    case 4:
      *(float*) out = num;
      break;
    default:
      QIO_GET_CONSTANT_ERROR(err, EINVAL, "bad floating point type");
  }

  MAYBE_STACK_FREE(buf, buf_onstack);

  _qio_channel_set_error_unlocked(ch, err);
  if( threadsafe ) {
    qio_unlock(&ch->lock);
  }

  return err;
}

qioerr qio_channel_scan_float(const int threadsafe, qio_channel_t* restrict ch, void* restrict out, size_t len)
{
  return qio_channel_scan_float_or_imag(false, ch, out, len, false);
}
qioerr qio_channel_scan_imag(const int threadsafe, qio_channel_t* restrict ch, void* restrict out, size_t len)
{
  return qio_channel_scan_float_or_imag(false, ch, out, len, true);
}

// core of ltoa for arbitrary base.
// Fills in tmp from right to left
// Returns the number of positions in tmp to skip to get to number.
// Returns -1 on buffer overflow.
// supports up to base 36.
static inline int _ltoa_convert(char *tmp, int tmplen, uint64_t num, int base, int uppercase)
{
  int at;
  int digit;
  char ch;
  tmp[tmplen-1] = '\0';
  for( at = tmplen-2; at >= 0; at-- ) {
    // Get the remainder mod base
    digit = num % base;
    // Divide by base
    num /= base;
    // Compute the character to use
    if( base <= 10 || digit < 10 ) ch = '0' + digit;
    else ch = ((uppercase)?('A'):('a')) + digit - 10;
    // Set the character.
    tmp[at] = ch;
    if( num == 0 ) break;
  }
  return at;
}

// dst must have room (at most 65 bytes for binary + '\0')
// Returns the number of characters written (not including '\0')
// or >= size if there wasn't room in the buffer (returns amt needed)
// or a negative value if there was an error.
// We have this function to support binary numbers.
static
int _ltoa(char* restrict dst, size_t size, uint64_t num, int isnegative,
          int base, const qio_style_t* restrict style)
{
  char tmp[65]; // enough room for largest 64-bit number base 2.
  int tmp_len=0;
  int tmp_skip=0;
  char b=0;
  int i,j;
  int width;
  int ret_width;
  int show_point = 0; // 1 to show a . afterwards
  int num_zeros_after = 0; // how many 0s to print afterwards?

  // Optimize conversions for supported bases
  if( base == 2 )
    tmp_skip = _ltoa_convert(tmp, sizeof(tmp), num, 2, 0);
  else if( base == 8 )
    tmp_skip = _ltoa_convert(tmp, sizeof(tmp), num, 8, 0);
  else if( base == 10 )
    tmp_skip = _ltoa_convert(tmp, sizeof(tmp), num, 10, 0);
  else if( base == 16 )
    tmp_skip = _ltoa_convert(tmp, sizeof(tmp), num, 16, style->uppercase);
  else
    tmp_skip = _ltoa_convert(tmp, sizeof(tmp), num, base, style->uppercase);

  if (tmp_skip < 0) {
    // Internal buffer too small.  Increase size of tmp[].
    return -1;
  }

  tmp_len = sizeof(tmp) - 1 - tmp_skip;
  width = tmp_len;

  if( style->showplus || isnegative ) width++;
  if( style->prefix_base && base != 10 ) width += 2;
  if( style->showpoint || style->precision > 0 ) {
    // intentionally doesn't handle showpointzero since showpointzero is
    // used to distinguish between floating point and integer values.

    show_point = 1;
    // and any number of requested digits
    if( style->precision > 0 ) num_zeros_after += style->precision;

    width += show_point + num_zeros_after;
  }

  // We might not have room...
  ret_width = width;
  if( ret_width < style->min_width_columns ) ret_width = style->min_width_columns;
  if( ret_width >= size ) return ret_width;

  i = 0;

  if( !style->leftjustify && width < style->min_width_columns && style->pad_char != '0' ) {
    // Put what we need to for getting to the min_width.
    for( ; i < style->min_width_columns - width; i++ ) {
      dst[i] = style->pad_char;
    }
  }

  if( style->showplus || isnegative ) {
    char pluschar = (style->showplus==2)?style->pad_char:style->positive_char;
    // put the '+' or '-' sign.
    dst[i++] = isnegative?style->negative_char:pluschar;
    width--;
  }
  if( style->prefix_base && base != 10 ) {
    dst[i++] = '0';
    width--;
    if( base == 2 ) b = style->uppercase?'B':'b';
    if( base == 8 ) b = style->uppercase?'O':'o';
    else if( base == 16 ) b = style->uppercase?'X':'x';
    dst[i++] = b;
    width--;
  }

  if( !style->leftjustify && width < style->min_width_columns && style->pad_char == '0' ) {
    // Put what we need to for getting to the min_width.
    for( ; i < style->min_width_columns - width; i++ ) {
      dst[i] = '0';
    }
  }

  // now output the digits.
  qio_memcpy(dst + i, tmp+tmp_skip, tmp_len);
  i += tmp_len;

  // Now output a period if we're doing showpoint.
  if( show_point ) {
    dst[i] = '.';
    i++;
  }

  for( j = 0; j < num_zeros_after; j++ ) {
    dst[i] = '0';
    i++;
  }

  // Now if we're left justified we might need padding.
  if( style->leftjustify && width < style->min_width_columns) {
    // Put what we need to for getting to the min_width.
    for( ; i < style->min_width_columns; i++ ) {
      dst[i] = style->pad_char;
    }
  }

  assert( i == ret_width );

  dst[i] = '\0';
  return i;
}

//This function finds where the last non-zero digit
//is in the decimal part of an exponential number.
//
//This will be used in _ftoa_core for resolve a
//a problem about trailing zeroes.
static int _find_prec(char *buf, int len){
  int dp_index = 0;
  int last_dig = 0;
  int index = 0;

  //Find where the decimal point is
  while( dp_index < len && buf[dp_index++] != '.');

  //Explore the decimal part for find where the
  //last non-zero digit is.
  for( index = dp_index; index < len && buf[index] != 'e'; index++ ){
    if( buf[index] != '0' )
      last_dig = index - dp_index + 1;
  }
  return last_dig;
}

// Converts num to a string in buf, returns the number
// of bytes that would be used if space permits (not including null)
// or -1 on error
// in *skip, returns the number of bytes at the front of buf that
// should be skipped in the final output. Such bytes are counted
// in the return value. (this happens with 0x in %a conversions)
//
// The output buffer will always contain a null byte at the end,
// but that byte is not counted in the return value. For that reason,
// a return = buf_sz means that we ran out of space (by 1 byte).
//
// num is the number to be converted
// buf and buf_sz are the output buffer
// base is the numeric base (10 or 16 only)
// realfmt is style->realfmt; 0->%g, 1->%f, 2->%e
// precision is the number of digits after . for %f or %e or
//   the number of significant digits
// uppercase indicates hex digits or exponent character should be uppercase
// prefix_base means add 0x for base=16 conversions
// skip is described above and indicates some buffer space used that does
//  not encode output.
static
int _ftoa_core(char* buf, size_t buf_sz, double num,
               int base, int realfmt,
               int precision, int uppercase,
               int prefix_base,
               int *skip)
{
  int got = 0;

  // Do the numeric conversion and figure out how big the output
  // is. This conversion must concern itself with precision but
  // need not handle padding or various trailing . or .0 rules.
  // That is handled in the caller.

  // snprintf always returns the number of characters that would be
  // output if the buffer were unlimited. It truncates the output -
  // and includes a trailing '\0' byte - if there is not enough space.
  //
  // For example:
  // If snprintf wants to output 12 characters, but buf_sz is 12,
  // it will return 12 and replace the last byte with a '\0'.
  // Therefore, if snprintf returns buf_sz, the output was truncated
  // and we need to try again.

  *skip = 0;

  if( base == 16 ) {
    if( precision < 0 ) {
      if( uppercase ) {
        got = snprintf(buf, buf_sz, "%A", num);
      } else {
        got = snprintf(buf, buf_sz, "%a", num);
      }
    } else {
      if( uppercase ) {
        got = snprintf(buf, buf_sz, "%.*A", precision, num);
      } else {
        got = snprintf(buf, buf_sz, "%.*a", precision, num);
      }
    }
    // The 0x isn't part of the conversion.
    // We'll add 0x later if we want it.
    if( !isnan(num) && !isinf(num) ) *skip = 2;
  } else if( realfmt == 0 ) {
    if( precision < 0 ) {
      if( uppercase ) {
        // This if is necessary because if the number has
        // 6 digits in the integer part, %g will not print
        // the decimal part because the integer part have
        // a number of digits equals to the standard precision.
        if(num >= 100000.0 && num < 1000000.0){
          got = snprintf(buf, buf_sz, "%.5E", num);
          //Since we force the %.5e for maintain a precision of
          //6 digits, the output could include some trailing zeroes.
          //With _find_prec, we find how much digits we need.
          //
          //It can also be done starting from the number itself
          //but this way avoids to deal with the loss of precision
          //caused by floating point representation
          if(got >= 0 && got < buf_sz)
            got = snprintf(buf, buf_sz, "%.*E",_find_prec(buf, got), num);
        }
        else
          got = snprintf(buf, buf_sz, "%G", num);
      } else {
        if(num >= 100000.0 && num < 1000000.0){
          got = snprintf(buf, buf_sz, "%.5e", num);
          if(got >= 0 && got < buf_sz)
            got = snprintf(buf, buf_sz, "%.*e",_find_prec(buf, got), num);
        }
        else
          got = snprintf(buf, buf_sz, "%g", num);
      }
    } else {
      if( uppercase ) {
        got = snprintf(buf, buf_sz, "%.*G", precision, num);
      } else {
        got = snprintf(buf, buf_sz, "%.*g", precision, num);
      }
    }
  } else if( realfmt == 1 ) {
    if( precision < 0 ) {
      if( uppercase ) {
        got = snprintf(buf, buf_sz, "%F", num);
      } else {
        got = snprintf(buf, buf_sz, "%f", num);
      }
    } else {
      if( uppercase ) {
        got = snprintf(buf, buf_sz, "%.*F", precision, num);
      } else {
        got = snprintf(buf, buf_sz, "%.*f", precision, num);
      }
    }
  } else if( realfmt == 2 ) {
    if( precision < 0 ) {
      if( uppercase ) {
        got = snprintf(buf, buf_sz, "%E", num);
      } else {
        got = snprintf(buf, buf_sz, "%e", num);
      }
    } else {
      if( uppercase ) {
        got = snprintf(buf, buf_sz, "%.*E", precision, num);
      } else {
        got = snprintf(buf, buf_sz, "%.*e", precision, num);
      }
    }
  }

  return got;
}

// Converts a double value into a string
// returns:
//   n a number of bytes that will be output by the conversion
//  -1 for out of memory
//  -2 for error in conversion
// *extra_space_needed is, on output, an amount of extra temporary
// space in the passed buffer which is necessary to achieve the conversion,
// beyond the returned n. In the current implementation, this is always
// at least 1 (to account for the trailing NULL byte) and might be more
// (if we needed to print a longer number and then shrink it).
//
// if conversion was not totally successful because we ran out of space,
// the returned n value might overestimate the space required. It should
// not underestimate it though.
//
// The conversion was successfull if
//   n + *extra_space_needed <= size.
static
int _ftoa(char* restrict dst, size_t size, double num, int base, bool needs_i, const qio_style_t* restrict style, int * extra_space_needed )
{
  int got=0;
  int width;
  int isnegative;
  int shownegative;
  int showbase;
  int i;
  int precision;
  int sign_base_width;
  int left_pad_width;
  int right_pad_width;
  int number_width;
  int skip;
  char pad_char;

  if( signbit(num) ) {
    //num = - num;
    num = copysign(num, 1.0);
    isnegative = 1;
  } else {
    isnegative = 0;
  }

  if( isnan(num) ) {
    shownegative = 0;
  } else {
    shownegative = isnegative;
  }

  showbase = 0;
  if( style->prefix_base && base == 16 && !isnan(num) && !isinf(num) ) {
    showbase = 1;
  }
  // NOTE: only base 10 or 16 are currently supported.

  precision = style->precision;

  // How many bytes are we adding for the sign?
  sign_base_width = 0;
  if( style->showplus || shownegative ) sign_base_width++;
  if( showbase ) sign_base_width+=2; // for 0x.

  // Fill sign_base_width with spaces
  // (useful for debugging and clarity).
  if( sign_base_width < size ) {
    for( i = 0; i < sign_base_width; i++ ) {
      dst[i] = ' '; // put spaces to overwrite later
    }
  }

  skip = 0;
  got = _ftoa_core(&dst[sign_base_width],
                   (size>sign_base_width)?(size-sign_base_width):0,
                   num, base, style->realfmt,
                   precision, style->uppercase, style->prefix_base,
                   &skip);

  // got should include space for sign and base
  got += sign_base_width;
  // but skip space for sign and base
  skip += sign_base_width;

  // We might use this many extra bytes that aren't represented
  // in the output number of bytes, but are temporary space we
  // need to achieve the conversion.
  // Always include 1 in extra space for the NULL byte at the end.
  *extra_space_needed = 1 + skip;

  if( got < 0 ) return -1;

  // Handle adding . or .0 at the end of integers.
  if( style->showpoint || style->showpointzero ) {
    if( base == 16 ) {
      // base 16 always generates with signed exponent,
      // so there's no need for . or .0 at the end of integers.
      // This could change ...
    } else {
      // maybe it was an integer that needs a .0 ?
      int needspoint;
      int i;

      needspoint = 1;
      if( got < size ) {
        // If we have succeeded at putting the number in dst,
        // go about figuring out if we need to add .0
        // If not - we will assume we need it for the purpose
        // of reserving temporary space.
        for( i = skip; i < got; i++ ) {
          if( '0' <= dst[i] && dst[i] <= '9' ) {
           // maybe still need decimal point!
          } else {
           // . e E inf etc. don't need decimal point.
           needspoint = 0;
          }
        }
      }

      if( needspoint ) {
        if( got < size ) dst[got] = '.';
        got++;

        if( style->showpointzero ) {
          if( got < size ) dst[got] = '0';
          got++;
        }
      }
    }
  }

  // Handle adding an i after an imaginary number.
  if( needs_i ) {
    if( got < size ) dst[got] = style->i_char;
    got++;
  }

  // How many bytes are we writing from the number?
  number_width = got - skip;

  width = number_width + sign_base_width;

  // How much left padding will we add?
  left_pad_width = 0;
  if( !style->leftjustify && width < style->min_width_columns ) {
    left_pad_width = style->min_width_columns - width;
  }

  // How much right padding will we add?
  right_pad_width = 0;
  if( style->leftjustify && width < style->min_width_columns) {
    right_pad_width = style->min_width_columns - width;
  }

  width = left_pad_width + sign_base_width + number_width + right_pad_width;

  if( width + skip < size ) {
    // do the rest of the conversion.

    // Move the number to its destination
    // if it's not in the right place already.
    if( sign_base_width + left_pad_width != skip ) {
      memmove(&dst[sign_base_width + left_pad_width],
              &dst[skip],
              number_width);
    }

    pad_char = style->pad_char;

    got = 0;
    // space padding goes before the sign
    if( left_pad_width > 0 && pad_char != '0' ) {
      // Put what we need to for getting to the min_width.
      for( i = 0; i < left_pad_width; i++ ) {
        dst[got++] = pad_char;
      }
    }

    // and then we put the sign
    if( style->showplus || shownegative ) {
      char pluschar = (style->showplus==2)?pad_char:style->positive_char;
      // put the '+' or '-' sign.
      dst[got++] = isnegative?style->negative_char:pluschar;
    }

    // Now we put e.g. 0x if we're going to.
    if( showbase ) {
      dst[got++] = '0';
      if( base == 16 ) dst[got++] = style->uppercase?'X':'x';
      else return -2; //unsupported floating point base.
    }

    // 0 padding goes after the sign
    if( left_pad_width > 0 && pad_char == '0' ) {
      // Put what we need to for getting to the min_width.
      for( i = 0; i < left_pad_width; i++ ) {
        dst[got++] = pad_char;
      }
    }

    // the number was already put here with the memmove call earlier.
    got += number_width;

    // Now put right padding.
    // Now if we're left justified we might need padding.
    if( right_pad_width > 0 ) {
      // Put what we need to for getting to the min_width.
      for( i = 0; i < right_pad_width; i++ ) {
        dst[got++] = pad_char;
      }
    }

    if( got < size ) dst[got] = '\0';
    assert( got == width );
  }

  return width;
}

// TODO -- support max_width
qioerr qio_channel_print_int(const int threadsafe, qio_channel_t* restrict ch, const void* restrict ptr, size_t len, int issigned)
{
  uint64_t num=0;
  int64_t num_s=0;
  int isneg;
  int max = 70; // room enough for binary output. (1 '\0', 2 0b, 1 +-, 64 bits)
  int signed_len;
  int base;
  int got;
  qioerr err;
  qio_style_t* style;

  if( threadsafe ) {
    err = qio_lock(&ch->lock);
    if( err ) {
      return err;
    }
  }

  style = &ch->style;

  if( style->min_width_columns + 1 > max ) max = style->min_width_columns + 1;

  base = style->base;
  if( base == 0 ) base = 10;

  signed_len = len;
  if( issigned ) signed_len = -signed_len;

  // Read the number we're printing.
  err = 0;
  switch( signed_len ) {
    case -1:
      num_s = *(int8_t*) ptr;
      break;
    case 1:
      num = *(uint8_t*) ptr;
      break;
    case -2:
      num_s = *(int16_t*) ptr;
      break;
    case 2:
      num = *(uint16_t*) ptr;
      break;
    case 4:
      num = *(uint32_t*) ptr;
      break;
    case -4:
      num_s = *(int32_t*) ptr;
      break;
    case 8:
      num = *(uint64_t*) ptr;
      break;
    case -8:
      num_s = *(int64_t*) ptr;
      break;
    default:
      QIO_GET_CONSTANT_ERROR(err, EINVAL, "bad integer type");
  }
  if( err ) goto error;

  isneg = 0;
  if( issigned ) {
    if (num_s < 0 ) {
      isneg = 1;
      num = - num_s;
    } else {
      num = num_s;
    }
  }

  // Try printing it directly into the buffer.
  if( qio_space_in_ptr_diff(max, ch->cached_end,ch->cached_cur) ) {
    // Print it all directly into the buffer.
    got = _ltoa(ch->cached_cur, qio_ptr_diff(ch->cached_end,ch->cached_cur),
                num, isneg, base, style);
    if( got < 0 ) {
      QIO_GET_CONSTANT_ERROR(err, EINVAL, "unknown base or bad width");
      goto error;
    } else if( got < qio_ptr_diff(ch->cached_end,ch->cached_cur) ) {
      ch->cached_cur = qio_ptr_add(ch->cached_cur, got);
      err = _qio_channel_post_cached_write(ch);
      // OK!
      goto error;
    } else {
      // There was not enough room, but we can set the
      // amount of room needed.
      max = got + 1;
    }
  }

  // We get here if there wasn't enough room in cached for _ltoa
  {
    char* tmp = NULL;
    char tmp_onstack[MAX_ON_STACK];

    // Store it in a temporary variable and then
    // copy that in to the buffer.
    MAYBE_STACK_ALLOC(char, max, tmp, tmp_onstack);
    if( ! tmp ) {
      err = QIO_ENOMEM;
      goto error_free;
    }

    // Print it all to tmp
    got = _ltoa(tmp, max,
                num, isneg, base, style);
    if( got < 0 ) {
      QIO_GET_CONSTANT_ERROR(err, EINVAL, "unknown base or bad width");
      goto error_free;
    } else if( got < max ) {
      err = qio_channel_write_amt(false, ch, tmp, got);
      goto error_free;
    } else {
      // the 2nd call to ltoa wants more space than the first.
      assert(got < max);
      QIO_GET_CONSTANT_ERROR(err, EINVAL, "internal error");
      goto error_free;
    }
error_free:
    MAYBE_STACK_FREE(tmp, tmp_onstack);
  }

error:
  _qio_channel_set_error_unlocked(ch, err);
  if( threadsafe ) {
    qio_unlock(&ch->lock);
  }

  return err;
}

// +10 = a little extra room.
#define MAX_DOUBLE_DIGITS (3 + DBL_MANT_DIG - DBL_MIN_EXP + 1 + 10)

// TODO -- support max_width.
static
qioerr qio_channel_print_float_or_imag(const int threadsafe, qio_channel_t* restrict ch, const void* restrict ptr, size_t len, bool imag)
{
  int max = 0;
  int got;
  int base;
  qioerr err;
  double num = 0;
  qio_style_t* style;
  bool needs_i;
  int extra = 0;

  if( threadsafe ) {
    err = qio_lock(&ch->lock);
    if( err ) {
      return err;
    }
  }

  style = &ch->style;

  needs_i = imag && style->complex_style == QIO_COMPLEX_FORMAT_ABI;
  base = style->base;
  if( base == 0 ) base = 10;

  err = 0;
  switch (len) {
    case 4:
      num = *(float*) ptr;
      break;
    case 8:
      num = *(double*) ptr;
      break;
    default:
      QIO_GET_CONSTANT_ERROR(err, EINVAL, "bad floating point type");
  }
  if( err ) goto error;

  // Try printing it directly into the buffer.
  got = _ftoa(ch->cached_cur, qio_ptr_diff(ch->cached_end, ch->cached_cur),
              num, base, needs_i, style, &extra);

  if( got < 0 ) {
    if( got == -1 ) err = QIO_ENOMEM;
    else QIO_GET_CONSTANT_ERROR(err, EINVAL, "converting floating point number to string");
    goto error;
  } else if( qio_space_in_ptr_diff(got + extra,
                                   ch->cached_end, ch->cached_cur) ) {

    ch->cached_cur = qio_ptr_add(ch->cached_cur, got);
    err = _qio_channel_post_cached_write(ch);
    // OK!
    goto error;
  } else {
    // There was not enough room, but we can set the
    // amount of room needed.
    max = got + extra + 1;
  }


  // We get here if there wasn't enough room in cached for _ftoa
  // In that case, write to a temporary buffer. Note that
  // 'max' should be at this point the number of digits needed.
  {
    char* buf = NULL;
    char buf_onstack[MAX_ON_STACK];

    // Store it in a temporary variable and then
    // copy that in to the buffer.
    MAYBE_STACK_ALLOC(char, max, buf, buf_onstack);
    if( ! buf ) {
      err = QIO_ENOMEM;
      goto error_free;
    }

    // Print it all to buf
    got = _ftoa(buf, max, num, base, needs_i, style, &extra);
    if( got < 0 ) {
      QIO_GET_CONSTANT_ERROR(err, EINVAL, "converting floating point number to string");
      goto error_free;
    } else if( got + extra < max ) {

      err = qio_channel_write_amt(false, ch, buf, got);
      goto error_free;
    } else {
      // the 2nd call to ftoa wants more space than the first.
      assert(got + extra < max);
      QIO_GET_CONSTANT_ERROR(err, EINVAL, "internal error");
      goto error_free;
    }

error_free:
    MAYBE_STACK_FREE(buf, buf_onstack);
  }

error:
  _qio_channel_set_error_unlocked(ch, err);
  if( threadsafe ) {
    qio_unlock(&ch->lock);
  }

  return err;
}

qioerr qio_channel_print_float(const int threadsafe, qio_channel_t* restrict ch, const void* restrict ptr, size_t len)
{
  return qio_channel_print_float_or_imag(threadsafe, ch, ptr, len, false);
}
qioerr qio_channel_print_imag(const int threadsafe, qio_channel_t* restrict ch, const void* restrict ptr, size_t len)
{
  return qio_channel_print_float_or_imag(threadsafe, ch, ptr, len, true);
}


qioerr qio_channel_scan_complex(const int threadsafe, qio_channel_t* restrict ch, void* restrict re_out, void* restrict im_out, size_t len)
{
  int32_t chr;
  qioerr err;

  if( threadsafe ) {
    err = qio_lock(&ch->lock);
    if( err ) return err;
  }

  //mark_offset = qio_channel_offset_unlocked(ch);

  err = qio_channel_mark(false, ch);
  if( err ) goto unlock;

  // ignore any initial whitespace.
  err = _getc_after_whitespace(ch, &chr);
  if( err ) goto rewind;

  if( chr == '(' && ch->style.complex_style == (QIO_COMPLEX_FORMAT_READ_STRICT | QIO_COMPLEX_FORMAT_ABI) ) {
    QIO_GET_CONSTANT_ERROR(err, EFORMAT, "missing ( when reading (#.#,#.#) complex");
    goto rewind;
  }

  if( chr == '(' ) {
    // read in the parens-style.
    err = qio_channel_scan_float(false, ch, re_out, len);
    if( err ) goto rewind;

    err = _getc_after_whitespace(ch, &chr);
    if( err ) goto rewind;

    if( chr != ',' ) {
      QIO_GET_CONSTANT_ERROR(err, EFORMAT, "missing , when reading (#.#,#.#) complex");
      goto rewind;
    }

    err = qio_channel_scan_float(false, ch, im_out, len);
    if( err ) goto rewind;

    err = _getc_after_whitespace(ch, &chr);
    if( err ) goto rewind;

    if( chr != ')' ) {
      QIO_GET_CONSTANT_ERROR(err, EFORMAT, "missing ) when reading (#.#,#.#) complex");
      goto rewind;
    }
  } else {
    int64_t start;
    int64_t after_real;
    int64_t after_nextc;

    // We'll skip the whitespace again...
    qio_channel_revert_unlocked(ch);

    err = qio_channel_mark(false, ch);
    if( err ) goto unlock;

    start = qio_channel_offset_unlocked(ch);

    // read the real part
    err = qio_channel_scan_float(false, ch, re_out, len);
    if( err ) goto rewind;

    after_real = qio_channel_offset_unlocked(ch);

    err = _getc_after_whitespace(ch, &chr);
    if( err ) goto rewind;

    after_nextc = qio_channel_offset_unlocked(ch);

    // is the character after the real number an i?
    if( chr == 'i' && after_real + 1 == after_nextc ) {
      switch ( len ) {
        case 8:
          *(double*) im_out = *(double*)re_out;
          *(double*) re_out = 0.0;
          break;
        case 4:
          *(float*) im_out = *(float*)re_out;
          *(float*) re_out = 0.0;
          break;
      }
    } else if( chr == '+' || chr == '-' ) {
      err = qio_channel_scan_float(false, ch, im_out, len);
      if( chr == '-' ) {
        switch ( len ) {
          case 8:
            *(double*) im_out = - *(double*) im_out;
            break;
          case 4:
            *(float*) im_out = - *(float*) im_out;
            break;
          default:
            QIO_GET_CONSTANT_ERROR(err, EINVAL, "bad floating point type");
        }
      }
      if( err ) goto rewind;

      // Read the 'i'
      //err = _getc_after_whitespace(ch, &chr); -- this would allow space before the i
      err = qio_channel_read_char(false, ch, &chr);
      if( err ) goto rewind;
      if( chr != 'i' ) {
        QIO_GET_CONSTANT_ERROR(err, EFORMAT, "missing i when reading #.# + #.#i complex");
        goto rewind;
      }
    } else {
      // One element complex. Could just be real, or could be nan.
      // If the real part is nan, copy it to the imaginary part.
      // Otherwise, set the imaginary part to 0.
      switch ( len ) {
        case 8:
          if( isnan(*(double*) re_out) ) *(double*) im_out = *(double*) re_out;
          else *(double*) im_out = 0.0;
          err = 0;
          break;
        case 4:
          if( isnan(*(float*) re_out) ) *(float*) im_out = *(float*) re_out;
          else *(float*) im_out = 0.0;
          err = 0;
          break;
        default:
          QIO_GET_CONSTANT_ERROR(err, EINVAL, "bad floating point type");
      }

      // unget that character.
      qio_channel_revert_unlocked(ch);
      qio_channel_advance_unlocked(ch, after_real - start);
      goto unlock;
    }
  }


rewind:
  if( err ) {
    qio_channel_revert_unlocked(ch);
    // Clear the number.
    switch ( len ) {
      case 8:
        *(double*) re_out = 0;
        *(double*) im_out = 0;
        break;
      case 4:
        *(float*) re_out = 0;
        *(float*) im_out = 0;
        break;
    }
  } else {
    qio_channel_commit_unlocked(ch);
  }

unlock:
  _qio_channel_set_error_unlocked(ch, err);
  if( threadsafe ) {
    qio_unlock(&ch->lock);
  }
  return err;
}

qioerr qio_channel_skip_past_newline(const int threadsafe, qio_channel_t* restrict ch, int skipOnlyWs)
{
  int32_t c = 0;
  qioerr err;
  int needs_backup = 0;
  int64_t lastpos;

  if( threadsafe ) {
    err = qio_lock(&ch->lock);
    if( err ) return err;
  }

  if( skipOnlyWs ) {
    err = qio_channel_mark(false, ch);
    if( err ) goto unlock;
  }

  while( 1 ) {
    lastpos = qio_channel_offset_unlocked(ch);
    err = qio_channel_read_char(threadsafe, ch, &c);
    if( err  || c == '\n' ) break;
    if( skipOnlyWs && ! iswspace(c) ) {
      QIO_GET_CONSTANT_ERROR(err, EFORMAT, "encountered non-whitespace");
      needs_backup = 1; // we have to unread this character.
      break;
    }
  }

  if( skipOnlyWs ) {
    if( needs_backup ) {
      // unread the not-newline not-whitespace.
      qio_channel_revert_unlocked(ch);
      qio_channel_advance_unlocked(ch, lastpos-qio_channel_offset_unlocked(ch));
    } else {
      // No need to unread anything.
      qio_channel_commit_unlocked(ch);
    }
  }

  _qio_channel_set_error_unlocked(ch, err);
unlock:
  if( threadsafe ) {
    qio_unlock(&ch->lock);
  }
  return err;
}

qioerr qio_channel_write_newline(const int threadsafe, qio_channel_t* restrict ch)
{
  char c = '\n';
  return qio_channel_write_amt(threadsafe, ch, &c, 1);
}

static qioerr maybe_left_pad(qio_channel_t* restrict ch, int gotsize)
{
  qioerr err = 0;
  // left justify == pad on the right
  // right justify == pad on the left!
  if( ! ch->style.leftjustify ) {
    while( gotsize < ch->style.min_width_columns && !err ) {
      err = qio_channel_write_char(false, ch, ch->style.pad_char);
      gotsize++;
    }
  }
  return err;
}
static qioerr maybe_right_pad(qio_channel_t* restrict ch, int gotsize)
{
  qioerr err = 0;
  if( ch->style.leftjustify ) {
    while( gotsize < ch->style.min_width_columns && !err ) {
      err = qio_channel_write_char(false, ch, ch->style.pad_char);
      gotsize++;
    }
  }
  return err;
}


qioerr qio_channel_print_complex(const int threadsafe,
                                 qio_channel_t* restrict ch,
                                 const void* restrict re_ptr,
                                 const void* restrict im_ptr,
                                 size_t len)
{
  char* re_buf = NULL;
  char* im_buf = NULL;
  char re_buf_onstack[MAX_ON_STACK];
  char im_buf_onstack[MAX_ON_STACK];
  int re_max = sizeof(re_buf_onstack); // would be nice if > MAX_DOUBLE_DIGITS;
  int im_max = sizeof(im_buf_onstack);
  double re_num = 0.0;
  double im_num = 0.0;
  int re_got, im_got;
  qioerr err;
  int im_neg = 0;
  int re_isnan = 0;
  int im_isnan = 0;
  style_char_t pos_char;
  style_char_t neg_char;
  qio_style_t* style;
  int save_show_plus;
  int save_min_columns;
  style_char_t save_pad_char;
  int width;
  int base;
  bool imag_needs_i = false;
  int extra = 0;

  // Read our numbers.
  err = 0;
  switch (len) {
    case 4:
      re_num = *(float*)re_ptr;
      im_num = *(float*)im_ptr;
      break;
    case 8:
      re_num = *(double*)re_ptr;
      im_num = *(double*)im_ptr;
      break;
    default:
      QIO_GET_CONSTANT_ERROR(err, EINVAL, "bad floating point type");
  }

  re_isnan = isnan(re_num);
  im_isnan = isnan(im_num);

  // Lock before reading any style information from the
  // channel.
  if( threadsafe ) {
    err = qio_lock(&ch->lock);
    if( err ) return err;
  }

  style = &ch->style;
  base = style->base;
  if( base == 0 ) base = 10;
  save_show_plus = style->showplus;
  save_min_columns = style->min_width_columns;
  save_pad_char = ch->style.pad_char;
  // clear min_width_columns so ftoa doesn't include the padding.
  style->min_width_columns = 0;

  // force pad char to not be 0 since e.g. 0000(1,3) is a bad idea.
  // We could emit e.g. 00001+2i for format ABI but it would complicate
  // this routine to handle -0001+2i. And arguably for zero padding
  // you might want to split the zeros among the two components. For now
  // we just force it not to happen.
  if( ch->style.pad_char == '0' ) ch->style.pad_char = ' ';

  pos_char = ch->style.positive_char;
  neg_char = ch->style.negative_char;

  if( (style->complex_style & QIO_COMPLEX_FORMAT_PART) == QIO_COMPLEX_FORMAT_ABI ) {
    // For the a+bi format, instead of emitting a+-bi, always
    // compute the string for |b| and then fold replace the original
    // + with a - if necessary (ie so we get a-bi).
    if( signbit(im_num) ) {
      // num = - num;
      im_num = copysign(im_num, 1.0);
      im_neg = 1;
    } else {
      im_neg = 0;
    }
  }

  err = qio_channel_mark(false, ch);
  if( err ) goto unlock;

  // convert the number - written as two local loops

  // convert the real part
  while( 1 ) {
    // This loop should only ever run twice, since ftoa should
    // return the size needed the first time.
    MAYBE_STACK_ALLOC(char, re_max, re_buf, re_buf_onstack);
    if( ! re_buf ) {
      err = QIO_ENOMEM;
      goto rewind;
    }

    // Convert re_num8 into digits in re_buf
    re_got = _ftoa(re_buf, re_max, re_num, base, false, style, &extra);
    if( re_got < 0 ) {
      QIO_GET_CONSTANT_ERROR(err, EFORMAT, "error in floating point to string conversion");
      goto rewind;
    } else if( re_got + extra  < re_max ) {
      break;
    } else {
      // Not enough room... try again.
      MAYBE_STACK_FREE(re_buf, re_buf_onstack);
      re_buf = NULL;
      re_max = re_got + extra + 1;
    }
  }

  // convert the imaginary part
  if( (style->complex_style & QIO_COMPLEX_FORMAT_PART) == QIO_COMPLEX_FORMAT_ABI ) {
    style->showplus = 0; // never put a + or - before the imag part.
    imag_needs_i = true;
  }
  while( 1 ) {
    // This loop should only ever run twice, since ftoa should
    // return the size needed the first time.
    MAYBE_STACK_ALLOC(char, im_max, im_buf, im_buf_onstack);
    if( ! im_buf ) {
      err = QIO_ENOMEM;
      goto rewind;
    }

    // Convert im_num8 into digits in im_buf
    im_got = _ftoa(im_buf, im_max, im_num, base, imag_needs_i, style, &extra);
    if( im_got < 0 ) {
      QIO_GET_CONSTANT_ERROR(err, EFORMAT, "error in floating point to string conversion");
      goto rewind;
    } else if( im_got + extra < im_max ) {
      break;
    } else {
      // Not enough room... try again.
      MAYBE_STACK_FREE(im_buf, im_buf_onstack);
      im_buf = NULL;
      im_max = im_got + extra + 1;
    }
  }

  // Put the minimum width columns back so maybe_left_pad etc use it.
  style->min_width_columns = save_min_columns;

  if( (style->complex_style & QIO_COMPLEX_FORMAT_PART) == QIO_COMPLEX_FORMAT_ABI ) {
    // If real or imag part is NAN, just write one NAN number.
    if( re_isnan ) {
      err = qio_channel_print_float(false, ch, re_ptr, len);
      if( err ) goto rewind;
    } else if( im_isnan ) {
      err = qio_channel_print_float(false, ch, im_ptr, len);
      if( err ) goto rewind;
    } else {
      // write a + bi
      width = re_got + im_got + 3;
      err = maybe_left_pad(ch, width);
      if( err ) goto rewind;
      err = qio_channel_write_amt(false, ch, re_buf, re_got);
      if( err ) goto rewind;
      err = qio_channel_write_char(false, ch, ' ');
      if( err ) goto rewind;
      err = qio_channel_write_char(false, ch, im_neg?neg_char:pos_char);
      if( err ) goto rewind;
      err = qio_channel_write_char(false, ch, ' ');
      if( err ) goto rewind;
      err = qio_channel_write_amt(false, ch, im_buf, im_got);
      if( err ) goto rewind;
      err = maybe_right_pad(ch, width);
      if( err ) goto rewind;
    }
  } else if( (style->complex_style & QIO_COMPLEX_FORMAT_PART) == QIO_COMPLEX_FORMAT_PARENS ) {
    // write (a,b)
    width = re_got + im_got + 3;
    err = maybe_left_pad(ch, width);
    if( err ) goto rewind;
    err = qio_channel_write_char(false, ch, '(');
    if( err ) goto rewind;
    err = qio_channel_write_amt(false, ch, re_buf, re_got);
    if( err ) goto rewind;
    err = qio_channel_write_char(false, ch, ',');
    if( err ) goto rewind;
    err = qio_channel_write_amt(false, ch, im_buf, im_got);
    if( err ) goto rewind;
    err = qio_channel_write_char(false, ch, ')');
    if( err ) goto rewind;
    err = maybe_right_pad(ch, width);
    if( err ) goto rewind;
  } else {
    QIO_GET_CONSTANT_ERROR(err, EINVAL, "unknown complex format");
    goto rewind;
  }

rewind:
  // Release the buffers used to format the real and imaginary parts.
  MAYBE_STACK_FREE(re_buf, re_buf_onstack);
  MAYBE_STACK_FREE(im_buf, im_buf_onstack);

  // Revert the channel on error; otherwise, commit the change.
  if( err ) {
    qio_channel_revert_unlocked(ch);
  } else {
    qio_channel_commit_unlocked(ch);
  }

unlock:
  style->showplus = save_show_plus;
  style->min_width_columns = save_min_columns;
  style->pad_char = save_pad_char;
  _qio_channel_set_error_unlocked(ch, err);
  if( threadsafe ) {
    qio_unlock(&ch->lock);
  }

  return err;
}


qioerr _qio_channel_read_char_slow_unlocked(qio_channel_t* restrict ch, int32_t* restrict chr) {
  qioerr err=0;
  int32_t gotch;
  uint32_t codepoint=0, state;

  /* This decoder was written and tested... but it doesn't
   * check for all the UTF-8 miscodings... so using a DFA version.
   *
  // #1           00000000 0xxxxxxx <-> 0xxxxxxx
  // #2           00000yyy yyxxxxxx <-> 110yyyyy 10xxxxxx
  // #3           zzzzyyyy yyxxxxxx <-> 1110zzzz 10yyyyyy 10xxxxxx
  // #4  000uuuzz zzzzyyyy yyxxxxxx <-> 11110uuu 10zzzzzz 10yyyyyy 10xxxxxx

  // We always read 1 character at least.
  gotch = qio_channel_read_byte(false, ch);

  if( gotch >= 0 ) {
    if( gotch < 0x80 ) { // starts 0
      // OK, we got a 1-byte character; case #1
    } else if( gotch < 0xc2 ) { // starts 10
      // It's a misplaced continuation character.
      gotch = - EILSEQ;
    } else if( gotch < 0xe0 ) { // starts 110
      // We read this and one byte; case #2
      tmp1 = qio_channel_read_byte(false, ch);
      if( tmp1 > 0 && (tmp1 & 0xc0) == 0x80 ) {
        gotch = ((((unsigned int) gotch) & 0x1f) << 6) |
                (((unsigned int)tmp1) & 0x3f);
      } else {
        if( tmp1 == - EEOF ) gotch = - ESHORT; // error code
        else if( tmp1 < 0 ) gotch = tmp1; // error code
        else gotch = - EILSEQ; // must have 10 after 110
      }
    } else if( gotch < 0xf0 ) {
      // Read this and two bytes; case #3
      tmp1 = qio_channel_read_amt(false, ch, tmp, 2);
      if (tmp1 == 0 &&
          (tmp[0] & 0xc0) == 0x80 &&
          (tmp[1] & 0xc0) == 0x80 ) {
        gotch = ((((unsigned int) gotch) & 0x0f) << 12) |
                ((((unsigned int)tmp[0]) & 0x3f) << 6 ) |
                (((unsigned int)tmp[1]) & 0x3f);

      } else {
        if( tmp1 == EEOF ) gotch = - ESHORT; // error code
        else if( tmp1 ) gotch = - tmp1; // error code.
        else gotch = -EILSEQ;
      }
    } else {
      // Read this and three bytes; case #4
      tmp1 = qio_channel_read_amt(false, ch, tmp, 3);
      if( tmp1 != 0 ) gotch = - tmp1; // error code.
      if( tmp1 == 0 &&
          (tmp[0] & 0xc0) == 0x80 &&
          (tmp[1] & 0xc0) == 0x80 &&
          (tmp[2] & 0xc0) == 0x80 ) {
        gotch = ((((unsigned int) gotch) & 0x07) << 18) |
                ((((unsigned int)tmp[0]) & 0x3f) << 12 ) |
                ((((unsigned int)tmp[1]) & 0x3f) << 6 ) |
                (((unsigned int)tmp[2]) & 0x3f);
      } else {
        if( tmp1 == EEOF ) gotch = -ESHORT; // error code
        else if( tmp1 != 0 ) gotch = - tmp1; // error code
        else gotch = -EILSEQ;
      }
    }
  }

  if( gotch < 0 ) {
    *chr = 0xfffd;
    err = -gotch;
  } else {
    *chr = gotch;
    err = 0;
  }
  */

  state = 0;

  // Slow path.
  while( 1 ) {
    gotch = qio_channel_read_byte(false, ch);
    if(gotch < 0 ||
       chpl_enc_utf8_decode(&state,
                            &codepoint,
                            gotch) <= 1){
      break;
    }
  }
  if( gotch >= 0 && state == UTF8_ACCEPT ) {
    *chr = codepoint;
    err = 0;
  } else if( gotch < 0 ) {
    *chr = -1; // ie like EOF.
    err = qio_int_to_err(-gotch);
  } else {
    *chr = 0xfffd; // replacement character
    QIO_GET_CONSTANT_ERROR(err, EILSEQ, "");
  }

  return err;
}

c_string qio_encode_to_string(int32_t chr)
{
  int nbytes;
  char* buf;
  qioerr err;

  nbytes = qio_nbytes_char(chr);
  if( nbytes == 0 ) {
    return NULL;
  }

  buf = qio_malloc(nbytes + 1);
  if( ! buf ) return NULL;

  err = qio_encode_char_buf(buf, chr);
  if( err ) {
    qio_free(buf);
    return NULL;
  }

  buf[nbytes] = '\0';
  return buf;
}

qioerr _qio_channel_write_char_slow_unlocked(qio_channel_t* restrict ch, int32_t chr) {
  char mbs[MB_LEN_MAX];
  qioerr err;

  // #1           00000000 0xxxxxxx <-> 0xxxxxxx
  // #2           00000yyy yyxxxxxx <-> 110yyyyy 10xxxxxx
  // #3           zzzzyyyy yyxxxxxx <-> 1110zzzz 10yyyyyy 10xxxxxx
  // #4  000uuuzz zzzzyyyy yyxxxxxx <-> 11110uuu 10zzzzzz 10yyyyyy 10xxxxxx

  if( chr < 0 ) {
    QIO_GET_CONSTANT_ERROR(err, EILSEQ, "");
  } else if( chr < 0x80 ) {
    // OK, we got a 1-byte character; case #1
    err = qio_channel_write_byte(false, ch, chr);
  } else if( chr < 0x800 ) {
    // OK, we got a fits-in-2-bytes character; case #2
    mbs[0] = (0xc0 | (chr >> 6));
    mbs[1] = (0x80 | (chr & 0x3f));

    err = qio_channel_write_amt(false, ch, mbs, 2);
  } else if( chr < 0x10000 ) {
    // OK, we got a fits-in-3-bytes character; case #3
    mbs[0] = (0xe0 | (chr >> 12));
    mbs[1] = (0x80 | ((chr >> 6) & 0x3f));
    mbs[2] = (0x80 | (chr & 0x3f));

    err = qio_channel_write_amt(false, ch, mbs, 3);
  } else {
    // OK, we got a fits-in-4-bytes character; case #4
    mbs[0] = (0xf0 | (chr >> 18));
    mbs[1] = (0x80 | ((chr >> 12) & 0x3f));
    mbs[2] = (0x80 | ((chr >> 6) & 0x3f));
    mbs[3] = (0x80 | (chr & 0x3f));

    err = qio_channel_write_amt(false, ch, mbs, 4);
  }

  return err;
}





// This could be changed to use tables, but the current version
// favors simplicity&flexibility of implementation over speed.
static const char* space = " \f\n\r\t\v";
/*static const char* bin_num = "01";
static const char* oct_num = "01234567";*/
static const char* dec_num = "0123456789";
/*
static const char* lower_hex_num = "0123456789abcdef";
static const char* upper_hex_num = "0123456789ABCDEF";
static const char* hex_num = "0123456789ABCDEFabcdef";
static const char* pound_conv = "#.";*/
static const char* lit_chars = "% \f\n\r\t\v";
static const char* regex_flag_chars = "imsU";

static inline int istype(char x, const char* allow)
{
  while( *allow ) {
    if( *allow == x ) return 1;
    allow++;
  }
  return 0;
}

void qio_conv_destroy(qio_conv_t* spec)
{
  // Don't need to free literal because
  // it points into format string
  spec->literal = NULL;
}

void qio_conv_init(qio_conv_t* spec_out)
{
  memset(spec_out, 0, sizeof(qio_conv_t));
}

int _qio_regex_flags_then_rcurly(const char* ptr, int * len);

int _qio_regex_flags_then_rcurly(const char* ptr, int * len)
{
  int i = 0;
  while( ptr[i] ) {
    // '{' don't confuse vi
    if( ptr[i] == '}' ) {
      *len = i;
      return 1;
    }
    if( ! istype(ptr[i], regex_flag_chars) ) break;
    i++;
  }
  *len = i;
  return 0;
}

static
void deprecated_binary_warning(const char *conversion, int32_t len,
                               int32_t lineno, int32_t filename) {
  static char last[100] = {0};
  char msg[100];
  snprintf(msg, sizeof(msg), "binary conversion \"%.*s\" is deprecated.",
           len, conversion);
  if (strcmp(last, msg)) {
    chpl_warning(msg, lineno, filename);
    strncpy(last, msg, sizeof(last));
  }
}

qioerr qio_conv_parse(c_string fmt,
                      size_t start,
                      uint64_t* end,
                      int scanning,
                      qio_conv_t* spec_out,
                      qio_style_t* style_out,
                      int32_t lineno, int32_t filename)
{
  size_t i;
  int in_group = 0;
  char* endptr;
  long int val;
  // For these, we set them to -2 if they are in an argument
  // and -1 if they have not been set.
#define WIDTH_IN_ARG -2
#define WIDTH_NOT_SET -1
  long int width = WIDTH_NOT_SET;
  long int precision = WIDTH_NOT_SET;
  int at_flag = 0;
  int zero_flag = 0;
  int minus_flag = 0;
  int space_flag = 0;
  int plus_flag = 0;
  int sloppy_flag = 0;
  char base_flag = 0;
  char specifier = 0;
  char binary = 0;
  char exponential = 0;
  char S_encoding = 0;
  qioerr err = 0;
  int after_percent = 0;
  int percent = 0;

  qio_conv_init(spec_out);
  qio_style_init_default(style_out);
  style_out->prefix_base = 0;
  style_out->byteorder = QIO_NATIVE;
  style_out->showpointzero = 0;

  i = start;

  // do we have a ####.#### conversion to match?
  if( fmt[i] == '%' && fmt[i+1] == '{' &&
      (fmt[i+2] == '#' || (fmt[i+2] == '.' && fmt[i+3] == '#') ) ) {
    // handle %{####} conversions
    size_t num_before, num_after, period;

    in_group = 1;
    i++; // pass %
    i++; // pass {

    num_before = 0;
    num_after = 0;
    period = 0;

    // how many ### do we have before a . ?
    for( ; fmt[i] == '#'; i++ ) num_before++;

    if( fmt[i] == '.' ) {
      i++; // pass '.'
      period = 1;
      for( ; fmt[i] == '#'; i++ ) num_after++;
    }

    if( in_group ) {
      if( fmt[i] != '}' ) {
        QIO_GET_CONSTANT_ERROR(err, EINVAL, "Bad %{###.###} format group");
      } else {
        i++; // pass }
      }
    }

    spec_out->argType = QIO_CONV_ARG_TYPE_NUMERIC;

    style_out->base = 10;
    style_out->pad_char = ' ';
    style_out->precision = num_after;
    style_out->min_width_columns = num_before + period + num_after;
    style_out->realfmt = 1; // like Chapel %dr or C %f
    if( period && num_after == 0 ) {
      // ie ##.
      style_out->showpoint = 1;
    }
    goto done;
  }

  // do we have a % conversion to match?
  if( fmt[i] == '%' ) {
    percent = i;
    i++; // pass %

    if( fmt[i] == '{' ) {
      i++;
      in_group = 1;
    }

    after_percent = i;

    if( fmt[i] == '%' ) {
      i++; // pass %
      spec_out->argType = QIO_CONV_ARG_TYPE_NONE_LITERAL;
      spec_out->literal_is_whitespace = 0;
      spec_out->literal_length = 1;
      spec_out->literal = (int8_t*) "%";
      goto done;
    }

    // Are we working with binary?
    if( fmt[i] == '<' || fmt[i] == '|' || fmt[i] == '>' ) {
      binary = fmt[i];
      i++;
    }

    // Read some flags.
    for( ; fmt[i]; i++ ) {
      /* Should we have something like these?
         *  # For a, A, e, E, f, F, g, and  G
              conversions,  the  result  will  always contain a decimal point,
              even if no digits follow it (normally, a decimal  point  appears
              in  the  results  of those conversions only if a digit follows).
              For g and G conversions, trailing zeros are not removed from the
              result  as  they would otherwise be.  For other conversions, the
              result is undefined.
         * ' means group with thousands grouping character
         */
      if( fmt[i] == '@' ) {
        at_flag = 1;
      } else if( fmt[i] == '0' ) {
        zero_flag = 1;
      } else if( fmt[i] == '-' ) {
        minus_flag = 1;
      } else if( fmt[i] == ' ' ) {
        space_flag = 1;
      } else if( fmt[i] == '+' ) {
        plus_flag = 1;
      } else if( fmt[i] == '~' ) {
        // ~ might one day mean allow non-quoted JSON field names
        // but it also means to skip JSON fields not in use.
        sloppy_flag = 1;
      } else {
        break;
      }
    }
    // a - overrides a 0 if both are given
    if( minus_flag ) zero_flag = 0;

    // Read the width. *S has different meaning.
    if( fmt[i] == '*' && fmt[i+1] != 'S') {
      i++;
      // next argument contains field width
      width = WIDTH_IN_ARG;
      spec_out->preArg1 = QIO_CONV_SET_IGNORE;
    } else if( istype(fmt[i], dec_num) ) {
      // OK, now fmt[i] is the start of the integer-width area.
      val = strtol(&fmt[i], &endptr, 10);
      if( endptr != &fmt[i] ) {
        // advance past whatever number we got
        i += endptr - &fmt[i];
        if( val < 0 || val == LONG_MIN || val == LONG_MAX ) {
          val = 0;
          // could do err = EINVAL; goto done;
        }
        width = val;
      }
    }
    // read the precision. *S has different meaning.
    if( fmt[i] == '.' && fmt[i+1] != 'S') {
      i++; // pass '.'
      if( fmt[i] == '*' ) {
        i++;
        // next argument contains precision
        precision = WIDTH_IN_ARG;
        spec_out->preArg2 = QIO_CONV_SET_IGNORE;
      } else if( istype(fmt[i], dec_num) ) {
        // OK, now fmt[i] is the start of the precision area.
        val = strtol(&fmt[i], &endptr, 10);
        if( endptr != &fmt[i] ) {
          // advance past whatever number we got
          i += endptr - &fmt[i];
          if( val < 0 || val == LONG_MIN || val == LONG_MAX ) {
            val = 0;
          }
          precision = val;
        }
      }
    }


    // Read a base flag
    if( istype(fmt[i], "bdxXjho'\"") ) {
      base_flag = fmt[i];
      i++;
    }

    // Read an exponent flag
    if( fmt[i] == 'e' || fmt[i] == 'E') {
      exponential = fmt[i];
      i++;
    }

    // Read a specifier character
    if( istype(fmt[i], "ntiurmzs?/cS") ) {
      specifier = fmt[i];
      if( fmt[i] == 'S' ) {
        // handle numbers parsed as width for e.g. %|0S
        if( i > after_percent ) S_encoding = fmt[i-1];
        else S_encoding = '"'; // default to double-quotes.
      }
      i++;
    } else if( fmt[i] && fmt[i+1] == 'S' ) {
      specifier = 'S';
      S_encoding = fmt[i];
      i++; // pass e.g. v
      i++; // pass S
    }

    if( specifier == 0 ) {
      QIO_GET_CONSTANT_ERROR(err, EINVAL, "Could not find the end of a conversion specifier");
      goto done;
    }


    // Consume the width, precision, flags and base arguments,
    // updating the style appropriately.
    if( binary ) {
      deprecated_binary_warning(&fmt[percent], i - percent, lineno, filename);
      // Binary conversions silently consume space characters after the
      // conversion.
      while( fmt[i] == ' ' ) i++;

      // Do Binary.
      style_out->binary = 1;

      // Handle endianness flags
      if( binary == '|' ) style_out->byteorder = QIO_NATIVE;
      else if( binary == '<' ) style_out->byteorder = QIO_LITTLE;
      else if( binary == '>' ) style_out->byteorder = QIO_BIG;

      if( specifier == 't' ) {
        // Does nothing at all with width.
        spec_out->argType = QIO_CONV_ARG_TYPE_REPR;
      } else if ( specifier == '?' ) {
        spec_out->argType = QIO_CONV_ARG_TYPE_SERDE;
      } else if( specifier == 'n' ) {
        spec_out->argType = QIO_CONV_ARG_TYPE_NUMERIC;
      } else if( specifier == 'i' || specifier == 'u' ||
                 specifier == 'r' || specifier == 'm' || specifier == 'z') {
        // Handle width. Precision doesn't do anything for these.
        if( width != WIDTH_NOT_SET ) {
          if( width == WIDTH_IN_ARG ) {
            spec_out->preArg1 = QIO_CONV_SET_MAX_WIDTH_BYTES;
          } else {
            style_out->max_width_bytes = width;
          }
        } else {
          // Width is required for binary conversions of these types.
          QIO_GET_CONSTANT_ERROR(err, EINVAL, "Width is required for binary numeric conversions");
          goto done;
        }

        // Set the conversion type.
        if( specifier == 'i' ) {
          spec_out->argType = QIO_CONV_ARG_TYPE_BINARY_SIGNED;
        } else if( specifier == 'u' ) {
          spec_out->argType = QIO_CONV_ARG_TYPE_BINARY_UNSIGNED;
        } else if( specifier == 'r' ) {
          spec_out->argType = QIO_CONV_ARG_TYPE_BINARY_REAL;
        } else if( specifier == 'm' ) {
          spec_out->argType = QIO_CONV_ARG_TYPE_BINARY_IMAG;
        } else if( specifier == 'z' ) {
          spec_out->argType = QIO_CONV_ARG_TYPE_BINARY_COMPLEX;
        }
      } else if( specifier == 's' || specifier == 'S') {
        char type = 's';
        if( S_encoding ) type = S_encoding;

        // Handle width. Precision doesn't do anything for %s
        // If there's no other encoding info, width is exact str len
        if( width != WIDTH_NOT_SET ) {
          if( width == WIDTH_IN_ARG ) {
            if( type == 's' ) spec_out->preArg1 = QIO_CONV_SET_STRINGLEN;
            else spec_out->preArg1 = QIO_CONV_SET_MAX_WIDTH_BYTES;
          } else {
            if( type == 's' ) style_out->str_style = width;
            else style_out->max_width_bytes = width;
          }
        }

        // s conversions without following encoding type must have a width.
        if( type == 's' && width == WIDTH_NOT_SET ) {
          QIO_GET_CONSTANT_ERROR(err, EINVAL, "Binary s conversion must have a width");
          goto done;
        }

        if( type == 's' ) ; // OK
        else if( type == '0' ) style_out->str_style = QIO_STRSTYLE_NULL_TERMINATED;
        else if( type == 'v' ) style_out->str_style = QIO_STRSTYLE_VLEN; // variable length
        else if( type == '1' ) style_out->str_style = -1; // 1b length before
        else if( type == '2' ) style_out->str_style = -2; // 2b length before
        else if( type == '4' ) style_out->str_style = -4; // 4b length before
        else if( type == '8' ) style_out->str_style = -8; // 8b length before
        else if( type == '*' ) {
          style_out->str_style = QIO_STRSTYLE_NULL_TERMINATED;
          // need to overwrite str_style
          spec_out->preArg3 = QIO_CONV_SET_TERMINATOR;
        } else {
          QIO_GET_CONSTANT_ERROR(err, EINVAL, "Unknown binary %S conversion");
        }

        spec_out->argType = QIO_CONV_ARG_TYPE_BINARY_STRING;
      } else {
        QIO_GET_CONSTANT_ERROR(err, EINVAL, "Unknown binary conversion");
      }
    } else if( istype(specifier, "niurmz" ) ) {
      // For numeric conversions

      // Handle width and precision
      if( width != WIDTH_NOT_SET ) {
        // These settings have no effect when scanning
        if( width == WIDTH_IN_ARG ) {
          spec_out->preArg1 = QIO_CONV_SET_MIN_WIDTH_COLS;
        } else {
          style_out->min_width_columns = width;
        }
      }
      if( precision != WIDTH_NOT_SET ) {
        // These settings have no effect when scanning
        if( precision == WIDTH_IN_ARG ) {
          spec_out->preArg2 = QIO_CONV_SET_PRECISION;
        } else {
          style_out->precision = precision;
        }
      }

      // Handle flags
      if( at_flag ) {
        if( specifier != 'z' ) style_out->prefix_base = 1;
        else style_out->complex_style = QIO_COMPLEX_FORMAT_PARENS;
      }
      if( zero_flag ) style_out->pad_char = '0';
      if( minus_flag ) style_out->leftjustify = 1;
      if( space_flag ) style_out->showplus = 2;
      if( plus_flag ) style_out->showplus = 1;

      if( base_flag == 'b' ) style_out->base = 2;
      else if( base_flag == 'o' ) style_out->base = 8;
      else if( base_flag == 'd' ) style_out->base = 10;
      else if( base_flag == 'x' ) {
        style_out->base = 16;
        style_out->uppercase = 0;
      } else if( base_flag == 'X' ) {
        style_out->base = 16;
        style_out->uppercase = 1;
      } else if( base_flag == 'j' || base_flag == 'h') {
        style_out->base = 10;
        style_out->realfmt = 2;
        style_out->pad_char = ' ';
      }

      // Handle real formats.
      if( specifier == 'r' || specifier == 'm' || specifier == 'z' ) {
        if( exponential == 'e' ) {
          //style_out->uppercase = 0; %Xe would be uppercase
          style_out->realfmt = 2;
        } else if( exponential == 'E' ) {
          style_out->uppercase = 1;
          style_out->realfmt = 2;
        } else if( base_flag == 'd' ) {
          style_out->realfmt = 1;
        } else {
          style_out->realfmt = 0;
        }
      }

      // Set the conversion type.
      if( specifier == 'n' ) {
        style_out->prefix_base = 1;
        spec_out->argType = QIO_CONV_ARG_TYPE_NUMERIC;
      }
      if( specifier == 'i' ) spec_out->argType = QIO_CONV_ARG_TYPE_SIGNED;
      if( specifier == 'u' ) spec_out->argType = QIO_CONV_ARG_TYPE_UNSIGNED;
      if( specifier == 'r' ) spec_out->argType = QIO_CONV_ARG_TYPE_REAL;
      if( specifier == 'm' ) spec_out->argType = QIO_CONV_ARG_TYPE_IMAG;
      if( specifier == 'z' ) spec_out->argType = QIO_CONV_ARG_TYPE_COMPLEX;
    } else if( specifier == 'c' ) {
      // width, precision, flags have no effect on %c,
      spec_out->argType = QIO_CONV_ARG_TYPE_CHAR;
    } else if( specifier == 's' || specifier == 'S' || specifier == '/' ) {
      // Either one could limit the number of bytes read (width)
      // or the number of characters read (precision)
      // (although the / conversion will ignore # chars read/precision)

      // Handle width and precision
      if( width != WIDTH_NOT_SET ) {
        if( width == WIDTH_IN_ARG ) {
          if( scanning ) spec_out->preArg1 = QIO_CONV_SET_MAX_WIDTH_BYTES;
          else spec_out->preArg1 = QIO_CONV_SET_MIN_WIDTH_COLS;
        } else {
          if( scanning ) style_out->max_width_bytes = width;
          else style_out->min_width_columns = width;
        }
      }
      if( precision != WIDTH_NOT_SET ) {
        if( precision == WIDTH_IN_ARG ) {
          if( scanning ) spec_out->preArg2 = QIO_CONV_SET_MAX_WIDTH_CHARS;
          else spec_out->preArg2 = QIO_CONV_SET_MAX_WIDTH_COLS;
        } else {
          if( scanning ) style_out->max_width_characters = precision;
          else style_out->max_width_columns = precision;
        }
      }

      if( specifier == 's' || specifier == 'S') {
        // Handle base flags modifying string format

        // Note -- when scanning, a precision should adjust the string
        // format to not end at a whitespace.
        // This mode scans a particular number of codepoints.
        if( scanning && precision != WIDTH_NOT_SET ) {
          style_out->string_format = QIO_STRING_FORMAT_TOEOF;
        }

        if( base_flag == 'j' ) {
          style_out->string_format = QIO_STRING_FORMAT_JSON;
        } else if( base_flag == 'h' ) {
          style_out->string_format = QIO_STRING_FORMAT_CHPL;
        }

        if( specifier == 'S' ) {
          style_out->string_format = QIO_STRING_FORMAT_BASIC;
          style_out->string_start = '"';
          style_out->string_end = '"';
        }

        if( minus_flag ) style_out->leftjustify = 1;

        // Handle %cS or %{*S*} or %{(S)} which sets quote characters
        if( specifier == 'S' ) {
          char pre = S_encoding;
          char post = 0;
          if( in_group && fmt[i] != '}') {
            post = fmt[i];
            i++;
          }

          if( pre && post == 0 ) {
            if( pre == '*' ) spec_out->preArg3 = QIO_CONV_SET_STRINGSTARTEND;
            else {
              style_out->string_start = pre;
              style_out->string_end = pre;
            }
          } else if( pre ) {
            if( pre == '*' ) spec_out->preArg3 = QIO_CONV_SET_STRINGSTARTEND;
            else style_out->string_start = pre;
          }

          if( post ) {
            if( post == '*' ) {
              QIO_GET_CONSTANT_ERROR(err, EINVAL, "Cannot specify end quote in argument after string");
              goto done;
            } else style_out->string_end = post;
          }
        }
        spec_out->argType = QIO_CONV_ARG_TYPE_STRING;
      } else if( specifier == '/' ) {
        // No base flags have any effect on RE search.
        if( fmt[i] == '*' && fmt[i+1] == '/') {
          // Next argument contains the RE to match
          i++; // pass *
          i++; // pass '/'
          spec_out->argType = QIO_CONV_ARG_TYPE_REGEX;
        } else {
          // RE right here
          int start = i;
          int end;
          int flagslen = 0;
          int flagsstart = 0;
          spec_out->argType = QIO_CONV_ARG_TYPE_NONE_REGEX_LITERAL;
          // read until '/' or, if we are in a group,
          // from the '%{/' to the '/}'
          if( in_group ) {
            int curlydepth = 0;
            while( true ) {
              if( fmt[i] == 0 ) {
                QIO_GET_CONSTANT_ERROR(err, EINVAL, "Found { but missing } in conversion");
                goto done;
              }
              if( fmt[i-1] != '\\' && fmt[i] == '{' ) curlydepth++;
              if( fmt[i-1] != '\\' && fmt[i] == '}' ) curlydepth--;
              if( curlydepth < 0 ) {
                QIO_GET_CONSTANT_ERROR(err, EINVAL, "Missing { for this } in conversion");
                goto done;
              }
              if( curlydepth == 0 &&
                  fmt[i-1] != '\\' &&
                  fmt[i] == '/' &&
                  _qio_regex_flags_then_rcurly(&fmt[i+1], &flagslen) ) {
                // OK!
                break;
              }
              i++;
            }
            end = i;
            flagsstart = i + 1; // past / ending re
            i = flagsstart + flagslen; // at closing { }
          } else {
            while( fmt[i-1] == '\\' || fmt[i] != '/' ) {
              if( fmt[i] == 0 ) {
                QIO_GET_CONSTANT_ERROR(err, EINVAL, "Unterminated regular expression pattern - missing closing /");
                goto done;
              }
              i++;
            }
            end = i;
            i++; // pass the final '/'
          }
          // Now, from start...i is the literal regex.
          // and from i+1..flagslen is the flags
          //  (if flagslen > 0)
          spec_out->regex_length = end - start;
          spec_out->regex = (int8_t*) &fmt[start];
          spec_out->regex_flags_length = flagslen;
          spec_out->regex_flags = (int8_t*) &fmt[flagsstart];
        }
      }
    } else if( specifier == 't' ) {
      style_out->base = 10;
      style_out->pad_char = ' ';
      style_out->realfmt = 2;
      style_out->string_format = QIO_STRING_FORMAT_CHPL;
      style_out->tuple_style = QIO_TUPLE_FORMAT_CHPL;
      style_out->showpointzero = 1;

      // Handle precision
      if( precision != WIDTH_NOT_SET ) {
        // These settings have no effect when scanning
        if( precision == WIDTH_IN_ARG ) {
          spec_out->preArg2 = QIO_CONV_SET_PRECISION;
        } else {
          style_out->precision = precision;
        }
      }

      if( sloppy_flag ) {
        style_out->skip_unknown_fields = 1;
      }

      if( base_flag == 'j' ) {
        style_out->realfmt = 2;
        style_out->string_format = QIO_STRING_FORMAT_JSON;
        style_out->array_style = QIO_ARRAY_FORMAT_JSON;
        style_out->aggregate_style = QIO_AGGREGATE_FORMAT_JSON;
        style_out->tuple_style = QIO_TUPLE_FORMAT_JSON;
        style_out->showpointzero = 0;
      } else if( base_flag == 'h' ) {
        style_out->realfmt = 2;
        style_out->string_format = QIO_STRING_FORMAT_CHPL;
        style_out->array_style = QIO_ARRAY_FORMAT_CHPL;
        style_out->aggregate_style = QIO_AGGREGATE_FORMAT_CHPL;
        style_out->tuple_style = QIO_TUPLE_FORMAT_CHPL;
        style_out->showpointzero = 0;
        style_out->pad_char = ' ';
      } else if( base_flag == 'x' ) {
        style_out->prefix_base = 1;
        style_out->base = 16;
      } else if( base_flag == 'X' ) {
        style_out->prefix_base = 1;
        style_out->base = 16;
        style_out->uppercase = 1;
      } else if( base_flag == 'b' ) {
        style_out->prefix_base = 1;
        style_out->base = 2;
      } else if( base_flag == 'd' ) {
        style_out->prefix_base = 0;
        style_out->base = 10;
      } else if( base_flag == '\'' ) {
        style_out->string_format = QIO_STRING_FORMAT_BASIC;
        style_out->string_start = '\'';
        style_out->string_end = '\'';
      } else if( base_flag == '"' ) {
        style_out->string_format = QIO_STRING_FORMAT_BASIC;
        style_out->string_start = '"';
        style_out->string_end = '"';
      }
      spec_out->argType = QIO_CONV_ARG_TYPE_REPR;
    } else if ( specifier == '?' ) {
      style_out->base = 10;
      style_out->pad_char = ' ';
      style_out->realfmt = 0;
      style_out->string_format = QIO_STRING_FORMAT_WORD;
<<<<<<< HEAD
      style_out->tuple_style = QIO_TUPLE_FORMAT_CHPL;
=======
>>>>>>> 5ed997d1
      style_out->showpointzero = 1;

      if (precision != WIDTH_NOT_SET || width != WIDTH_NOT_SET ) {
        QIO_GET_CONSTANT_ERROR(err, EINVAL, "'%?' does not support width or precision arguments");
      }

      spec_out->argType = QIO_CONV_ARG_TYPE_SERDE;
    } else {
      QIO_GET_CONSTANT_ERROR(err, EINVAL, "Unknown text conversion");
    }

    if( in_group ) {
      // we must match '}' or there is an error.
      if( fmt[i] == '}' ) {
        i++;
      } else {
        QIO_GET_CONSTANT_ERROR(err, EINVAL, "Found { but missing } in conversion");
      }
    }
    goto done;
  }

  // do we have any whitespace to match?
  if( fmt[i] == '\n' ) {
    size_t len = 0;
    const char* lit = &fmt[i];
    // pass any whitespace characters.
    for( ; fmt[i] && istype(fmt[i], space); i++ ) len++;

    spec_out->argType = QIO_CONV_ARG_TYPE_NONE_LITERAL;
    spec_out->literal_is_whitespace = 2;
    spec_out->literal_length = len;
    spec_out->literal = (int8_t*) lit;
    goto done;
  } else if( istype(fmt[i], space) ) {
    size_t len = 0;
    const char* lit = &fmt[i];
    // pass any whitespace characters.
    for( ; fmt[i] && fmt[i] != '\n' && istype(fmt[i], space); i++ ) len++;

    spec_out->argType = QIO_CONV_ARG_TYPE_NONE_LITERAL;
    spec_out->literal_is_whitespace = 1;
    spec_out->literal_length = len;
    spec_out->literal = (int8_t*) lit;
    goto done;
  } else {
    // No other ideas -- it is a literal
    size_t len = 0;
    const char* lit = &fmt[i];
    // pass any whitespace characters.
    for( ; fmt[i] && !istype(fmt[i], lit_chars); i++ ) len++;

    spec_out->argType = QIO_CONV_ARG_TYPE_NONE_LITERAL;
    spec_out->literal_is_whitespace = 0;
    spec_out->literal_length = len;
    spec_out->literal = (int8_t*) lit;
    goto done;
  }

done:
  *end = i;
  return err;
}

qioerr qio_format_error_too_many_args(void)
{
  qioerr err;
  QIO_GET_CONSTANT_ERROR(err, EINVAL, "Too many arguments for format string");
  return err;
}

qioerr qio_format_error_too_few_args(void)
{
   qioerr err;
   QIO_GET_CONSTANT_ERROR(err, EINVAL, "Too few arguments for format string");
   return err;
}

qioerr qio_format_error_arg_mismatch(int64_t arg)
{
   qioerr err;
   if( arg == 0 ) {
     QIO_GET_CONSTANT_ERROR(err, EINVAL, "Argument type mismatch in argument 0");
   } else if( arg == 1 ) {
     QIO_GET_CONSTANT_ERROR(err, EINVAL, "Argument type mismatch in argument 1");
   } else if( arg == 2 ) {
     QIO_GET_CONSTANT_ERROR(err, EINVAL, "Argument type mismatch in argument 2");
   } else if( arg == 3 ) {
     QIO_GET_CONSTANT_ERROR(err, EINVAL, "Argument type mismatch in argument 3");
   } else if( arg == 4 ) {
     QIO_GET_CONSTANT_ERROR(err, EINVAL, "Argument type mismatch in argument 4");
   } else if( arg == 5 ) {
     QIO_GET_CONSTANT_ERROR(err, EINVAL, "Argument type mismatch in argument 5");
   } else if( arg == 6 ) {
     QIO_GET_CONSTANT_ERROR(err, EINVAL, "Argument type mismatch in argument 6");
   } else {
     QIO_GET_CONSTANT_ERROR(err, EINVAL, "Argument type mismatch in argument >6");
   }
   return err;
}

qioerr qio_format_error_bad_regex(void)
{
   qioerr err;
   QIO_GET_CONSTANT_ERROR(err, EINVAL, "Bad regular expression in format string");
   return err;
}

qioerr qio_format_error_write_regex(void)
{
   qioerr err;
   QIO_GET_CONSTANT_ERROR(err, EINVAL, "Regular expressions are not supported in writef format strings");
   return err;
}<|MERGE_RESOLUTION|>--- conflicted
+++ resolved
@@ -5075,10 +5075,7 @@
       style_out->pad_char = ' ';
       style_out->realfmt = 0;
       style_out->string_format = QIO_STRING_FORMAT_WORD;
-<<<<<<< HEAD
       style_out->tuple_style = QIO_TUPLE_FORMAT_CHPL;
-=======
->>>>>>> 5ed997d1
       style_out->showpointzero = 1;
 
       if (precision != WIDTH_NOT_SET || width != WIDTH_NOT_SET ) {
