--- conflicted
+++ resolved
@@ -31,16 +31,13 @@
 #include CHPL_TASKS_MODEL_H
 #endif
 
-<<<<<<< HEAD
 // CHPL_TASKS_MODEL_H must define the task bundle header type,
 // chpl_task_bundle_t.
 typedef chpl_task_bundle_t* chpl_task_bundle_p;
-=======
+
 #ifdef __cplusplus
 extern "C" {
 #endif
-
->>>>>>> 09faf576
 
 //
 // Some function declarations here may be protected like this:
@@ -164,26 +161,13 @@
 void chpl_task_executeTasksInList(void**);
 
 //
-<<<<<<< HEAD
-// Call a function in a task.
+// Call a chpl_ftable[] function in a task.
+//
+// This is a convenience function for use by the module code, in which
+// we have function table indices rather than function pointers.
 //
 // Note that the tasking layer must generally copy the arguments
 // as it cannot assume anything about the lifetime of that memory.
-//
-void chpl_task_taskCall(chpl_fn_p,          // function to call
-                        chpl_task_bundle_t*,// function arg
-                        size_t,             // length of arg
-                        c_sublocid_t,       // desired sublocale
-                        int,                // line at which function begins
-                        int32_t);           // name of file containing function
-
-//
-=======
->>>>>>> 09faf576
-// Call a chpl_ftable[] function in a task.
-//
-// This is a convenience function for use by the module code, in which
-// we have function table indices rather than function pointers.
 //
 void chpl_task_taskCallFTable(chpl_fn_int_t fid,      // ftable[] entry to call
                               chpl_task_bundle_t* arg,// function arg
@@ -201,18 +185,17 @@
 // but on a different locale.  This is used to invoke the body of an
 // "on" statement.
 //
-<<<<<<< HEAD
 // Note that the tasking layer must generally copy the arguments
 // as it cannot assume anything about the lifetime of that memory.
 //
-void chpl_task_startMovedTask(chpl_fn_p,          // function to call
+// The chpl_fn_int_t and chpl_fn_p arguments are stored into the
+// task bundle as requested_fid and requested_fn respectively. If both
+// are provided, the function pointer will be used. In this way,
+// the comms layer can use task-wrapper functions.
+void chpl_task_startMovedTask(chpl_fn_int_t,      // ftable[] entry 
+                              chpl_fn_p,          // function to call
                               chpl_task_bundle_t*,// function arg
                               size_t,             // length of arg in bytes
-=======
-void chpl_task_startMovedTask(chpl_fn_int_t fid,  // ftable[] entry 
-                              chpl_fn_p,          // function to call
-                              void*,              // function arg
->>>>>>> 09faf576
                               c_sublocid_t,       // desired sublocale
                               chpl_taskID_t,      // task identifier
                               chpl_bool);         // serial state
