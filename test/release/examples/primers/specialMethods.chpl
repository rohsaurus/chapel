--- conflicted
+++ resolved
@@ -172,11 +172,8 @@
 // The ``readThis`` method defines how to read an instance of R from a
 // channel. We'll read the ``vals`` tuple between asterisks like how it
 // was written above.
-<<<<<<< HEAD
-proc ref R.readThis(ch: fileReader) throws {
-=======
+proc ref R.readThis(ch: fileReader(?)) throws {
 proc R.readThis(ch: fileReader(?)) throws {
->>>>>>> f4b3daa6
   ch.readLiteral("*");
   ch.read(vals);
   ch.readLiteral("*");
