--- conflicted
+++ resolved
@@ -269,13 +269,15 @@
       if allMasks[currentMask] {
         const mask = allMasks[currentMask];
 
-        const currentSolution: [piecesDom] int =
-          [firstPiece, mask, 0, 0, 0, 0, 0, 0, 0, 0];
-
-        begin with (in board, in pos)
+
+        begin with (in board, in pos) {
+          const currentSolution: [piecesDom] int =
+            [firstPiece, mask, 0, 0, 0, 0, 0, 0, 0, 0];
+
           searchLinear(board | (mask & maskBottom), pos,
                        used | (mask & maskUsed), placed+1,
                        currentSolution);
+        }
 
         currentMask += 1;
       }
@@ -339,22 +341,6 @@
 
 
 //
-<<<<<<< HEAD
-// Wrapper to set up initial call to recursive searchLinear
-//
-proc searchLinearHelper(board, pos, used, placed, firstPiece, mask) {
-  begin {
-    var currentSolution: [piecesDom] int;
-    currentSolution[0] = firstPiece;
-    currentSolution[1] = mask;
-    searchLinear(board, pos, used, placed, currentSolution);
-  }
-}
-
-
-//
-=======
->>>>>>> eb266323
 // Exponential backoff spin-wait lock that yields every so many contested locks
 // to avoid potentially starving other tasks. This results in slightly faster
 // runtime than just using a sync var because it has lower latency.
