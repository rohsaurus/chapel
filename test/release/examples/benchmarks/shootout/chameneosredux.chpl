--- conflicted
+++ resolved
@@ -64,13 +64,8 @@
   // an array of chameneos objects representing the population
   //
   var chameneos = [i in 1..size]
-<<<<<<< HEAD
-                   new owned Chameneos?(i, if size == 10 then colors10[i-1]
-                                                         else ((i-1)%3): Color);
-=======
-                   new Chameneos(i, if size == 10 then colors10[i]
+                   new Chameneos(i, if size == 10 then colors10[i-1]
                                                   else ((i-1)%3): Color);
->>>>>>> 67f2aea2
 
   //
   // Print the colors of the current population.
