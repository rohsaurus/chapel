/*
 * Copyright 2020 Hewlett Packard Enterprise Development LP
 * Copyright 2004-2019 Cray Inc.
 * Other additional copyright holders may be indicated within.
 *
 * The entirety of this work is licensed under the Apache License,
 * Version 2.0 (the "License"); you may not use this file except
 * in compliance with the License.
 *
 * You may obtain a copy of the License at
 *
 *     http://www.apache.org/licenses/LICENSE-2.0
 *
 * Unless required by applicable law or agreed to in writing, software
 * distributed under the License is distributed on an "AS IS" BASIS,
 * WITHOUT WARRANTIES OR CONDITIONS OF ANY KIND, either express or implied.
 * See the License for the specific language governing permissions and
 * limitations under the License.
 */

module DataFrames {
  use Sort;
  private use IO;

  class Index {
    @chpldoc.nodoc
    proc contains(lab): bool {
      halt("generic Index contains no elements");
    }

    @chpldoc.nodoc
    proc uni(lhs: borrowed TypedSeries(?), rhs: borrowed TypedSeries(?), unifier:
        borrowed SeriesUnifier(?)): owned Series {
      halt("generic Index cannot be unioned");
    }

    @chpldoc.nodoc
    proc map(s: borrowed TypedSeries(?), mapper: borrowed SeriesMapper(?)): owned Series {
      halt("generic Index cannot be mapped");
    }

    @chpldoc.nodoc
    proc filter(s: borrowed TypedSeries(?), filterSeries: borrowed TypedSeries(?)): owned Series {
      halt("generic Index cannot be filtered");
    }

    @chpldoc.nodoc
    proc nrows(): int {
      halt("generic Index cannot be countd");
    }

    @chpldoc.nodoc
    proc writeThis(f, s: borrowed TypedSeries(?)) throws {
      halt("cannot writeThis on generic Index");
    }

    @chpldoc.nodoc
    proc writeThis(f, d: borrowed DataFrame) throws {
      halt("cannot writeThis on generic Index");
    }

    @chpldoc.nodoc
    override proc writeThis(f) throws {
      halt("cannot writeThis on generic Index");
    }

    iter these(type idxType) {
      var _typed = this: TypedIndex(idxType)?;
      if _typed == nil then halt("Unable to cast Index to type " + idxType:string);

      for i in _typed! do yield i;
    }

    iter items(type idxType) {
      var _typed = this: TypedIndex(idxType)?;
      if _typed == nil then halt("Unable to cast Index to type " + idxType:string);

      for i in _typed!.items() do yield i;
    }

    proc this(lab : ?idxType) ref : int {
      var _typed = this: TypedIndex(idxType)?;
      if _typed == nil then halt("Unable to cast Index to type " + idxType:string);

      return (_typed!)[lab];
    }
  }

  class TypedIndex : Index {
    type idxType;

    // TODO: implement as binary tree
    // - sorted on ords
    // - allow duplicates
    // - in order traversal
    var ords: domain(1);
    var ordToLabel: [ords] idxType;

    // TODO: implement as hash table
    // - keys: labels
    // - values: ords
    var labels: domain(idxType);
    var labelToOrd: [labels] int;

    // TODO: verify that D is rectangular domain(1)
    proc init(rev_idx: [?D] ?I) {
      super.init();
      idxType = I;
      ords = D;
      ordToLabel = rev_idx;

      init this;
      for (ord, lab) in zip(ords, ordToLabel) {
        labels.add(lab);
        labelToOrd[lab] = ord;
      }
    }

    iter these() {
      for lab in ordToLabel do
        yield lab;
    }

    iter items() {
      for tup in zip(ordToLabel, ords) do
        yield tup;
    }

    override proc this(lab: idxType) ref : int {
      return labelToOrd[lab];
    }

    override
    proc contains(lab: idxType) {
      return labels.contains(lab);
    }

    // TODO: enforce same index type with another dispatch
    // TODO: sort Index
    override
    proc uni(lhs: borrowed TypedSeries(?lhsType), rhs: borrowed TypedSeries(?rhsType),
             unifier: borrowed SeriesUnifier(lhsType)): owned Series
             where lhsType == rhsType {
      var uni_ords = 0..#(lhs.ords.size + rhs.ords.size);
      var uni_rev_idx: [uni_ords] idxType;
      var uni_data: [uni_ords] lhsType;
      var uni_valid_bits: [uni_ords] bool;

      var curr_ord = 0;
      for (lhs_v, (lhs_i, lhs_d)) in lhs._items(idxType) {
        uni_rev_idx[curr_ord] = lhs_i;

        if rhs.idx!.contains(lhs_i) {
          uni_data[curr_ord] = unifier.f(lhs_d, rhs[lhs_i]);
          uni_valid_bits[curr_ord] = lhs_v && rhs.valid(lhs_i);
        } else {
          uni_data[curr_ord] = unifier.f_lhs(lhs_d);
          uni_valid_bits[curr_ord] = lhs_v;
        }
        curr_ord += 1;
      }

      for (rhs_v, (rhs_i, rhs_d)) in rhs._items(idxType) {
        if !lhs.idx!.contains(rhs_i) {
          uni_rev_idx[curr_ord] = rhs_i;
          uni_data[curr_ord] = unifier.f_rhs(rhs_d);
          uni_valid_bits[curr_ord] = rhs_v;
          curr_ord += 1;
        }
      }

      return new owned TypedSeries(uni_data[0..#curr_ord],
                             new shared TypedIndex(uni_rev_idx[0..#curr_ord]),
                             uni_valid_bits[0..#curr_ord]);
    }

    override
    proc map(s: borrowed TypedSeries(?T), mapper: borrowed SeriesMapper(T, ?R)): owned Series {
      var mapped: [ords] R;
      for (i, d) in s.items(idxType) do
        mapped[this[i]] = mapper.f(d);

      // TODO: We would prefer to use this commented-out pattern once we can
      // specify the this-intent as shared
      //return new owned TypedSeries(mapped, this:shared TypedIndex(idxType), s.valid_bits);

      return new owned TypedSeries(mapped, s.valid_bits);
    }

    override
    proc filter(s: borrowed TypedSeries(?T), filterSeries: borrowed TypedSeries(bool)): owned Series {
      var filter_rev_idx: [ords] idxType;
      var filter_data: [ords] T;
      var filter_valid_bits: [ords] bool;

      var curr_ord = 0;
      for (i, b) in filterSeries.items(idxType) {
        if b && this.contains(i) {
          filter_rev_idx[curr_ord] = i;
          filter_data[curr_ord] = s[i];
          filter_valid_bits[curr_ord] = s.valid(i);
          curr_ord += 1;
        }
      }

      return new owned TypedSeries(filter_data[0..#curr_ord],
                             new shared TypedIndex(filter_rev_idx[0..#curr_ord]),
                             filter_valid_bits[0..#curr_ord]);
    }

    override
    proc nrows() {
      return ords.size;
    }

    @chpldoc.nodoc
    proc writeIdxWidth() {
      var idxWidth = 0;
      for idx in this {
        // TODO: clean up to simple cast after bugfix
        var idxStr = idx: string;
        if idxStr.size > idxWidth then
          idxWidth = idxStr.size;
      }
      return idxWidth;
    }

    override
    proc writeThis(f, s: borrowed TypedSeries(?)) throws {
      var idxWidth = writeIdxWidth() + 4;
      for (idx, (v, d)) in zip(this, s!._these()) {
        // TODO: clean up to simple cast after bugfix
        var idxStr = idx: string;
        f.write(idx);
        for space in 1..idxWidth-idxStr.size do
          f.write(" ");

        if v then
          f.write(d);
        else
          f.write("None");
        f.write("\n");
      }
    }

    override
    proc writeThis(f, d: borrowed DataFrame) throws {
      var idxWidth = writeIdxWidth() + 1;
      for space in 1..idxWidth do
        f.write(" ");
      const labelsSorted = d.labels.sorted();
      for lab in labelsSorted {
        f.write(lab + "   ");
      }

      for idx in this {
        f.write("\n");
        // TODO: clean up to simple cast after bugfix
        var idxStr = idx: string;
        f.write(idxStr);
        for space in 1..idxWidth-idxStr.size do
          f.write(" ");

        for lab in labelsSorted {
          const ser = d[lab];
          ser!.writeElem(f, idx, lab.size);
          f.write("   ");
        }
      }
    }

    override
    proc writeThis(f) throws {
      var idxWidth = writeIdxWidth() + 1;
      for space in 1..idxWidth do
        f.write(" ");

      for idx in this {
        f.write("\n");
        // TODO: clean up to simple cast after bugfix
        var idxStr = idx: string;
        f.write(idxStr);
        for space in 1..idxWidth-idxStr.size do
          f.write(" ");
      }
    }


    // TODO: label mutation (insert, drop)
    // TODO: ordinal mutation (delete)
    // TODO: label concatenation (append)
    // TODO: ordinal de-duplication (drop_duplicates)
  }

  class Series {
    @chpldoc.nodoc
    proc copy() {
      return new owned Series();
    }

    @chpldoc.nodoc
    proc reindex(in idx : shared Index?) {
      halt("generic Series cannot be reindexed");
    }

    @chpldoc.nodoc
    proc reindex(type eltType, in idx : shared Index?) {
      var _typed = this: TypedSeries(eltType)?;
      if _typed == nil then halt("Unable to cast generic index with type ", eltType:string);

      _typed!.reindex(idx);
    }

    @chpldoc.nodoc
<<<<<<< HEAD
    proc uni(lhs: borrowed TypedSeries(?), unifier: borrowed SeriesUnifier(?)) {
=======
    proc uni(lhs: borrowed TypedSeries, unifier: borrowed SeriesUnifier): owned Series {
>>>>>>> d4880d6e
      halt("generic Series cannot be unioned");
    }

    @chpldoc.nodoc
<<<<<<< HEAD
    proc map(mapper: borrowed SeriesMapper(?)) {
=======
    proc map(mapper: borrowed SeriesMapper): owned Series {
>>>>>>> d4880d6e
      halt("generic Series cannot be unioned");
    }

    @chpldoc.nodoc
    proc add(rhs): owned Series {
      halt("generic Series cannot be added");
    }

    @chpldoc.nodoc
    proc add_scalar(n): owned Series {
      halt("generic Series cannot be added");
    }

    @chpldoc.nodoc
    proc subtr(rhs): owned Series {
      halt("generic Series cannot be subtracted");
    }

    @chpldoc.nodoc
    proc subtr_scalar(n): owned Series {
      halt("generic Series cannot be subtracted");
    }

    @chpldoc.nodoc
    proc mult(rhs): owned Series {
      halt("generic Series cannot be multiplied");
    }

    @chpldoc.nodoc
    proc mult_scalar(n): owned Series {
      halt("generic Series cannot be multiplied");
    }

    @chpldoc.nodoc
    proc lt_scalar(n): owned Series {
      halt("generic Series cannot be compared");
    }

    @chpldoc.nodoc
    proc gt_scalar(n): owned Series {
      halt("generic Series cannot be compared");
    }

    @chpldoc.nodoc
    proc eq_scalar(n): owned Series {
      halt("generic Series cannot be compared");
    }

    @chpldoc.nodoc
    proc lteq_scalar(n): owned Series {
      halt("generic Series cannot be compared");
    }

    @chpldoc.nodoc
    proc gteq_scalar(n): owned Series {
      halt("generic Series cannot be compared");
    }

    @chpldoc.nodoc
    proc nrows(): int {
      halt("generic Series cannot be counted");
    }

    @chpldoc.nodoc
    proc writeElem(f, i, len: int) throws {
      halt("generic Series cannot be indexed");
    }

    @chpldoc.nodoc
    proc writeElemNoIndex(f, i: int, len: int) throws {
      halt("generic Series cannot be accessed");
    }

    @chpldoc.nodoc
    operator :(val: Series, type t: string) {
      import IO.FormattedIO;
      return try! "%?".format(val);
    }
  }

  class TypedSeries : Series {
    type eltType;

    // TODO: ords dmap Block
    var idx: shared Index?;
    var ords: domain(1);
    var data: [ords] eltType;
    var valid_bits: [ords] bool;

    /*
     * Initializers
     */
    // TODO: verify that data is rectangular domain(1)

    proc init(data: [] ?T) {
      super.init();
      eltType = T;

      this.ords = 0..#data.size;
      this.data = data;
      this.valid_bits = true;
    }

    proc init(data: [] ?T, valid_bits: [] bool) {
      super.init();
      eltType = T;

      this.ords = 0..#data.size;
      this.data = data;
      this.valid_bits = valid_bits;
    }

    proc init(data: [] ?T, in idx: shared Index?) {
      super.init();
      eltType = T;

      this.idx = idx;
      this.ords = 0..#data.size;
      this.data = data;
      this.valid_bits = true;
    }

    proc init(data: [] ?T, in idx: shared Index?, valid_bits: [] bool) {
      super.init();
      eltType = T;

      this.idx = idx;
      this.ords = 0..#data.size;
      this.data = data;
      this.valid_bits = valid_bits;
    }

    override
    proc copy() : owned Series {
      return new owned TypedSeries(this.data, this.idx, this.valid_bits);
    }

    /*
     * Iterators
     */

    // only yields valid items
    iter these() {
      for (v, d) in zip(valid_bits, data) do
        if v then yield d;
    }

    iter items() {
      for (v, o, d) in zip(valid_bits, ords, data) do
        if v then yield (o, d);
    }

    iter items(type idxType) {
      if idx {
        for (v, i, d) in zip(valid_bits, idx!.these(idxType), data) do
          if v then yield (i, d);
      }
    }

    // also yields invalid items
    iter fast() {
      for d in data do
        yield d;
    }

    iter items_fast() {
      for (o,d) in zip(ords, data) do
        yield (o,d);
    }

    iter items_fast(type idxType) {
      if idx {
        for (i,d) in zip(idx!.these(idxType), data) do
          yield (i,d);
      }
    }

    // yields tuples where the first value is the valid bit
    @chpldoc.nodoc iter _these() {
      for (v,d) in zip(valid_bits, data) do
        yield (v,d);
    }

    @chpldoc.nodoc
    iter _items() {
      for (v,d) in zip(valid_bits, this.items_fast()) do
        yield (v,d);
    }

    @chpldoc.nodoc
    iter _items(type idxType) {
      for (v,d) in zip(valid_bits, this.items_fast(idxType)) do
        yield (v,d);
    }

    /*
     * Accessors
     */
    // TODO: throw if out of bounds
    // TODO: throw if None

    proc this(lab: ?idxType) {
      if idx then
        return data[idx![lab]];

      var default: eltType;
      return default;
    }

    // TODO: filterSeries needs to be Owned
    proc this(filterSeries: ?T) : owned Series where isSubtype(T, Series) {
      var castFilter = filterSeries: borrowed TypedSeries(bool)?;
      if idx then
        return idx!.filter(this, castFilter!);

      // TODO: needs Series with Index(int) to remove items not in range
      var filter_data: [ords] eltType;
      for (i, b) in castFilter!.items() {
        if b && i < data.size then
          filter_data[i] = this.at(i);
      }
      return new owned TypedSeries(filter_data, this.valid_bits);
    }

    proc at(ord: int) {
      return data[ord];
    }

    proc valid(lab: ?idxType) {
      if idx then
        return valid_bits[idx![lab]];

      return false;
    }

    proc valid_at(ord: int) {
      return valid_bits[ord];
    }

    override proc reindex(in idx: shared Index?) {
      this.idx = idx;
    }

    /*
     * Functional Constructs
     */

    override
    proc uni(lhs: borrowed TypedSeries(eltType), unifier: borrowed SeriesUnifier(eltType)): owned Series {
      if lhs.idx then
        return lhs.idx!.uni(lhs, this, unifier):owned Series;

      var uni_ords = if lhs.ords.size > this.ords.size
                     then 0..#lhs.ords.size
                     else 0..#this.ords.size;
      var uni_data: [uni_ords] eltType;
      var uni_valid_bits: [uni_ords] bool;

      for i in uni_ords {
        var inLhs = i < lhs.ords.size;
        var inThis = i < this.ords.size;
        if inLhs && inThis {
          uni_data[i] = unifier.f(lhs.at(i), this.at(i));
          uni_valid_bits[i] = lhs.valid_at(i) && this.valid_at(i);
        } else if inLhs {
          uni_data[i] = unifier.f_lhs(lhs.at(i));
          uni_valid_bits[i] = lhs.valid_at(i);
        } else if inThis {
          uni_data[i] = unifier.f_rhs(this.at(i));
          uni_valid_bits[i] = this.valid_at(i);
        }
      }

      return new owned TypedSeries(uni_data, uni_valid_bits);
    }

    override
    proc map(mapper: borrowed SeriesMapper(?)): owned Series {
      if idx {
        // Workaround for lack of shared this-intent for Index.map
        var ret = idx!.map(this, mapper);
        ret.reindex(mapper.retType, idx);
        return ret;
      }

      var mapped = [d in data] mapper.f(d);
      return new owned TypedSeries(mapped, this.valid_bits);
    }

    /*
     * Operators
     */
    // TODO: "in" operator for idx.contains(lab)

    override
    proc add(rhs : borrowed Series): owned Series {
      return rhs.uni(this, (new owned SeriesAdd(eltType)).borrow());
    }

    override
    proc add_scalar(n): owned Series {
      var with_scalar = data + n;
      return new owned TypedSeries(with_scalar, idx);
    }

    override
    proc subtr(rhs): owned Series {
      return rhs.uni(this, (new owned SeriesSubtr(eltType)).borrow());
    }

    override
    proc subtr_scalar(n): owned Series {
      var with_scalar = data - n;
      return new owned TypedSeries(with_scalar, idx);
    }

    override
    proc mult(rhs): owned Series {
      return rhs.uni(this, (new owned SeriesMult(eltType)).borrow());
    }

    override
    proc mult_scalar(n): owned Series {
      var with_scalar = data * n;
      return new owned TypedSeries(with_scalar, idx);
    }

    override
    proc lt_scalar(n): owned Series {
      return this.map((new owned SeriesLessThan(n)).borrow());
    }

    override
    proc gt_scalar(n): owned Series {
      return this.map((new owned SeriesGreaterThan(n)).borrow());
    }

    override
    proc eq_scalar(n): owned Series {
      return this.map((new owned SeriesEqualTo(n)).borrow());
    }

    override
    proc lteq_scalar(n): owned Series {
      return this.map((new owned SeriesLessThanEqualTo(n)).borrow());
    }

    override
    proc gteq_scalar(n): owned Series {
      return this.map((new owned SeriesGreaterThanEqualTo(n)).borrow());
    }

    /*
     * Reductions
     */

    proc sum(): eltType {
      return + reduce this.these();
    }

    proc min(): eltType {
      return min reduce this.these();
    }

    proc max(): eltType {
      return max reduce this.these();
    }

    proc and() where eltType == bool {
      return && reduce this.these();
    }

    proc or() where eltType == bool {
      return || reduce this.these();
    }

    override
    proc nrows(): int {
      if idx then
        return idx!.nrows();
      else
        return ords.size;
    }

    override
    proc writeThis(f) throws {
      if idx {
        idx!.writeThis(f, _to_unmanaged(this));
      } else {
        for (v, (i, d)) in this._items() {
          f.write(i:string + "    ");
          if v then
            f.write(d);
          else
            f.write("None");
          f.write("\n");
        }
      }
      f.write("dtype: " + eltType:string);
    }

    @chpldoc.nodoc
    override
    proc writeElem(f, i, len: int) throws {
      // TODO: clean up to simple cast after bugfix
      var output = if this.valid(i)
                   then this[i]: string
                   else "None";

      for space in 1..len-output.size do
        f.write(" ");
      f.write(output);
    }

    @chpldoc.nodoc
    override
    proc writeElemNoIndex(f, i: int, len: int) throws {
      // TODO: clean up to simple cast after bugfix
      var output = if this.valid_at(i)
                   then this.at(i): string
                   else "None";

      for space in 1..len-output.size do
        f.write(" ");
      f.write(output);
    }
  }

  class DataFrame {
    var labels: domain(string);

    // TODO: array of owned Series
    //   Currently run into confusing const errors in DefaultAssociative
    var columns: [labels] unmanaged Series?;

    var idx: shared Index?;

    // TODO: init with labels arg

    proc init() {
      init this;
    }

    proc init(columns: [?D] ?E) where isSubtype(E, Series) {
      this.labels = D;
      this.idx = nil;
      init this;

      for lab in labels do
        this.columns[lab] = owned.release(columns[lab].copy());
    }

    @chpldoc.nodoc
    proc init(columns: [?D] ?E) where isSubtype(E, Series?) {
      this.labels = D;
      this.idx = nil;
      init this;

      for lab in labels do
        this.columns[lab] = owned.release(columns[lab]!.copy());
    }

    proc init(columns: [?D], in idx: shared Index) {
      this.labels = D;
      this.idx = idx;
      init this;

      for lab in labels do
        this.insert(lab, columns[lab]!);
    }

    proc deinit() {
      delete columns;
    }

    iter these() {
      for s in columns do
        yield s;
    }

    proc this(lab: string) {
      return columns[lab];
    }

    proc insert(lab: string, s: borrowed Series) {
      var sCopy = owned.release(s.copy());
      sCopy.reindex(idx);
      labels += lab;
      columns[lab] = sCopy;
    }

    proc reindex(in idx: shared Index?) {
      this.idx = idx;
      for s in columns do
        s!.reindex(idx);
    }

    proc nrows() {
      var nMax = 0;
      for s in this {
        var n = s!.nrows();
        if n > nMax then nMax = n;
      }
      return nMax;
    }

    override
    proc writeThis(f) throws {
      if idx {
        idx!.writeThis(f, _to_unmanaged(this));
      } else {
        var n = nrows();
        var nStr = n: string;
        var idxWidth = nStr.size + 1;
        const labelsSorted = labels.sorted();

        for space in 1..idxWidth do
          f.write(" ");
        for lab in labelsSorted {
          f.write(lab + "   ");
        }

        for i in 0..#n {
          f.write("\n");
          var iStr = i: string;
          f.write(iStr);
          for space in 1..idxWidth-iStr.size do
            f.write(" ");

          for lab in labelsSorted {
            const ser = columns[lab];
            ser!.writeElemNoIndex(f, i, lab.size);
            f.write("   ");
          }
        }
      }
    }
  }

  /*
   * NOTE: PPS
   * THERE BE FUNCTION OBJECT DRAGONS HERE.
   * FIRST CLASS FUNCTION SERENITY NOW.
   */

  class SeriesUnifier {
    type eltType;

    proc f(lhs: eltType, rhs: eltType): eltType {
      var empty: eltType;
      return empty;
    }

    proc f_lhs(lhs: eltType): eltType {
      return lhs;
    }

    proc f_rhs(rhs: eltType): eltType {
      return rhs;
    }
  }

  // TODO: isNumericType prevents instantiation with bools
  // would prefer "is summable" type here
  class SeriesAdd : SeriesUnifier(?) {
    override
    proc f(lhs: eltType, rhs: eltType): eltType {
      if (isNumericType(eltType) || isStringType(eltType)) {
        return lhs + rhs;
      } else {
        var empty: eltType;
        return empty;
      }
    }
  }

  class SeriesSubtr : SeriesUnifier(?) {
    override
    proc f(lhs: eltType, rhs: eltType): eltType {
      if isNumericType(eltType) {
        return lhs - rhs;
      } else {
        var empty: eltType;
        return empty;
      }
    }

    override
    proc f_rhs(rhs: eltType): eltType {
      if isNumericType(eltType) {
        return -rhs;
      } else {
        return rhs;
      }
    }
  }

  class SeriesMult : SeriesUnifier(?) {
    override
    proc f(lhs: eltType, rhs: eltType): eltType {
      if isNumericType(eltType) {
        return lhs * rhs;
      } else {
        var empty: eltType;
        return empty;
      }
    }

    override
    proc f_lhs(lhs: eltType): eltType {
      if isNumericType(eltType) {
        return 0;
      } else {
        return lhs;
      }
    }

    override
    proc f_rhs(rhs: eltType): eltType {
      if isNumericType(eltType) {
        return 0;
      } else {
        return rhs;
      }
    }
  }

  class SeriesMapper {
    type eltType;
    type retType;

    proc f(d: eltType): retType {
      return d:retType;
    }
  }

  class SeriesCompareScalar : SeriesMapper(?) {
    var x: eltType;

    proc init(x) {
      super.init(x.type, bool);
      this.x = x;
    }
  }

  class SeriesLessThan : SeriesCompareScalar(?) {
    proc init(x) {
      super.init(x);
    }

    override
    proc f(d: eltType): retType {
      return d < x;
    }
  }

  class SeriesGreaterThan : SeriesCompareScalar(?) {
    proc init(x) {
      super.init(x);
    }

    override
    proc f(d: eltType): retType {
      return d > x;
    }
  }

  class SeriesEqualTo : SeriesCompareScalar(?) {
    proc init(x) {
      super.init(x);
    }

    override
    proc f(d: eltType): retType {
      return d == x;
    }
  }

  class SeriesLessThanEqualTo : SeriesCompareScalar(?) {
    proc init(x) {
      super.init(x);
    }

    override
    proc f(d: eltType): retType {
      return d <= x;
    }
  }

  class SeriesGreaterThanEqualTo : SeriesCompareScalar(?) {
    proc init(x) {
      super.init(x);
    }

    override
    proc f(d: eltType): retType {
      return d >= x;
    }
  }

  /*
   * ARITHMETIC AND INEQUALITY OPERATORS
   */
  operator Series.+(lhs: borrowed Series, rhs: borrowed Series) {
    return lhs.add(rhs);
  }

  operator Series.+(lhs: borrowed Series, n: ?N) where isNumericType(N) {
    return lhs.add_scalar(n);
  }

  operator Series.+(n: ?N, rhs: borrowed Series) where isNumericType(N) {
    return rhs.add_scalar(n);
  }

  operator Series.-(lhs: borrowed Series, rhs: borrowed Series) {
    return lhs.subtr(rhs);
  }

  operator Series.-(lhs: borrowed Series, n: ?N) where isNumericType(N) {
    return lhs.subtr_scalar(n);
  }

  operator Series.*(lhs: borrowed Series, rhs: borrowed Series) {
    return lhs.mult(rhs);
  }

  operator Series.*(lhs: borrowed Series, n: ?N) where isNumericType(N) {
    return lhs.mult_scalar(n);
  }

  operator Series.*(n: ?N, rhs: borrowed Series) where isNumericType(N) {
    return rhs.mult_scalar(n);
  }

  operator Series.<(lhs: borrowed Series, n: ?N) where isNumericType(N) {
    return lhs.lt_scalar(n);
  }

  operator Series.<(n: ?N, rhs: borrowed Series) where isNumericType(N) {
    return rhs.gt_scalar(n);
  }

  operator Series.>(lhs: borrowed Series, n: ?N) where isNumericType(N) {
    return lhs.gt_scalar(n);
  }

  operator Series.>(n: ?N, rhs: borrowed Series) where isNumericType(N) {
    return rhs.lt_scalar(n);
  }

  operator Series.==(lhs: borrowed Series, n: ?N) where isNumericType(N) {
    return lhs.eq_scalar(n);
  }

  operator Series.==(n: ?N, rhs: borrowed Series) where isNumericType(N) {
    return rhs.eq_scalar(n);
  }

  operator Series.<=(lhs: borrowed Series, n: ?N) where isNumericType(N) {
    return lhs.lteq_scalar(n);
  }

  operator Series.<=(n: ?N, rhs: borrowed Series) where isNumericType(N) {
    return rhs.gteq_scalar(n);
  }

  operator Series.>=(lhs: borrowed Series, n: ?N) where isNumericType(N) {
    return lhs.gteq_scalar(n);
  }

  operator Series.>=(n: ?N, rhs: borrowed Series) where isNumericType(N) {
    return rhs.lteq_scalar(n);
  }
}<|MERGE_RESOLUTION|>--- conflicted
+++ resolved
@@ -312,20 +312,12 @@
     }
 
     @chpldoc.nodoc
-<<<<<<< HEAD
-    proc uni(lhs: borrowed TypedSeries(?), unifier: borrowed SeriesUnifier(?)) {
-=======
-    proc uni(lhs: borrowed TypedSeries, unifier: borrowed SeriesUnifier): owned Series {
->>>>>>> d4880d6e
+    proc uni(lhs: borrowed TypedSeries(?), unifier: borrowed SeriesUnifier(?)): owned Series {
       halt("generic Series cannot be unioned");
     }
 
     @chpldoc.nodoc
-<<<<<<< HEAD
-    proc map(mapper: borrowed SeriesMapper(?)) {
-=======
-    proc map(mapper: borrowed SeriesMapper): owned Series {
->>>>>>> d4880d6e
+    proc map(mapper: borrowed SeriesMapper(?)): owned Series {
       halt("generic Series cannot be unioned");
     }
 
