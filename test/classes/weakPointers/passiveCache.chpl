
import Map.map;
import ChapelLocks;
import Random;
use WeakPointer;
use Barriers;

class PassiveCache {
    type dataType; // assuming this type has a an initializer that takes an int
    var items: map(int, weak(shared dataType));
    var lock$: ChapelLocks.chpl_LocalSpinlock;

    proc init(type dt) {
        this.dataType = dt;
<<<<<<< HEAD
        this.items = new map(int, weak(shared dt), parSafe=true);
=======
        this.items = new map(int, weakPointer(shared dt));
>>>>>>> e94f7dfe
    }

    inline proc lock() {
      this.lock$.lock();
    }

    inline proc unlock() {
      this.lock$.unlock();
    }

    proc getOrBuild(key: int) : shared dataType {
        lock(); defer unlock();

        if this.items.contains(key) {
            // writeln("have weak: ", key);
            var weak_pointer = this.items[key];
            var maybe_strong = weak_pointer : shared dataType?;
            if maybe_strong != nil {
                // writeln("\t upgraded: ", key);
                return try! (maybe_strong : shared dataType);
            } else {
                // writeln("\t reconstructing: ", key);
                return this.buildAndSave(key);
            }
        } else {
            // writeln("first time: ", key);
            return this.buildAndSave(key);
        }
    }

    proc buildAndSave(key: int) : shared dataType {
        const item = new shared dataType(key);
        const weak_ptr = new weak(item);
        this.items.addOrSet(key, weak_ptr);
        return item;
    }
}

class basicClass {
    var x: int;
}

config const num_cycles = 10;
config const num_task_ids = 15;

proc main() {
    var pc = new PassiveCache(basicClass);
    var correct: atomic bool = true;

    // hold on to an extra shared reference to the 0th for the whole test
    var shared_0 = pc.getOrBuild(0);

    for i in 0..#num_cycles {

        // create 'num_task_ids' random numbers in the range 0..<num_task_ids
        var task_ids : [0..<num_task_ids] uint;
        Random.fillRandom(task_ids);
        for tid in task_ids {
            tid %= (num_task_ids: uint);
        }

        // concurrently construct or upgrade the 'basicClass' associated with each 'tid'
        //  and ensure that the strong count is correct
        var b = new Barrier(num_task_ids);
        coforall tid in task_ids {
            var shared_tid : shared basicClass = pc.getOrBuild(tid:int);
            correct.write(correct.read() && shared_tid.x == tid);

            b.barrier();

            const this_tid_count = + reduce (task_ids == tid);
            const sc = shared_tid.chpl_pn!.strongCount.read();
            // writeln(tid, "\tsc: ", sc, "\texpected: ", this_tid_count);

            correct.write(
                correct.read() &&
                sc == this_tid_count + (if tid == 0 then 1 else 0)
            );

            b.barrier();
        }
    }

    writeln(correct.read());
}<|MERGE_RESOLUTION|>--- conflicted
+++ resolved
@@ -12,11 +12,7 @@
 
     proc init(type dt) {
         this.dataType = dt;
-<<<<<<< HEAD
-        this.items = new map(int, weak(shared dt), parSafe=true);
-=======
-        this.items = new map(int, weakPointer(shared dt));
->>>>>>> e94f7dfe
+        this.items = new map(int, weak(shared dt));
     }
 
     inline proc lock() {
