use FFTW;


proc printcmp(x, y) {
  var err = max reduce abs(x-y);
  //writeln("----");
  //writeln(x);
  //writeln("**");
  //writeln(y);
  //writeln("----");
  writeln(err);
}

proc runtest(param ndim : int, fn : string) {
  /* Read in the data and set up the domains appropriately */
  var dims : ndim*int(32); 
  var D : domain(ndim);
  // Define ranges here
  var rD,cD,reD,imD : domain(ndim,int,true); 
  var A,B,goodA,goodB : [D] fftw_complex;
  {
    var f = open(fn,iomode.r).reader(kind=iokind.little);
    for ii in 1..ndim {
      f.read(dims(ii));
    }
    // Note compiler does not automatically fold select on params
    if (ndim == 1) {
      D = 0.. #dims(ndim);
    }
    if (ndim == 2) {
      D = {0.. #dims(1),0.. #dims(ndim)};
    }
    if (ndim == 3) {
      D = {0.. #dims(1),0.. #dims(2), 0.. #dims(ndim)};
    }
    for (r,c) in goodA {
      f.read(r);
      c = 0;
    }
    for (r,c) in goodB {
      f.read(r); f.read(c);
    }
    f.close();
    writeln("Data read...");
  }
  // Set up domains based on dimension size
  var first : ndim*int;
  if (ndim==1) {
    var ldim = dims(1)/2 + 1;
    // Domains for real FFT
    rD = 0.. #(2*ldim); // Padding to do in place transforms
    cD = 0.. #ldim;
    // Define domains to extract the real and imaginary parts for inplace transforms
    reD = rD[0..(2*ldim-1) by 2]; // Padding to do in place transforms
    imD = rD[1..(2*ldim-1) by 2]; // Padding to do in place transforms
    first=(0,);
  }
  if (ndim==2) {
    // Domains for real FFT
    var ldim = dims(2)/2+1;
    rD = {0.. #dims(1),0.. #(2*ldim)}; // Padding to do in place transforms
    cD = {0.. #dims(1),0.. #ldim};
    // Define domains to extract the real and imaginary parts for in place transforms
    reD = rD[..,0..(2*ldim-1) by 2]; // Padding to do in place transforms
    imD = rD[..,1..(2*ldim-1) by 2]; // Padding to do in place transforms
    first=(0,0);
  }
  if (ndim==3) {
    // Domains for real FFT
    var ldim = dims(3)/2+1;
    rD = {0.. #dims(1),0.. #dims(2),0.. #(2*ldim)}; // Padding to do in place transforms
    cD = {0.. #dims(1),0.. #dims(2),0.. #ldim};
    // Define domains to extract the real and imaginary parts for in place transforms
    reD = rD[..,..,0..(2*ldim-1) by 2]; // Padding to do in place transforms
    imD = rD[..,..,1..(2*ldim-1) by 2]; // Padding to do in place transforms
    first=(0,0,0);
  }

  // FFTW does not normalize inverse transform, set up norm
  var norm = * reduce dims;

        writeln("A.domain = ", A.domain);
        writeln("B.domain = ", B.domain);
        writeln("dims = ", dims);

<<<<<<< HEAD
  // FFT testing here
  var fwd = plan_dft(dims, A[first],B[first],FFTW_FORWARD,FFTW_ESTIMATE);
  var rev = plan_dft(dims, B[first],A[first],FFTW_BACKWARD,FFTW_ESTIMATE);
  // Test forward and reverse transform
  A = goodA;
  execute(fwd);
  printcmp(B,goodB);
  execute(rev);
  A /= norm; 
  printcmp(A,goodA);
  destroy_plan(fwd);
  destroy_plan(rev);

  // Test in-place transforms
  fwd = plan_dft(dims,A[first],A[first],FFTW_FORWARD,FFTW_ESTIMATE);
  rev = plan_dft(dims,A[first],A[first],FFTW_BACKWARD,FFTW_ESTIMATE);
  A = goodA;
  // Test forward and reverse transform
  A = goodA;
  execute(fwd);
  printcmp(A,goodB);
  execute(rev);
  A /= norm; // FFTW does an unnormalized transform
  printcmp(A,goodA);
  destroy_plan(fwd);
  destroy_plan(rev);
=======
	// FFT testing here
	var fwd = plan_dft(A, B, FFTW_FORWARD, FFTW_ESTIMATE);
	var rev = plan_dft(B, A, FFTW_BACKWARD, FFTW_ESTIMATE);
	// Test forward and reverse transform
	A = goodA;
	execute(fwd);
	printcmp(B,goodB);
	execute(rev);
	A /= norm; 
	printcmp(A,goodA);
	destroy_plan(fwd);
	destroy_plan(rev);

	// Test in-place transforms
	fwd = plan_dft(A, A, FFTW_FORWARD, FFTW_ESTIMATE);
	rev = plan_dft(A, A, FFTW_BACKWARD, FFTW_ESTIMATE);
	A = goodA;
	// Test forward and reverse transform
	A = goodA;
	execute(fwd);
	printcmp(A,goodB);
	execute(rev);
	A /= norm; // FFTW does an unnormalized transform
	printcmp(A,goodA);
	destroy_plan(fwd);
	destroy_plan(rev);
>>>>>>> 31ccd6bf

  // Testing r2c and c2r
  var rA : [D] real(64); // No padding for an out-of place transform
  var cB : [cD] fftw_complex;
  fwd = plan_dft_r2c(dims,rA[first],cB[first],FFTW_ESTIMATE);
  rev = plan_dft_c2r(dims,cB[first],rA[first],FFTW_ESTIMATE);
  rA[D] = re(goodA);
  execute(fwd);
  printcmp(cB,goodB[cD]);
  execute(rev);
  rA /= norm;
  printcmp(rA[D],re(goodA));
  destroy_plan(fwd);
  destroy_plan(rev);
  // In place transform
  var rA2 : [rD] real(64);
  fwd = plan_dft_r2c(dims,rA2[first],rA2[first],FFTW_ESTIMATE);
  rev = plan_dft_c2r(dims,rA2[first],rA2[first],FFTW_ESTIMATE);
  rA2[D] = re(goodA);
  execute(fwd);
  printcmp(rA2[reD],re(goodB[cD]));
  printcmp(rA2[imD],im(goodB[cD]));
  execute(rev);
  rA2 /= norm;
  printcmp(rA2[D],re(goodA));
  destroy_plan(fwd);
  destroy_plan(rev);

}

writeln("1D");
runtest(1, "arr1d.dat");
/*
writeln("2D");
runtest(2, "arr2d.dat");
writeln("3D");
runtest(3, "arr3d.dat");
*/<|MERGE_RESOLUTION|>--- conflicted
+++ resolved
@@ -83,34 +83,6 @@
         writeln("B.domain = ", B.domain);
         writeln("dims = ", dims);
 
-<<<<<<< HEAD
-  // FFT testing here
-  var fwd = plan_dft(dims, A[first],B[first],FFTW_FORWARD,FFTW_ESTIMATE);
-  var rev = plan_dft(dims, B[first],A[first],FFTW_BACKWARD,FFTW_ESTIMATE);
-  // Test forward and reverse transform
-  A = goodA;
-  execute(fwd);
-  printcmp(B,goodB);
-  execute(rev);
-  A /= norm; 
-  printcmp(A,goodA);
-  destroy_plan(fwd);
-  destroy_plan(rev);
-
-  // Test in-place transforms
-  fwd = plan_dft(dims,A[first],A[first],FFTW_FORWARD,FFTW_ESTIMATE);
-  rev = plan_dft(dims,A[first],A[first],FFTW_BACKWARD,FFTW_ESTIMATE);
-  A = goodA;
-  // Test forward and reverse transform
-  A = goodA;
-  execute(fwd);
-  printcmp(A,goodB);
-  execute(rev);
-  A /= norm; // FFTW does an unnormalized transform
-  printcmp(A,goodA);
-  destroy_plan(fwd);
-  destroy_plan(rev);
-=======
 	// FFT testing here
 	var fwd = plan_dft(A, B, FFTW_FORWARD, FFTW_ESTIMATE);
 	var rev = plan_dft(B, A, FFTW_BACKWARD, FFTW_ESTIMATE);
@@ -137,7 +109,6 @@
 	printcmp(A,goodA);
 	destroy_plan(fwd);
 	destroy_plan(rev);
->>>>>>> 31ccd6bf
 
   // Testing r2c and c2r
   var rA : [D] real(64); // No padding for an out-of place transform
