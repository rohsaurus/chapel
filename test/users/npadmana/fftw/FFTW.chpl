--- conflicted
+++ resolved
@@ -249,7 +249,6 @@
   pragma "no doc"
   module C_FFTW {
     extern proc fftw_plan_dft(rank: c_int, 
-<<<<<<< HEAD
                               n,  // BLC: having trouble being specific
                               in1: [] fftw_complex, 
                               out1: [] fftw_complex, 
@@ -267,28 +266,6 @@
                                   out1: [],
                                   c_flags : c_uint) : fftw_plan;
 
-=======
-        n,  // BLC: having trouble being specific
-        input: [] complex(128), 
-        output: [] complex(128), 
-        sign : c_int, c_flags : c_uint) : fftw_plan;
-
-  pragma "no doc"
-  extern proc fftw_plan_dft_r2c(rank: c_int, 
-      n,  // BLC: having trouble being specific
-      input: [],
-      output: [], 
-      c_flags : c_uint) : fftw_plan;
-
-  pragma "no doc"
-  extern proc fftw_plan_dft_c2r(rank: c_int, 
-      n,  // BLC: having trouble being specific
-      input: [],
-      output: [],
-      c_flags : c_uint) : fftw_plan;
-
-  pragma "no doc"
->>>>>>> 1175cbe2
     extern proc fftw_execute(const plan : fftw_plan);
     
     extern proc fftw_destroy_plan(plan : fftw_plan);
