--- conflicted
+++ resolved
@@ -13,15 +13,9 @@
 /* Command line arguments. */
 config const in_name : string;
 config const map_type : string;
-<<<<<<< HEAD
-config const window_size : real(64);
-config const dx : real(64) = 5.0;
-
-=======
 config const window_size : real(32);
 config const dx : real(32) = 5.0;
-config const printReduce = false;
->>>>>>> 0fb6929f
+config const printReduce = true;
 
 proc convolve_and_calculate(Image: [] int(8), centerPoints : ?, LeftMaskDomain : ?, CenterMaskDomain : ?, RightMaskDomain : ?, dissimilarity : [] real(64), Output: [] real(64), d_size : int, Mask_Size : int,  t: stopwatch) : [] {
 
@@ -206,19 +200,7 @@
   }
 
 //  WriteOutput(out_file, OutputArray, varid);
-<<<<<<< HEAD
-
-  writeln("Sum reduce of OutputArray: ", (+ reduce OutputArray));
-
-  //var ff = open("OutputArray.bin", ioMode.cw);
-  //var rr = ff.writer(kind=ionative);
-  //for (i,j) in Inner {
-  //  rr.writeBinary(OutputArray[i,j]);
-  //}
-  //rr.close();
-
-=======
+
   if printReduce then
     writeln("Sum reduce of OutputArray: ", (+ reduce OutputArray));
->>>>>>> 0fb6929f
 }
