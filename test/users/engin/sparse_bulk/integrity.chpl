use CompressedSparseLayout;

config const N = 8;
const ParentDom = {0..#N, 0..#N};

<<<<<<< HEAD
var SparseDom: sparse subdomain(ParentDom) dmapped new cs();
=======
var SparseDom: sparse subdomain(ParentDom) dmapped new csrLayout();
>>>>>>> 892b7e79
var SparseMat: [SparseDom] int;

var inds: [{0..#2*N}] 2*int;

//left diagonal
for i in 0..#N {
  inds[i] = (i, i);
}

//right diagonal
for i in 0..#N {
  inds[N+i] = (i, N-i-1);
}

var copyInds = inds;

/*SparseDom.bulkAdd(inds, false, false, false);*/
SparseDom += inds;
for (i1, i2) in zip(inds, copyInds) do 
  if i1!=i2 then halt("Broken");<|MERGE_RESOLUTION|>--- conflicted
+++ resolved
@@ -3,11 +3,7 @@
 config const N = 8;
 const ParentDom = {0..#N, 0..#N};
 
-<<<<<<< HEAD
-var SparseDom: sparse subdomain(ParentDom) dmapped new cs();
-=======
 var SparseDom: sparse subdomain(ParentDom) dmapped new csrLayout();
->>>>>>> 892b7e79
 var SparseMat: [SparseDom] int;
 
 var inds: [{0..#2*N}] 2*int;
