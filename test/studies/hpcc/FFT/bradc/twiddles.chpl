--- conflicted
+++ resolved
@@ -9,11 +9,7 @@
 
 
 proc twiddles(W: [?WD] complex) {
-<<<<<<< HEAD
-  const n = WD.dim(0).length;
-=======
-  const n = WD.dim(1).size;
->>>>>>> fff56b98
+  const n = WD.dim(0).size;
   const delta = 2.0 * atan(1.0) / n;
 
   W(0) = 1.0;
