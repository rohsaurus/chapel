--- conflicted
+++ resolved
@@ -206,11 +206,7 @@
 proc permuteMatrix(matrix : [?dmn], in vector) {
     //var pdmn : sparse subdomain(dmn);
     var pdmn =
-<<<<<<< HEAD
-        {1..vector.domain.dim(0).length, 1..vector.domain.dim(0).length};
-=======
-        {1..vector.domain.dim(1).size, 1..vector.domain.dim(1).size};
->>>>>>> fff56b98
+        {1..vector.domain.dim(0).size, 1..vector.domain.dim(0).size};
     var p : [pdmn] int;
     //p.IRV = 0;
 
@@ -224,15 +220,9 @@
     var permuted = matrix;
 
     matrixMult(
-<<<<<<< HEAD
-        dmn.dim(0).length,
-        dmn.dim(0).length,
-        dmn.dim(1).length,
-=======
+        dmn.dim(0).size,
+        dmn.dim(0).size,
         dmn.dim(1).size,
-        dmn.dim(1).size,
-        dmn.dim(2).size,
->>>>>>> fff56b98
         p, matrix, permuted);
 
     matrix = permuted;
