--- conflicted
+++ resolved
@@ -23,11 +23,7 @@
 proc rightBlockLU(A: [?D], blk) where (D.rank == 2) {
 
   // Test that 0 < blk <= n, where n = length of one dimension of A.
-<<<<<<< HEAD
-  if (blk <= 0) || (blk > D.dim(0).length) then
-=======
-  if (blk <= 0) || (blk > D.dim(1).size) then
->>>>>>> fff56b98
+  if (blk <= 0) || (blk > D.dim(0).size) then
     halt(blk," is an invalid block size passed to blockLU");
 
   var piv: [D.dim(0)] int;
@@ -225,13 +221,8 @@
 //  The LU solve routine takes A = [L U y] and solves for x.
 proc LUSolve (A: [?ADom], x: [?xDom]) {
 
-<<<<<<< HEAD
-   var n = ADom.dim(0).length;
+   var n = ADom.dim(0).size;
    var AD1 = ADom.dim(0);
-=======
-   var n = ADom.dim(1).size;
-   var AD1 = ADom.dim(1);
->>>>>>> fff56b98
    ref b = A(.., n+1);
 
    x = b;
