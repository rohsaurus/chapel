// Tests block-matrix multiply of the form needed in LU-decomposition. 
// The following diagram illustrates this process:
//
//     +-----+-----+-----+-----+
//     |     |bbbbb|bbbbb|bbbbb|  Solve for the dotted region by
//     |     |bbbbb|bbbbb|bbbbb|  multiplying the 'a' and 'b' region.
//     |     |bbbbb|bbbbb|bbbbb|  The 'a' region is a block column, the
//     +-----+-----+-----+-----+  'b' region is a block row.
//     |aaaaa|.....|.....|.....|
//     |aaaaa|.....|.....|.....|
//     |aaaaa|.....|.....|.....|
//     +-----+-----+-----+-----+
//     |aaaaa|.....|.....|.....|
//     |aaaaa|.....|.....|.....|
//     |aaaaa|.....|.....|.....|
//     +-----+-----+-----+-----+
//
// Assume there's a 1 to 1 mapping of blocks to locales. In this case for a
// locale in the dotted region to perform the necessary matrix multiply it will
// need a copy of the block in the 'a' region in the same block-row and a copy
// of the block in the 'b' region in the same block-column.

use Math;

config const n = 10;
const localesAcross = sqrt(numLocales) : int;
const blkSize = n / localesAcross : int;

// can we change WrappedArray to a record?
class WrappedArray {
    proc init() { }

    proc init(row, col, numRows, numCols) {
        dom = {row..row+numRows-1, col..col+numCols-1};
    }

    proc this(i,j : int) ref { return data[i,j]; }

    var dom : domain(2);
    var data : [dom] int;
}



proc luLikeMultiply(
    myLocales  : [?localesDom] locale,
    A          : [localesDom] unmanaged WrappedArray,
    aLocales   : subdomain(localesDom),
    bLocales   : subdomain(localesDom),
    solLocales : subdomain(localesDom))
{
    var rowCopies : [solLocales] owned WrappedArray?;
    var colCopies : [solLocales] owned WrappedArray?;

    // initialize row and col copies
    coforall (locRow, locCol) in solLocales do on myLocales[locRow,locCol] {
        rowCopies[locRow, locCol] = new WrappedArray(
            (locRow-1)*blkSize+1, 1, blkSize, blkSize);
        colCopies[locRow, locCol] = new WrappedArray(
            1, (locCol-1)*blkSize+1, blkSize, blkSize);
    }

    // there are more clever ways of doing these broadcasts, discussed at:
    // http://www.netlib.org/benchmark/hpl/algorithm.html

    // broadcast rows
    forall (locRow, locCol) in aLocales do on myLocales[locRow,locCol] {
        // broadcast a region to other locales on the same row
<<<<<<< HEAD
        forall col in solLocales.dim(1) {
            rowCopies[locRow, col].data[A[locRow, locCol].dom] =
=======
        forall col in solLocales.dim(2) {
            rowCopies[locRow, col]!.data[A[locRow, locCol].dom] =
>>>>>>> fff56b98
                A[locRow,locCol].data;
        }
    }
    // broadcast rows
    forall (locRow, locCol) in bLocales do on myLocales[locRow,locCol] {
        // broadcast b region to other locales on the same col
<<<<<<< HEAD
        forall row in solLocales.dim(0) {
            colCopies[row, locCol].data[A[locRow, locCol].dom] =
=======
        forall row in solLocales.dim(1) {
            colCopies[row, locCol]!.data[A[locRow, locCol].dom] =
>>>>>>> fff56b98
                A[locRow,locCol].data;
        }
    }

    // do local matrix-multiply
    forall (locRow, locCol) in solLocales do on myLocales[locRow,locCol] {
        ref localA   = rowCopies[locRow,locCol]!.data;
        ref localB   = colCopies[locRow,locCol]!.data;
        ref localSol = A[locRow,locCol].data;

        forall i in localSol.domain.dim(0) {
            forall j in localSol.domain.dim(1) {
                localSol[i,j] = 0;
                for k in localA.domain.dim(1) {
                    localSol[i,j] += localA[i,k] * localB[k,j];
                }
            }
        }
    }
}




proc matrixMult_ijk(
    outerDim,
    innerDim,
    const A : [outerDim, innerDim] int,
    const B : [innerDim, outerDim] int,
    C : [outerDim, outerDim] int)
{
    for i in outerDim {
        for j in outerDim {
            C[i,j] = 0;
            for k in innerDim {
                C[i,j] += A[i,k] * B[k,j];
            }
        }
    }
}

proc main() {
    // verify that the number of locales is a power of 2.
    assert(log2(numLocales) == log2(numLocales):int,
        "Number of locales must be a power of 2");

    // ensure the matrix will divide nicely into processor size chunks.
    assert(blkSize * localesAcross == n,
        "Matrix size must be divisible by sqrt(numLocales)");

    // allocate 2D mesh of locales
    const myLocalesDomain = {1..localesAcross, 1..localesAcross};
    var myLocales : [myLocalesDomain] locale =
      forall (i,j) in myLocalesDomain do
        Locales[(i-1) * localesAcross + (j-1)];

    // Initialize array
    var A : [myLocalesDomain] unmanaged WrappedArray =
      forall (i,j) in myLocalesDomain do createWrappedArray(i,j);

    proc createWrappedArray(i,j) {
      var retval: unmanaged WrappedArray?;
      on myLocales[i,j] {
        const Aij = new unmanaged WrappedArray(
                (i-1)*blkSize+1, (j-1)*blkSize+1, blkSize, blkSize);

        forall (locRow, locCol) in Aij.dom {
                Aij[locRow, locCol] = locRow + locCol;
        }

        retval = Aij;
      }
      return retval!;
    }

    var aLocales   : subdomain(myLocales.domain) = {2..localesAcross, 1..1};
    var bLocales   : subdomain(myLocales.domain) = {1..1, 2..localesAcross};
    var solLocales : subdomain(myLocales.domain) =
        {2..localesAcross, 2..localesAcross};

    // Perform the multiplication in parallel
    luLikeMultiply(myLocales, A, aLocales, bLocales, solLocales);

    // Perform the multiplication using a serial algorithm we know works
    var aRegion   :domain(2) = {1+blkSize..n, 1..1+blkSize-1};
    var bRegion   :domain(2) = {1..1+blkSize-1, 1+blkSize..n};
    var solRegion :domain(2) = {1+blkSize..n, 1+blkSize..n};

    var data : [1..n, 1..n] int;
    forall (i,j) in data.domain do {
        data[i,j] = i+j;
    }

    matrixMult_ijk(
        1+blkSize..n,
        1..1+blkSize-1,
        data(aRegion),
        data(bRegion),
        data(solRegion));

    // compare the solution as calculated by the parallel algorithm against the
    // solution from the serial algorithm
    var passed = true;
    forall (i,j) in myLocales.domain with (ref passed) { // race when "&= true"
        var slice = A[i,j].dom;

        if & reduce(A[i,j].data == data(slice)) then {
            passed &= true;
        } else {
            passed &= false;
        }
    }

    if passed then writeln("PASSED"); else writeln("FAILED");

    for a in A do delete a;
}
<|MERGE_RESOLUTION|>--- conflicted
+++ resolved
@@ -66,26 +66,16 @@
     // broadcast rows
     forall (locRow, locCol) in aLocales do on myLocales[locRow,locCol] {
         // broadcast a region to other locales on the same row
-<<<<<<< HEAD
         forall col in solLocales.dim(1) {
-            rowCopies[locRow, col].data[A[locRow, locCol].dom] =
-=======
-        forall col in solLocales.dim(2) {
             rowCopies[locRow, col]!.data[A[locRow, locCol].dom] =
->>>>>>> fff56b98
                 A[locRow,locCol].data;
         }
     }
     // broadcast rows
     forall (locRow, locCol) in bLocales do on myLocales[locRow,locCol] {
         // broadcast b region to other locales on the same col
-<<<<<<< HEAD
         forall row in solLocales.dim(0) {
-            colCopies[row, locCol].data[A[locRow, locCol].dom] =
-=======
-        forall row in solLocales.dim(1) {
             colCopies[row, locCol]!.data[A[locRow, locCol].dom] =
->>>>>>> fff56b98
                 A[locRow,locCol].data;
         }
     }
