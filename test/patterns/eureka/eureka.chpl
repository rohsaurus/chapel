--- conflicted
+++ resolved
@@ -37,13 +37,8 @@
 coforall loc in Locales {
   on loc {
     // Split the on-locale work coarsely enough that every task/CPU has some.
-<<<<<<< HEAD
     const rangeOnLoc = chunk(vals.domain.dim(0), numLocales, here.id);
-    const numChunks = min(rangeOnLoc.length,
-=======
-    const rangeOnLoc = chunk(vals.domain.dim(1), numLocales, here.id);
     const numChunks = min(rangeOnLoc.size,
->>>>>>> fff56b98
                           if dataParTasksPerLocale == 0
                           then here.maxTaskPar
                           else dataParTasksPerLocale);
