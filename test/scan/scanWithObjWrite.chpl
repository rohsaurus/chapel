--- conflicted
+++ resolved
@@ -9,11 +9,6 @@
   return 42;
 }
 
-<<<<<<< HEAD
-var o: object = new object();
+var o: RootClass = new RootClass();
 writeln("o is: ", o);
-=======
-var o: RootClass = new RootClass();
-writeln("o is: " + o:string);
->>>>>>> 856af3e8
 writeln("B is: ", B);