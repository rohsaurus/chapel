### END ###
### START ###
<<<<<<< HEAD
### ignoreRunning = true
=======
### chunk = 0  chunk2 = 0  followMe = (0..0, 0..2, 0..2, 0..2, 0..2, 0..2)  followMe2 = (0..0, 0..1, 0..2, 0..2, 0..2, 0..2)
### chunk = 0  chunk2 = 1  followMe = (0..0, 0..2, 0..2, 0..2, 0..2, 0..2)  followMe2 = (0..0, 2..2, 0..2, 0..2, 0..2, 0..2)
### chunk = 1  chunk2 = 0  followMe = (0..0, 3..5, 0..2, 0..2, 0..2, 0..2)  followMe2 = (0..0, 3..4, 0..2, 0..2, 0..2, 0..2)
### chunk = 1  chunk2 = 1  followMe = (0..0, 3..5, 0..2, 0..2, 0..2, 0..2)  followMe2 = (0..0, 5..5, 0..2, 0..2, 0..2, 0..2)
### ignoreRunning = false
>>>>>>> ceefb0cf
### minIndicesPerTask = 100
### nranges = (1..1, 1..6, 1..3, 1..3, 1..3, 1..3)
### numChunks = 4 (parDim = 2)
### numTasksPerLoc = 6
OK<|MERGE_RESOLUTION|>--- conflicted
+++ resolved
@@ -1,14 +1,6 @@
 ### END ###
 ### START ###
-<<<<<<< HEAD
-### ignoreRunning = true
-=======
-### chunk = 0  chunk2 = 0  followMe = (0..0, 0..2, 0..2, 0..2, 0..2, 0..2)  followMe2 = (0..0, 0..1, 0..2, 0..2, 0..2, 0..2)
-### chunk = 0  chunk2 = 1  followMe = (0..0, 0..2, 0..2, 0..2, 0..2, 0..2)  followMe2 = (0..0, 2..2, 0..2, 0..2, 0..2, 0..2)
-### chunk = 1  chunk2 = 0  followMe = (0..0, 3..5, 0..2, 0..2, 0..2, 0..2)  followMe2 = (0..0, 3..4, 0..2, 0..2, 0..2, 0..2)
-### chunk = 1  chunk2 = 1  followMe = (0..0, 3..5, 0..2, 0..2, 0..2, 0..2)  followMe2 = (0..0, 5..5, 0..2, 0..2, 0..2, 0..2)
 ### ignoreRunning = false
->>>>>>> ceefb0cf
 ### minIndicesPerTask = 100
 ### nranges = (1..1, 1..6, 1..3, 1..3, 1..3, 1..3)
 ### numChunks = 4 (parDim = 2)
