--- conflicted
+++ resolved
@@ -4,13 +4,8 @@
       rng = (1..6, 1..6);
 
 const b = new blockDist(dom),
-<<<<<<< HEAD
-      c = new Cyclic(dom.lowBound),
+      c = new cyclicDist(dom.lowBound),
       s = new stencilDist(dom, fluff=(1,1));
-=======
-      c = new cyclicDist(dom.lowBound),
-      s = new Stencil(dom, fluff=(1,1));
->>>>>>> d23275ab
 
 testCreateDomainDom("Block:", b);
 testCreateDomainDom("Cyclic:", c);
