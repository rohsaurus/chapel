--- conflicted
+++ resolved
@@ -159,11 +159,7 @@
     }
     // If fullPath starts with currentDirectory, remove it
     if fullPath.startsWith(currentDirectory) {
-<<<<<<< HEAD
-      fullPath = fullPath[currentDirectory.length..];
-=======
-      fullPath = fullPath[currentDirectory.size+1..];
->>>>>>> 67f2aea2
+      fullPath = fullPath[currentDirectory.size..];
     }
     return fullPath;
   }
