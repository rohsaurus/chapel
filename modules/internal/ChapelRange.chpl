--- conflicted
+++ resolved
@@ -498,12 +498,8 @@
     compilerError("offsets must be of integral type");
   }
 
-<<<<<<< HEAD
-  // private, for use in interior/exterior
-=======
   // Compute the alignment of the range returned by this.interior()
   // and this.exterior(). Keep it private.
->>>>>>> 6d5c587b
   inline proc range._effAlmt()       where stridable return _alignment;
          proc range._effAlmt() param where !stridable return 0;
   
@@ -515,11 +511,7 @@
   }
   
   // TODO: hilde
-<<<<<<< HEAD
-  // Alignment is set to true only if stridable is already set to true.
-=======
   // Set _aligned to true only if stridable.
->>>>>>> 6d5c587b
   proc range.interior(i: idxType)
   {
     if i < 0 then
@@ -847,12 +839,6 @@
         // Now offset can be safely cast to idxType.
         result._alignment = al1:idxType + offset:idxType * st1:idxType / g:idxType;
       }
-<<<<<<< HEAD
-    } else {
-      // !(result.stridable)
-      result._alignment = 0;
-=======
->>>>>>> 6d5c587b
     }
   
     return result;
@@ -933,21 +919,12 @@
     var hi : resultType =
       if diff < 0 then r._high
       else chpl__add(r._low : computeType, diff : computeType - 1, resultType);
-<<<<<<< HEAD
   
     if r.stridable {
       if r.hasLowBound() && lo < r._low then lo = r._low;
       if r.hasHighBound() && hi > r._high then hi = r._high;
     }
   
-=======
-  
-    if r.stridable {
-      if r.hasLowBound() && lo < r._low then lo = r._low;
-      if r.hasHighBound() && hi > r._high then hi = r._high;
-    }
-  
->>>>>>> 6d5c587b
     return new range(idxType = resultType,
                      boundedType = BoundedRangeType.bounded,
                      stridable = r.stridable,
