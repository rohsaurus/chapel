#!/bin/bash


# NOTE:
# This script _should_ eventually go away entirely as chpldoc improves.
# For now, we'll use common unix utilities to achieve a cleaner result.

if [ $# -ne 1 ]; then
  echo "Error: This script takes one argument, the path of the intermediate sphinx project"
  exit 1
fi

if [ ! -d "$1" ]; then
  echo "Error: Unable to find directory $1."
  exit 2
fi

TEMPDIR="$1"

cd "${TEMPDIR}/source/modules/internal/"



############################
## Common Helper Routines ##
############################

# Remove an entire line that contains a given pattern
function removePattern() {
  if [ $# -ne 2 ] || [ ! -f $2 ]; then
    echo "Bad call to removePattern."
    exit 1
  fi
  sed "/$1/ { N; d; }" $2 > $2.tmp
  mv $2.tmp $2
}

# Replace a given pattern with another
function replace() {
  if [ $# -ne 3 ] || [ ! -f $3 ]; then
    echo "Bad call to replace."
    exit 1
  fi
  sed "s/$1/$2/g" $3 > $3.tmp
  mv $3.tmp $3
}

# Replaces the module title with a given string. For example:
#   `fixTitle 'Synchronization Variables' ChapelSyncvar.rst`
# will replace "module::ChapelSyncvar" with just "Synchronization Variables".
#
# Note: It does not rename the .html file, it will still be ChapelSyncvar.html`
function fixTitle() {
  if [ $# -ne 2 ] || [ ! -f $2 ]; then
    echo "Bad call to fixTitle."
    exit 1
  fi
  local base="$(basename $2 .rst)"
  replace "modules:: $base" "modules:: $1" $2

  # Replace the section header so the internal modules don't show up like this:
  # Module: ChapelFoo
  local titleLen=${#1}
  local header="$(printf '=%.0s' $(seq 1 $titleLen))"
  perl -0777 -i -pe "s/Module: $base\n=+\n/$1\n$header\n/g" $2
}

# Remove unwanted functions:
#  - remove all procs/iters that start with chpl_ (they're internal)
#  - remove all procs/iters that don't start with letters (to remove operator
#    overloads, and functions starting with a underscores
function removePrefixFunctions() {
  if [ $# -ne 1 ] || [ ! -f $1 ]; then
    echo "Bad call to removePrefixFunctions."
    exit 1
  fi
  removePattern "proc [^a-zA-Z]" $1
  removePattern "iter [^a-zA-Z]" $1

  removePattern "proc chpl_" $1
  removePattern "iter chpl_" $1
}

# Remove unwanted variables:
#  - remove variables that start with chpl_
#  - remove variables that start with underscores
function removePrefixVariables() {
  if [ $# -ne 1 ] || [ ! -f $1 ]; then
    echo "Bad call to removePrefixVariables."
    exit 1;
  fi

  removePattern "var _" $1

  removePattern "var chpl_" $1
}



###############################################################################
## Modules to fixup listed in the same order as INTERNAL_MODULES_TO_DOCUMENT ##
###############################################################################

## ChapelTuple ##

file=ChapelTuple.rst
removePrefixFunctions $file
removePattern "param size" $file
removePattern "record:: _tuple" $file
fixTitle "Tuples" $file


## ChapelIO ##

file="./ChapelIO.rst"
fixTitle "IO Support" $file

## End ChapelIO ##


<<<<<<< HEAD
## ChapelIteratorSupport ##

file="./ChapelIteratorSupport.rst"
removePrefixFunctions $file
fixTitle "Vectorizing Iterator" $file


## End ChapelIteratorSupport ##
=======
## ChapelLocale ##

file="./ChapelLocale.rst"
fixTitle "Locale" $file
replace "LocaleSpace = chpl__buildDomainExpr(0..numLocales-1)" \
        "LocaleSpace = {0..numLocales-1}" $file


## End ChapelLocale ##
>>>>>>> ac4fd7dc


## ChapelSyncvar ##

file="./ChapelSyncvar.rst"
replace "_syncvar" "sync" $file
replace "_singlevar" "single" $file
removePrefixFunctions $file
fixTitle "Synchronization Variables" $file

## End ChapelSyncvar ##


## ChapelArray ##
file="./ChapelArray.rst"
replace "_domain" "domain" $file
replace "_array" "array" $file
replace "record" "type" $file

removePrefixFunctions $file
removePrefixVariables $file

fixTitle "Domain and Array Operations" $file

## End ChapelArray ##


## Atomics ##

file="./Atomics.rst"

removePattern "type atomic_" $file
removePattern "proc atomic_" $file
removePattern "proc create_" $file
removePrefixFunctions $file

replace "record" "type" $file

replace "atomicflag" "atomic \(bool\)" $file
replace "atomic_int64" "atomic \(T\)" $file
replace "int(64)" "T" $file

fixTitle "Atomics" $file

## End Atomics ##

## ChapelRange ##

file="./ChapelRange.rst"

removePrefixFunctions $file
fixTitle "Ranges" $file

# End ChapelRange ##

## ChapelComplex_forDocs ##

file="./ChapelComplex_forDocs.rst"

removePrefixFunctions $file
fixTitle "Complex" $file

# End ChapelComplex_forDocs ##





## UtilMisc_forDocs ##

file="./UtilMisc_forDocs.rst"

removePrefixFunctions $file
fixTitle "Misc Functions" $file

# End UtilMisc_forDocs ##<|MERGE_RESOLUTION|>--- conflicted
+++ resolved
@@ -118,7 +118,6 @@
 ## End ChapelIO ##
 
 
-<<<<<<< HEAD
 ## ChapelIteratorSupport ##
 
 file="./ChapelIteratorSupport.rst"
@@ -127,7 +126,8 @@
 
 
 ## End ChapelIteratorSupport ##
-=======
+
+
 ## ChapelLocale ##
 
 file="./ChapelLocale.rst"
@@ -137,7 +137,6 @@
 
 
 ## End ChapelLocale ##
->>>>>>> ac4fd7dc
 
 
 ## ChapelSyncvar ##
