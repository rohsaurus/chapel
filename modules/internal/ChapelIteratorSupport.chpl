--- conflicted
+++ resolved
@@ -344,13 +344,9 @@
 
   inline proc _getIteratorZip(x: _tuple) {
     inline proc _getIteratorZipInternal(x: _tuple, param dim: int) {
-<<<<<<< HEAD
-      if dim == x.size-1 then
-=======
       if isTuple(x(dim)) && !isHomogeneousTuple(x(dim)) then
         compilerError("Heterogeneous tuples don't support zippered iteration yet");
-      if dim == x.size then
->>>>>>> fff56b98
+      if dim == x.size-1 then
         return (_getIterator(x(dim)),);
       else
         return (_getIterator(x(dim)), (..._getIteratorZipInternal(x, dim+1)));
