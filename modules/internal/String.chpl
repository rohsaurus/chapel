/*
 * Copyright 2004-2015 Cray Inc.
 * Other additional copyright holders may be indicated within.
 *
 * The entirety of this work is licensed under the Apache License,
 * Version 2.0 (the "License"); you may not use this file except
 * in compliance with the License.
 *
 * You may obtain a copy of the License at
 *
 *     http://www.apache.org/licenses/LICENSE-2.0
 *
 * Unless required by applicable law or agreed to in writing, software
 * distributed under the License is distributed on an "AS IS" BASIS,
 * WITHOUT WARRANTIES OR CONDITIONS OF ANY KIND, either express or implied.
 * See the License for the specific language governing permissions and
 * limitations under the License.
 */

// Chapel Strings
module String {
  use CString;

  pragma "default string value" extern var defaultStringValue: string = noinit;

  // The following method is called by the compiler to determine the default
  // value of a given type.  For strings, this should return the value
  // defined above.
  // strings will be records, so param is not possible for them
  inline proc _defaultOf(type t) where t: string return defaultStringValue;

  // String concatenation
  inline proc +(s: string, x: string) {
    var cs = __primitive("string_concat", s.c_str(), x.c_str());
    const ret = toString(cs);
    // toString steals the c_string_copy, so no need to free it here.
    return ret;
  }

  inline proc +(s: c_string, x: string) {
    var cs = __primitive("string_concat", s, x.c_str());
    const ret = toString(cs);
    // toString steals the c_string_copy, so no need to free it here.
    return ret;
  }

  inline proc +(s: string, x: c_string) {
    var cs = __primitive("string_concat", s.c_str(), x);
    const ret = toString(cs);
    // toString steals the c_string_copy, so no need to free it here.
    return ret;
  }

  inline proc +(s: string, x: numeric)
    return s + x:string;

  inline proc +(x: numeric, s: string)
    return x:string + s;

  inline proc +(s: string, x: enumerated)
    return s + x:string;

  inline proc +(x: enumerated, s: string)
    return x:string + s;

  inline proc +(s: string, x: bool)
    return s + x:string;

  inline proc +(x: bool, s: string)
    return x:string + s;

  proc typeToString(type t) param {
    return __primitive("typeToString", t);
  }
  
  proc typeToString(x) param {
    compilerError("typeToString()'s argument must be a type, not a value");
  }

  // This implies that the *representation* of strings is shared.
  // If strings are reimplemented as classes or records, a less trivial
  // implementation for assignment will become necessary.
  inline proc =(ref a: string, b: string) { __primitive("move", a, b); }

  inline proc ==(a: string, b: string) return (__primitive("string_compare", a.c_str(), b.c_str()) == 0);
  inline proc !=(a: string, b: string) return (__primitive("string_compare", a.c_str(), b.c_str()) != 0);


  inline proc <=(a: string, b: string) return a.c_str()<=b.c_str();
  inline proc >=(a: string, b: string) return a.c_str()>=b.c_str();
  inline proc <(a: string, b: string) return a.c_str()<b.c_str();
  inline proc >(a: string, b: string) return a.c_str()>b.c_str();

  //
  // primitive string functions and methods
  //
  inline proc ascii(a: string) return ascii(a.c_str());
  inline proc string.length return this.c_str().length;
  inline proc string.size return this.length;
  inline proc string.substring(i: int) {
    var cs = this.c_str().substring(i);
    const ret = toString(cs);
    // toString steals the returned c_string_copy, so no need to free it.
    return ret;
  }
  inline proc string.substring(r: range(?)) {
    var cs = this.c_str().substring(r);
    const ret = toString(cs);
    // toString steals the returned c_string_copy, so no need to free it.
    return ret;
  }
  
  inline proc _string_contains(a: string, b: string)
    return _string_contains(a.c_str(), b.c_str());

  /* args: any number of strings
     return: Returns true if this starts with one of the strings specified in args
   */
  inline proc string.startsWith(args ...?k):bool {
    for param i in 1..k {
      if (this.substring(0..args(i).length) == args(i))
        then return true;
    }
    return false;
  }

  
  /* Returns the index of the first occurrence of a substring within a string,
      or 0 if the substring is not in the string.
   */
  inline proc string.indexOf(substring:string):int
    return this.c_str().indexOf(substring.c_str());
  inline proc string.indexOf(substring:c_string):int
    return this.c_str().indexOf(substring);
  
  // cast to and from Chapel strings use c_string
  pragma "compiler generated"
  inline proc _cast(type t, x) where t == string {
    var cs = _cast(c_string_copy, x);
    // Note, this uses a non-allocating toString(), and steals cs (no need to free).
    const ret = toString(cs);
    return ret;
  }

  // The "compiler generated" flag is used, because this cast has to be weaker
  // than the c_string-to-enum cast generated in buildDefaultFunctions().
  // The circularity is caused by the built-in c_string-to-string coercion.
  // TODO: If string literals were all actually chpl_strings, then I think the
  // coercion (and this cruft) could be removed.
  pragma "compiler generated"
  inline proc _cast(type t, x: string) where isEnumType(t)
    return _cast(t, x.c_str());

  inline proc _cast(type t, x: string) where isBoolType(t) || isNumericType(t)
    return _cast(t, x.c_str());

  //
  // casts from c_string to bool types
  //
  inline proc _cast(type t, x:c_string) where isBoolType(t)
  {
    pragma "insert line file info"
    extern proc c_string_to_chpl_bool(x:c_string) : bool;
    return c_string_to_chpl_bool(x) : t;
  }

  //
  // casts from c_string to integer types
  //
  pragma "insert line file info"
  extern proc c_string_to_int8_t  (x:c_string) : int(8); 
  pragma "insert line file info"
  extern proc c_string_to_int16_t (x:c_string) : int(16);
  pragma "insert line file info"
  extern proc c_string_to_int32_t (x:c_string) : int(32);
  pragma "insert line file info"
  extern proc c_string_to_int64_t (x:c_string) : int(64);
  pragma "insert line file info"
  extern proc c_string_to_uint8_t (x:c_string) : uint(8); 
  pragma "insert line file info"
  extern proc c_string_to_uint16_t(x:c_string) : uint(16);
  pragma "insert line file info"
  extern proc c_string_to_uint32_t(x:c_string) : uint(32);
  pragma "insert line file info"
  extern proc c_string_to_uint64_t(x:c_string) : uint(64);

  inline proc _cast(type t, x:c_string) where t == int(8)
    return c_string_to_int8_t(x);
  inline proc _cast(type t, x:c_string) where t == int(16)
    return c_string_to_int16_t(x);
  inline proc _cast(type t, x:c_string) where t == int(32)
    return c_string_to_int32_t(x);
  inline proc _cast(type t, x:c_string) where t == int(64)
    return c_string_to_int64_t(x);
  inline proc _cast(type t, x:c_string) where t == uint(8)
    return c_string_to_uint8_t(x);
  inline proc _cast(type t, x:c_string) where t == uint(16)
    return c_string_to_uint16_t(x);
  inline proc _cast(type t, x:c_string) where t == uint(32)
    return c_string_to_uint32_t(x);
  inline proc _cast(type t, x:c_string) where t == uint(64)
    return c_string_to_uint64_t(x);

  //
  // casts from c_string to real/imag types
  //
  pragma "insert line file info"
  extern proc c_string_to_real32(x:c_string) : real(32);
  pragma "insert line file info"
  extern proc c_string_to_real64(x:c_string) : real(64);
  pragma "insert line file info"
  extern proc c_string_to_imag32(x:c_string) : imag(32);
  pragma "insert line file info"
  extern proc c_string_to_imag64(x:c_string) : imag(64);
  
  inline proc _cast(type t, x:c_string) where t == real(32)
    return c_string_to_real32(x);
  inline proc _cast(type t, x:c_string) where t == real(64)
    return c_string_to_real64(x);
  inline proc _cast(type t, x:c_string) where t == imag(32)
    return c_string_to_imag32(x);
  inline proc _cast(type t, x:c_string) where t == imag(64)
    return c_string_to_imag64(x);

  //
  // casts from c_string to complex types
  //
  pragma "insert line file info"
  extern proc c_string_to_complex64(x:c_string) : complex(64);
  pragma "insert line file info"
  extern proc c_string_to_complex128(x:c_string) : complex(128);

  inline proc _cast(type t, x:c_string) where t == complex(64)
    return c_string_to_complex64(x);
  inline proc _cast(type t, x:c_string) where t == complex(128)
    return c_string_to_complex128(x);

  //
  // casts from complex
  //
  inline proc _cast(type t, x: complex(?w)) where t == c_string_copy {
    if isnan(x.re) || isnan(x.im) then
      return __primitive("string_copy", "nan");
    var re = (x.re):c_string_copy;
    var im: c_string_copy;
    var op: c_string;
    if x.im < 0 {
      im = (-x.im):c_string_copy;
      op = " - ";
    } else if im == "-0.0" {
      im = "0.0":c_string_copy;
      op = " - ";
    } else {
      im = (x.im):c_string_copy;
      op = " + ";
    }
    // TODO: Add versions of the concatenation operator that consume their
    // c_string_copy arg or args.
    var ts0 = re + op;
    chpl_free_c_string_copy(re);
    var ts1 = ts0 + im;
    chpl_free_c_string_copy(ts0);
    chpl_free_c_string_copy(im);
    const ret = ts1 + "i";
    chpl_free_c_string_copy(ts1);
    return ret;
  }
  // TODO: This is only in place to support test code in types/string/sungeun.
  // Nor user nor module code should use this cast, because it strips ownership
  // from the c_string_copy returned by the above cast without first arranging
  // for its disposal.
  inline proc _cast(type t, x:complex(?w)) where t == c_string
    return _cast(c_string_copy, x);

  
  pragma "init copy fn"
  inline proc chpl__initCopy(a)
    where a.type == c_string || a.type == c_string_copy {
    // Currently, string representations are shared.
    // (See note on proc =(a:string, b:string) above.)
      return a;
  }
  
  proc chpldev_refToString(ref arg) {
  
    //
    // print out the address of class references as well
    //
    proc chpldev_classToString(x: object)
      return " (class = " + __primitive("ref to string", x) + ")";
    proc chpldev_classToString(x) return "";
  
    return __primitive("ref to string", arg) + chpldev_classToString(arg);
  }
  
}

// C strings
// extern type c_string; is a built-in primitive type
//
// In terms of how they are used, c_strings are a "close to the metal"
// representation, being in essence the common NUL-terminated C string.
//
// C string copies
// extern type c_string_copy is also a built-in primitive type.
// It is the same as a c_string, but in its case represents "owned" data.
// Low-level routines that allocate string data off the heap and return a deep
// copy (including string_copy, string_concat, string_index and string_select)
// have the return type of c_string_copy to denote that ownership.
//
// The difference is ignored by the C compiler, but Chapel treats them as
// different types.  This difference allows us to have two versions of
// toString: one makes a copy of its c_string argument, the other simply
// pointer-copies its c_string_copy argument.  Both effectively return an
// "owned" C string, which is how the internal chpl_string type is currently
// interpreted.  (The new record-based string implementation has different
// rules, but still makes use of the distinction between unowned c_strings and
// owned c_string_copies.
module CString {

  // The following method is called by the compiler to determine the default
  // value of a given type.
  inline proc _defaultOf(type t) param where t: c_string return "":c_string;
  inline proc _defaultOf(type t) where t == c_string_copy return _nullString;

  inline proc toString(cstr:c_string):string {
    return __primitive("string_from_c_string", cstr, 0, 0);
  }
  inline proc toString(cstr:c_string, len:int):string {
    return __primitive("string_from_c_string", cstr, 1, len);
  }

  // These routines consume the c_string_copy argument.  In terms of MM, this
  // is the same as if the caller had called chpl_free_string_copy()
  extern proc string_from_c_string_copy(ref cstrc:c_string_copy,
                                        hasLen:bool, len:int) : string;
  inline proc toString(ref cstrc:c_string_copy) : string {
    return string_from_c_string_copy(cstrc, false, 0);
  }
  inline proc toString(ref cstrc:c_string_copy, len:int) : string {
    return string_from_c_string_copy(cstrc, true, len);
  }

  // WARNING: The bytes pointed to by the c_string return value are still owned
  // by the "this" operand.  The returned c_string should not be freed!
  inline proc string.c_str():c_string {
    return __primitive("c_string_from_string", this);
  }

  inline proc ==(param s0: c_string, param s1: c_string) param {
    return __primitive("string_compare", s0, s1) == 0;
  }

  inline proc ==(s0: c_string, s1: c_string) {
    return __primitive("string_compare", s0, s1) == 0;
  }

  inline proc ==(s0: string, s1: c_string) {
    return __primitive("string_compare", s0.c_str(), s1) == 0;
  }

  inline proc ==(s0: c_string, s1: string) {
    return __primitive("string_compare", s0, s1.c_str()) == 0;
  }

  inline proc !=(param s0: c_string, param s1: c_string) param {
    return __primitive("string_compare", s0, s1) != 0;
  }

  inline proc !=(s0: c_string, s1: c_string) {
    return __primitive("string_compare", s0, s1) != 0;
  }

  inline proc !=(s0: string, s1: c_string) {
    return __primitive("string_compare", s0.c_str(), s1) != 0;
  }

  inline proc !=(s0: c_string, s1: string) {
    return __primitive("string_compare", s0, s1.c_str()) != 0;
  }

  inline proc <=(a: c_string, b: c_string) {
    return (__primitive("string_compare", a, b) <= 0);
  }

  inline proc <=(param a: c_string, param b: c_string) param {
    return (__primitive("string_compare", a, b) <= 0);
  }

  inline proc >=(a: c_string, b: c_string) {
    return (__primitive("string_compare", a, b) >= 0);
  }

  inline proc >=(param a: c_string, param b: c_string) param {
    return (__primitive("string_compare", a, b) >= 0);
  }

  inline proc <(a: c_string, b: c_string) {
    return (__primitive("string_compare", a, b) < 0);
  }

  inline proc <(param a: c_string, param b: c_string) param {
    return (__primitive("string_compare", a, b) < 0);
  }

  inline proc >(a: c_string, b: c_string) {
    return (__primitive("string_compare", a, b) > 0);
  }

  inline proc >(param a: c_string, param b: c_string) param {
    return (__primitive("string_compare", a, b) > 0);
  }

  inline proc =(ref a: c_string, b: c_string) {
    __primitive("=", a, b);
  }

  inline proc =(ref a: c_string, b: string) {
    __primitive("=", a, b.c_str());
  }

  inline proc =(ref a: string, b: c_string) {
    __primitive("=", a, toString(b));
  }

  // Create a fresh copy of the RHS string, first releasing the LHS.
  inline proc =(ref a: c_string_copy, b: c_string) {
    chpl_free_c_string_copy(a);
    var c = __primitive("string_copy", b);
    __primitive("=", a, c);
  }
  // Assume ownership of data brought by the RHS, first releasing the LHS.
  inline proc =(ref a: c_string_copy, b: c_string_copy) {
    chpl_free_c_string_copy(a);
    __primitive("=", a, b);
  }

  // Yes this is invoked sometimes. In the long run, however,
  // we'd like the compiler to eliminate casts to the same type instead.
  inline proc _cast(type t, x: c_string) where t == c_string {
    return x;
  }

  inline proc _cast(type t, x: c_string) where t == string {
    return toString(x);
  }

  inline proc _cast(type t, ref x: c_string_copy) where t == string {
    return toString(x);
  }

  inline proc _cast(type t, x: string) where t == c_string {
    return x.c_str();
  }

  inline proc _cast(type t, x: string) where t == c_string_copy {
    return __primitive("string_copy", x);
  }

  // A c_string_copy can always be used as a c_string.
  inline proc _cast(type t, x: c_string_copy) where t == c_string {
    return __primitive("cast", t, x);
  }

  extern proc chpl_bool_to_c_string(x:bool) : c_string;
  inline proc _cast(type t, x: bool(?w)) where t == c_string {
    return chpl_bool_to_c_string(x:bool);
  }
  inline proc _cast(type t, x: bool(?w)) where t == c_string_copy {
    return __primitive("string_copy", chpl_bool_to_c_string(x:bool));
  }

  inline proc _cast(type t, x:enumerated) where t == c_string_copy {
    // Use the compiler-generated enum to c_string conversion.
    var cs = _cast(c_string, x);
    return __primitive("string_copy", cs);
  }

  inline proc _cast(type t, x:integral) where t == c_string_copy {
<<<<<<< HEAD
    extern proc integral_to_c_string_copy(x:int(64), size: size_t, isSigned: bool) : c_string_copy ;
=======
    extern proc integral_to_c_string_copy(x:int(64), size:size_t, isSigned: bool) : c_string_copy ;
>>>>>>> d394aa8d
    return integral_to_c_string_copy(x:int(64), numBytes(x.type), isIntType(x.type));
  }

  extern proc real_to_c_string_copy(x:real(64), isImag: bool) : c_string_copy ;
  //
  // casts from real
  //
  inline proc _cast(type t, x:real(?w)) where t == c_string_copy {
    return real_to_c_string_copy(x:real(64), false);
  }
  // TODO: This is only in place to support test code in types/string/sungeun.
  // Nor user nor module code should use this cast, because it strips ownership
  // from the c_string_copy returned by the above cast without first arranging
  // for its disposal.
  inline proc _cast(type t, x:real(?w)) where t == c_string
    return _cast(c_string_copy, x);

  //
  // casts from imag
  //
  inline proc _cast(type t, x:imag(?w)) where t == c_string_copy {
    // The Chapel version of the imag --> real cast smashes it flat rather than
    // just stripping off the "i".  See ChapelBase:965.
    var r = __primitive("cast", real(64), x);
    return real_to_c_string_copy(r, true);
  }
  // TODO: This is only in place to support test code in types/string/sungeun.
  // Nor user nor module code should use this cast, because it strips ownership
  // from the c_string_copy returned by the above cast without first arranging
  // for its disposal.
  inline proc _cast(type t, x:imag(?w)) where t == c_string
    return _cast(c_string_copy, x);

  // Only support param c_string concatenation (for now)
  inline proc +(param a: c_string, param b: c_string) param
    return __primitive("string_concat", a, b);

  inline proc +(param s: c_string, param x: integral) param
    return __primitive("string_concat", s, x:c_string);

  inline proc +(param x: integral, param s: c_string) param
    return __primitive("string_concat", x:c_string, s);

  inline proc +(param s: c_string, param x: enumerated) param
    return __primitive("string_concat", s, x:c_string);

  inline proc +(param x: enumerated, param s: c_string) param
    return __primitive("string_concat", x:c_string, s);

  inline proc +(param s: c_string, param x: bool) param
    return __primitive("string_concat", s, x:c_string);

  inline proc +(param x: bool, param s: c_string) param
    return __primitive("string_concat", x:c_string, s);

  inline proc +(a: c_string, b: c_string)
    return __primitive("string_concat", a, b);

  proc c_string.writeThis(x: Writer) {
    x.write(this);
  }
  // The c_string_copy version is required, since apparently coercions are not
  // applied to "this".
  proc c_string_copy.writeThis(x: Writer) {
    x.write(this:c_string);
  }


  //
  // primitive c_string functions and methods
  //
  inline proc ascii(param a: c_string) param return __primitive("ascii", a);
  inline proc ascii(a: c_string) return __primitive("ascii", a);
  inline proc c_string.length return __primitive("string_length", this);
  inline proc c_string.size return this.length;
  inline proc c_string.substring(i: int)
    return __primitive("string_index", this, i);
  inline proc c_string.substring(r: range(?)) {
    var r2 = r[1..this.length];  // This may warn about ambiguously aligned ranges.
    var lo:int = r2.alignedLow, hi:int = r2.alignedHigh;
    return __primitive("string_select", this, lo, hi, r2.stride);
  }

  inline proc _string_contains(a: string, b: string)
    return __primitive("string_contains", a, b);

  inline proc param c_string.length param
    return __primitive("string_length", this);
  inline proc _string_contains(param a: c_string, param b: c_string) param
    return __primitive("string_contains", a, b);

  /* Returns the index of the first occurrence of a substring within a string,
     or 0 if the substring is not in the string.
  */
  inline proc c_string.indexOf(substring:c_string):int
    return string_index_of(this, substring);
  extern proc string_index_of(haystack:c_string, needle:c_string):int;

  // Use with care.  Not for the weak.
  inline proc chpl_free_c_string_copy(ref cs: c_string_copy) {
    pragma "insert line file info"
    extern proc chpl_rt_free_c_string(ref cs: c_string_copy);
    if (cs != _nullString) then chpl_rt_free_c_string(cs);
    // cs = _nullString;
  }

}
<|MERGE_RESOLUTION|>--- conflicted
+++ resolved
@@ -477,11 +477,7 @@
   }
 
   inline proc _cast(type t, x:integral) where t == c_string_copy {
-<<<<<<< HEAD
-    extern proc integral_to_c_string_copy(x:int(64), size: size_t, isSigned: bool) : c_string_copy ;
-=======
     extern proc integral_to_c_string_copy(x:int(64), size:size_t, isSigned: bool) : c_string_copy ;
->>>>>>> d394aa8d
     return integral_to_c_string_copy(x:int(64), numBytes(x.type), isIntType(x.type));
   }
 
