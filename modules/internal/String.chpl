--- conflicted
+++ resolved
@@ -1055,13 +1055,8 @@
         var nbytes: c_int;
         var multibytes = (localThis.buff + i): c_string;
         var maxbytes = (localThis.len - i): ssize_t;
-<<<<<<< HEAD
-        qio_decode_char_buf(cp, nbytes, multibytes, maxbytes);
+        qio_decode_char_buf_esc(cp, nbytes, multibytes, maxbytes);
         yield (cp:int(32), i:byteIndex, nbytes:int);
-=======
-        qio_decode_char_buf_esc(cp, nbytes, multibytes, maxbytes);
-        yield (cp:int(32), (i + 1):byteIndex, nbytes:int);
->>>>>>> a98cfe54
         i += nbytes;
       }
     }
@@ -1410,17 +1405,10 @@
                   nCodepoints += 1;
                   var cp: int(32);
                   var nbytes: c_int;
-<<<<<<< HEAD
                   var multibytes = (this.buff + i): c_string;
                   var maxbytes = (this.len - i): ssize_t;
-                  qio_decode_char_buf(cp, nbytes, multibytes, maxbytes);
+                  qio_decode_char_buf_esc(cp, nbytes, multibytes, maxbytes);
                   nextIdx = i + nbytes;
-=======
-                  var multibytes = (this.buff + i-1): c_string;
-                  var maxbytes = (this.len - (i-1)): ssize_t;
-                  qio_decode_char_buf_esc(cp, nbytes, multibytes, maxbytes);
-                  nextIdx = i-1 + nbytes;
->>>>>>> a98cfe54
                 }
               }
               localRet = nCodepoints;
