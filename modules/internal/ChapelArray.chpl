--- conflicted
+++ resolved
@@ -2478,260 +2478,6 @@
   iter linearize(Xs) {
     for x in Xs do yield x;
   }
-<<<<<<< HEAD
-  
-  //
-  // module support for iterators
-  //
-  proc iteratorIndex(ic: _iteratorClass) {
-    ic.advance();
-    return ic.getValue();
-  }
-  
-  pragma "expand tuples with values"
-  proc iteratorIndex(t: _tuple) {
-    pragma "expand tuples with values"
-    proc iteratorIndexHelp(t: _tuple, param dim: int) {
-      if dim == t.size then
-        return _build_tuple_always_allow_ref(iteratorIndex(t(dim)));
-      else
-        return _build_tuple_always_allow_ref(iteratorIndex(t(dim)),
-                                             (...iteratorIndexHelp(t, dim+1)));
-    }
-  
-    return iteratorIndexHelp(t, 1);
-  }
-  
-  proc iteratorIndexType(x) type {
-    pragma "no copy" var ic = _getIterator(x);
-    pragma "no copy" var i = iteratorIndex(ic);
-    _freeIterator(ic);
-    return i.type;
-  }
-  
-  proc _iteratorRecord.writeThis(f: Writer) {
-    var first: bool = true;
-    for e in this {
-      if !first then
-        f.write(" ");
-      else
-        first = false;
-      f.write(e);
-    }
-  }
-  
-  proc =(ref ic: _iteratorRecord, xs) {
-    for (e, x) in zip(ic, xs) do
-      e = x;
-  }
-  
-  pragma "suppress lvalue error"
-  proc =(ref ic: _iteratorRecord, x: iteratorIndexType(ic)) {
-    for e in ic do
-      e = x;
-  }
-  
-  inline proc _getIterator(x) {
-    return _getIterator(x.these());
-  }
-  
-  inline proc _getIterator(ic: _iteratorClass)
-    return ic;
-  
-  proc _getIterator(type t) {
-    compilerError("cannot iterate over a type");
-  }
-  
-  inline proc _getIteratorZip(x) {
-    return _getIterator(x);
-  }
-  
-  inline proc _getIteratorZip(x: _tuple) {
-    inline proc _getIteratorZipInternal(x: _tuple, param dim: int) {
-      if dim == x.size then
-        return (_getIterator(x(dim)),);
-      else
-        return (_getIterator(x(dim)), (..._getIteratorZipInternal(x, dim+1)));
-    }
-    if x.size == 1 then
-      return _getIterator(x(1));
-    else
-      return _getIteratorZipInternal(x, 1);
-  }
-  
-  proc _checkIterator(type t) {
-    compilerError("cannot iterate over a type");
-  }
-  
-  inline proc _checkIterator(x) {
-    return x;
-  }
-  
-  inline proc _freeIterator(ic: _iteratorClass) {
-    chpl_here_free(__primitive("cast_to_void_star", ic));
-  }
-  
-  inline proc _freeIterator(x: _tuple) {
-    for param i in 1..x.size do
-      _freeIterator(x(i));
-  }
-  
-  pragma "no implicit copy"
-  inline proc _toLeader(iterator: _iteratorClass)
-    return chpl__autoCopy(__primitive("to leader", iterator));
-  
-  inline proc _toLeader(ir: _iteratorRecord) {
-    pragma "no copy" var ic = _getIterator(ir);
-    pragma "no copy" var leader = _toLeader(ic);
-    _freeIterator(ic);
-    return leader;
-  }
-  
-  inline proc _toLeader(x)
-    return _toLeader(x.these());
-  
-  inline proc _toLeaderZip(x)
-    return _toLeader(x);
-  
-  inline proc _toLeaderZip(x: _tuple)
-    return _toLeader(x(1));
-
-  //
-  // additional _toLeader/_toLeaderZip for forall intents
-  //
-  // The extra args... are used to pass the outer variables of the
-  // forall loop body, which are subject to forall intents.
-  //
-
-  pragma "no implicit copy"
-  pragma "expand tuples with values"
-  inline proc _toLeader(iterator: _iteratorClass, args...)
-    return chpl__autoCopy(__primitive("to leader", iterator, (...args)));
-
-  pragma "expand tuples with values"
-  inline proc _toLeader(ir: _iteratorRecord, args...) {
-    pragma "no copy" var ic = _getIterator(ir);
-    pragma "no copy" var leader = _toLeader(ic, (...args));
-    _freeIterator(ic);
-    return leader;
-  }
-  
-  pragma "expand tuples with values"
-  inline proc _toLeader(x, args...)
-    return _toLeader(x.these(), (...args));
-  
-  pragma "expand tuples with values"
-  inline proc _toLeaderZip(x, args...)
-    return _toLeader(x, (...args));
-  
-  pragma "expand tuples with values"
-  inline proc _toLeaderZip(x: _tuple, args...)
-    return _toLeader(x(1), (...args));
-  
-  //
-  // return true if any iterator supports fast followers
-  //
-  proc chpl__staticFastFollowCheck(x) param {
-    pragma "no copy" const lead = x;
-    if isDomain(lead) || isArray(lead) then
-      return chpl__staticFastFollowCheck(x, lead);
-    else
-      return false;
-  }  
-  
-  proc chpl__staticFastFollowCheck(x, lead) param {
-    return false;
-  }
-  
-  proc chpl__staticFastFollowCheck(x: [], lead) param {
-    return x._value.dsiStaticFastFollowCheck(lead._value.type);
-  }
-  
-  proc chpl__staticFastFollowCheckZip(x: _tuple) param {
-    pragma "no copy" const lead = x(1);
-    if isDomain(lead) || isArray(lead) then
-      return chpl__staticFastFollowCheckZip(x, lead);
-    else
-      return false;
-  } 
-  
-  proc chpl__staticFastFollowCheckZip(x, lead) param {
-    return chpl__staticFastFollowCheck(x, lead);
-  }
-  
-  proc chpl__staticFastFollowCheckZip(x: _tuple, lead, param dim = 1) param {
-    if x.size == dim then
-      return chpl__staticFastFollowCheckZip(x(dim), lead);
-    else
-      return chpl__staticFastFollowCheckZip(x(dim), lead) || chpl__staticFastFollowCheckZip(x, lead, dim+1);
-  }
-  
-  //
-  // return true if all iterators that support fast followers can use
-  // their fast followers
-  //
-  proc chpl__dynamicFastFollowCheck(x) {
-    return chpl__dynamicFastFollowCheck(x, x);
-  }
-  
-  proc chpl__dynamicFastFollowCheck(x, lead) {
-    return true;
-  }
-  
-  proc chpl__dynamicFastFollowCheck(x: [], lead) {
-    if chpl__staticFastFollowCheck(x, lead) then
-      return x._value.dsiDynamicFastFollowCheck(lead);
-    else
-      return false;
-  }
-  
-  proc chpl__dynamicFastFollowCheckZip(x: _tuple) {
-    return chpl__dynamicFastFollowCheckZip(x, x(1));
-  }
-  
-  proc chpl__dynamicFastFollowCheckZip(x, lead) {
-    return chpl__dynamicFastFollowCheck(x, lead);
-  }
-  
-  proc chpl__dynamicFastFollowCheckZip(x: _tuple, lead, param dim = 1) {
-    if x.size == dim then
-      return chpl__dynamicFastFollowCheckZip(x(dim), lead);
-    else
-      return chpl__dynamicFastFollowCheckZip(x(dim), lead) && chpl__dynamicFastFollowCheckZip(x, lead, dim+1);
-  }
-  
-  pragma "no implicit copy"
-  inline proc _toFollower(iterator: _iteratorClass, leaderIndex)
-    return chpl__autoCopy(__primitive("to follower", iterator, leaderIndex));
-  
-  inline proc _toFollower(ir: _iteratorRecord, leaderIndex) {
-    pragma "no copy" var ic = _getIterator(ir);
-    pragma "no copy" var follower = _toFollower(ic, leaderIndex);
-    _freeIterator(ic);
-    return follower;
-  }
-  
-  inline proc _toFollower(x, leaderIndex) {
-    return _toFollower(x.these(), leaderIndex);
-  }
-  
-  inline proc _toFollowerZip(x, leaderIndex) {
-    return _toFollower(x, leaderIndex);
-  }
-  
-  inline proc _toFollowerZip(x: _tuple, leaderIndex) {
-    return _toFollowerZipInternal(x, leaderIndex, 1);
-  }
-
-  inline proc _toFollowerZipInternal(x: _tuple, leaderIndex, param dim: int) {
-    if dim == x.size then
-      return (_toFollower(x(dim), leaderIndex),);
-    else
-      return (_toFollower(x(dim), leaderIndex),
-              (..._toFollowerZipInternal(x, leaderIndex, dim+1)));
-  }
-=======
->>>>>>> 78041f3f
 
   pragma "init copy fn"
   proc chpl__initCopy(a: _distribution) {
