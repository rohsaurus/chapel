--- conflicted
+++ resolved
@@ -435,14 +435,11 @@
   pragma "no doc"
   config param CHPL_WARN_DOMAIN_LITERAL = "unset";
 
-<<<<<<< HEAD
   // the low bound to use for array literals
   pragma "no doc"
   config param arrayLiteralLowBound = defaultLowBound;
 
-=======
   pragma "ignore transfer errors"
->>>>>>> 67f2aea2
   proc chpl__buildArrayExpr( elems ...?k ) {
 
     if CHPL_WARN_DOMAIN_LITERAL == "true" && isRange(elems(1)) {
@@ -453,12 +450,8 @@
 
     // elements of string literals are assumed to be of type string
     type elemType = _getLiteralType(elems(1).type);
-<<<<<<< HEAD
+    pragma "unsafe" // 'elemType' can be non-nilable
     var A : [arrayLiteralLowBound..#k] elemType;  //This is unfortunate, can't use t here...
-=======
-    pragma "unsafe" // 'elemType' can be non-nilable
-    var A : [1..k] elemType;  //This is unfortunate, can't use t here...
->>>>>>> 67f2aea2
 
     for param i in 1..k {
       type currType = _getLiteralType(elems(i).type);
