--- conflicted
+++ resolved
@@ -898,12 +898,7 @@
     var off: rank*idxType;
     var blk: rank*chpl__idxTypeToIntIdxType(idxType);
     var str: rank*idxSignedType;
-<<<<<<< HEAD
-    var origin: chpl__idxTypeToIntIdxType(idxType);
     var factoredOffs: chpl__idxTypeToIntIdxType(idxType);
-=======
-    var factoredOffs: idxType;
->>>>>>> 34c21e05
 
     pragma "local field"
     var data : _ddata(eltType) = nil;
@@ -1098,7 +1093,7 @@
     inline proc getDataIndex(ind: rank*idxType,
                              param getShifted = true) {
       if stridable {
-        var sum = 0:idxType;
+        var sum = 0:intIdxType;
         for param i in 1..rank do
           sum += (chpl__idxToInt(ind(i)) - chpl__idxToInt(off(i))) * blk(i) / abs(str(i)):intIdxType;
         return sum;
@@ -1109,11 +1104,7 @@
         if (rank == 1 && wantShiftedIndex) {
           return chpl__idxToInt(ind(1));
         } else {
-<<<<<<< HEAD
-          var sum = if wantShiftedIndex then 0:intIdxType else origin;
-=======
-          var sum = 0:idxType;
->>>>>>> 34c21e05
+          var sum = 0:intIdxType;
 
           for param i in 1..rank-1 {
             sum += chpl__idxToInt(ind(i)) * blk(i);
