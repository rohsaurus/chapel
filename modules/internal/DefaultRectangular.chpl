/*
 * Copyright 2004-2017 Cray Inc.
 * Other additional copyright holders may be indicated within.
 *
 * The entirety of this work is licensed under the Apache License,
 * Version 2.0 (the "License"); you may not use this file except
 * in compliance with the License.
 *
 * You may obtain a copy of the License at
 *
 *     http://www.apache.org/licenses/LICENSE-2.0
 *
 * Unless required by applicable law or agreed to in writing, software
 * distributed under the License is distributed on an "AS IS" BASIS,
 * WITHOUT WARRANTIES OR CONDITIONS OF ANY KIND, either express or implied.
 * See the License for the specific language governing permissions and
 * limitations under the License.
 */

// DefaultRectangular.chpl
//
module DefaultRectangular {
  config const dataParTasksPerLocale = 0;
  config const dataParIgnoreRunningTasks = if CHPL_LOCALE_MODEL=="numa" then true
                                           else false;
  config const dataParMinGranularity: int = 1;

  if dataParTasksPerLocale<0 then halt("dataParTasksPerLocale must be >= 0");
  if dataParMinGranularity<=0 then halt("dataParMinGranularity must be > 0");

  use DSIUtil, ChapelArray;
  config param debugDefaultDist = false;
  config param debugDefaultDistBulkTransfer = false;
  config param debugDataPar = false;
  config param debugDataParNuma = false;
  config param debugDataParMultiDData = false;

  config param defaultDoRADOpt = true;
  config param defaultDisableLazyRADOpt = false;
  config param earlyShiftData = true;

  config param defRectArrMultiDDataSizeThreshold = 2**20;

  inline proc defRectSimpleDData param return !localeModelHasSublocales;

  class DefaultDist: BaseDist {
    proc dsiNewRectangularDom(param rank: int, type idxType, param stridable: bool)
      return new DefaultRectangularDom(rank, idxType, stridable, this);

    proc dsiNewAssociativeDom(type idxType, param parSafe: bool)
      return new DefaultAssociativeDom(idxType, parSafe, this);

    proc dsiNewOpaqueDom(type idxType, param parSafe: bool)
      return new DefaultOpaqueDom(this, parSafe);

    proc dsiNewSparseDom(param rank: int, type idxType, dom: domain)
      return new DefaultSparseDom(rank, idxType, this, dom);

    proc dsiIndexToLocale(ind) return this.locale;

    // Right now, the default distribution acts like a singleton.
    // So we don't have to copy it when a clone is requested.
    proc dsiClone() return this;

    proc dsiAssign(other: this.type) { }

    proc dsiCreateReindexDist(newSpace, oldSpace) return this;
    proc dsiCreateRankChangeDist(param newRank, args) return this;

    proc dsiEqualDMaps(d:DefaultDist) param return true;
    proc dsiEqualDMaps(d) param return false;

    proc trackDomains() param return false;
    proc dsiTrackDomains()    return false;

    proc singleton() param return true;
  }

  //
  // Replicated copies are set up in chpl_initOnLocales() during locale
  // model initialization
  //
  pragma "locale private"
  var defaultDist = new dmap(new DefaultDist());

  proc chpl_defaultDistInitPrivate() {
    if defaultDist._value==nil {
      // FIXME benharsh: Here's what we want to do:
      //   defaultDist = new dmap(new DefaultDist());
      // The problem is that the LHS of the "proc =" for _distributions
      // loses its ref intent in the removeWrapRecords pass.
      //
      // The code below is copied from the contents of the "proc =".
      const nd = new dmap(new DefaultDist());
      __primitive("move", defaultDist, chpl__autoCopy(nd.clone()));
    }
  }

  class DefaultRectangularDom: BaseRectangularDom {
    param rank : int;
    type idxType;
    param stridable: bool;
    var dist: DefaultDist;
    var ranges : rank*range(idxType,BoundedRangeType.bounded,stridable);

    proc linksDistribution() param return false;
    proc dsiLinksDistribution()     return false;

    proc DefaultRectangularDom(param rank, type idxType, param stridable, dist) {
      this.dist = dist;
    }

    proc dsiMyDist() {
      return dist;
    }

    proc dsiDisplayRepresentation() {
      writeln("ranges = ", ranges);
    }

    proc dsiClear() {
      var emptyRange: range(idxType, BoundedRangeType.bounded, stridable);
      for param i in 1..rank do
        ranges(i) = emptyRange;
    }

    // function and iterator versions, also for setIndices
    proc dsiGetIndices() return ranges;

    proc dsiSetIndices(x) {
      ranges = x;
    }

    iter these_help(param d: int) {
      if d == rank {
        for i in ranges(d) do
          yield i;
      } else if d == rank - 1 {
        for i in ranges(d) do
          for j in these_help(rank) do
            yield (i, j);
      } else {
        for i in ranges(d) do
          for j in these_help(d+1) do
            yield (i, (...j));
      }
    }

    iter these_help(param d: int, block) {
      if d == block.size {
        for i in block(d) do
          yield i;
      } else if d == block.size - 1 {
        for i in block(d) do
          for j in these_help(block.size, block) do
            yield (i, j);
      } else {
        for i in block(d) do
          for j in these_help(d+1, block) do
            yield (i, (...j));
      }
    }

    iter these(tasksPerLocale = dataParTasksPerLocale,
               ignoreRunning = dataParIgnoreRunningTasks,
               minIndicesPerTask = dataParMinGranularity,
               offset=createTuple(rank, idxType, 0:idxType)) {
      if rank == 1 {
        for i in ranges(1) do
          yield i;
      } else {
        for i in these_help(1) do
          yield i;
      }
    }

    iter these(param tag: iterKind,
               tasksPerLocale = dataParTasksPerLocale,
               ignoreRunning = dataParIgnoreRunningTasks,
               minIndicesPerTask = dataParMinGranularity,
               offset=createTuple(rank, idxType, 0:idxType))
      where tag == iterKind.standalone && !localeModelHasSublocales {
      if chpl__testParFlag then
        chpl__testPar("default rectangular domain standalone invoked on ", ranges);
      if debugDefaultDist then
        chpl_debug_writeln("*** In domain standalone code:");

      const numTasks = if tasksPerLocale == 0 then here.maxTaskPar
                       else tasksPerLocale;
      if debugDefaultDist {
        chpl_debug_writeln("    numTasks=", numTasks, " (", ignoreRunning,
                "), minIndicesPerTask=", minIndicesPerTask);
      }
      const (numChunks, parDim) = if __primitive("task_get_serial") then
                                  (1, -1) else
                                  _computeChunkStuff(numTasks,
                                                     ignoreRunning,
                                                     minIndicesPerTask,
                                                     ranges);
      if debugDefaultDist {
        chpl_debug_writeln("    numChunks=", numChunks, " parDim=", parDim,
                " ranges(", parDim, ").length=", ranges(parDim).length);
      }

      if debugDataPar {
        chpl_debug_writeln("### numTasksPerLoc = ", numTasks, "\n" +
                "### ignoreRunning = ", ignoreRunning, "\n" +
                "### minIndicesPerTask = ", minIndicesPerTask, "\n" +
                "### numChunks = ", numChunks, " (parDim = ", parDim, ")\n" +
                "### nranges = ", ranges);
      }

      if numChunks <= 1 {
        for i in these_help(1) {
          yield i;
        }
      } else {
        var locBlock: rank*range(idxType);
        for param i in 1..rank {
          locBlock(i) = offset(i)..#(ranges(i).length);
        }
        if debugDefaultDist {
          chpl_debug_writeln("*** DI: locBlock = ", locBlock);
        }
        coforall chunk in 0..#numChunks {
          var followMe: rank*range(idxType) = locBlock;
          const (lo,hi) = _computeBlock(locBlock(parDim).length,
                                        numChunks, chunk,
                                        locBlock(parDim).high,
                                        locBlock(parDim).low,
                                        locBlock(parDim).low);
          followMe(parDim) = lo..hi;
          if debugDefaultDist {
            chpl_debug_writeln("*** DI[", chunk, "]: followMe = ", followMe);
          }
          var block: rank*range(idxType=idxType, stridable=stridable);
          if stridable {
            type strType = chpl__signedType(idxType);
            for param i in 1..rank {
              // Note that a range.stride is signed, even if the range is not
              const rStride = ranges(i).stride;
              const rSignedStride = rStride:strType;
              if rStride > 0 {
                // Since stride is positive, the following line results
                // in a positive number, so casting it to e.g. uint is OK
                const riStride = rStride:idxType;
                const low = ranges(i).alignedLow + followMe(i).low*riStride,
                      high = ranges(i).alignedLow + followMe(i).high*riStride,
                      stride = rSignedStride;
                block(i) = low..high by stride;
              } else {
                // Stride is negative, so the following number is positive.
                const riStride = (-rStride):idxType;
                const low = ranges(i).alignedHigh - followMe(i).high*riStride,
                      high = ranges(i).alignedHigh - followMe(i).low*riStride,
                      stride = rSignedStride;
                block(i) = low..high by stride;
              }
            }
          } else {
            for  param i in 1..rank do
              block(i) = ranges(i).low+followMe(i).low:idxType..ranges(i).low+followMe(i).high:idxType;
          }
          for i in these_help(1, block) {
            yield i;
          }
        }
      }
    }

    iter these(param tag: iterKind,
               tasksPerLocale = dataParTasksPerLocale,
               ignoreRunning = dataParIgnoreRunningTasks,
               minIndicesPerTask = dataParMinGranularity,
               offset=createTuple(rank, idxType, 0:idxType))
      where tag == iterKind.leader {

      const numSublocs = here.getChildCount();

      if localeModelHasSublocales && numSublocs != 0 {

        const dptpl = if tasksPerLocale==0 then here.maxTaskPar
                      else tasksPerLocale;
        // Make sure we don't use more sublocales than the numbers of
        // tasksPerLocale requested
        const numSublocTasks = min(numSublocs, dptpl);
        // For serial tasks, we will only have a single chunk
        const (numChunks, parDim) = if __primitive("task_get_serial") then
                                    (1, -1) else
                                    _computeChunkStuff(numSublocTasks,
                                                       ignoreRunning,
                                                       minIndicesPerTask,
                                                       ranges);
        if debugDataParNuma {
          chpl_debug_writeln("### numSublocs = ", numSublocs, "\n" +
                  "### numTasksPerSubloc = ", numSublocTasks, "\n" +
                  "### ignoreRunning = ", ignoreRunning, "\n" +
                  "### minIndicesPerTask = ", minIndicesPerTask, "\n" +
                  "### numChunks = ", numChunks, " (parDim = ", parDim, ")\n" +
                  "### nranges = ", ranges);
        }

        if numChunks == 1 {
          if rank == 1 {
            yield (offset(1)..#ranges(1).length,);
          } else {
            var block: rank*range(idxType);
            for param i in 1..rank do
              block(i) = offset(i)..#ranges(i).length;
            yield block;
          }
        } else {
          coforall chunk in 0..#numChunks { // make sure coforall on can trigger
            local on here.getChild(chunk) {
              if debugDataParNuma {
                if chunk!=chpl_getSubloc() then
                  chpl_debug_writeln("*** ERROR: ON WRONG SUBLOC (should be "+chunk+
                          ", on "+chpl_getSubloc()+") ***");
              }
              // Divide the locale's tasks approximately evenly
              // among the sublocales
              const numSublocTasks = dptpl/numChunks +
                if chunk==numChunks-1 then dptpl%numChunks else 0;
              var locBlock: rank*range(idxType);
              for param i in 1..rank do
                locBlock(i) = offset(i)..#(ranges(i).length);
              var followMe: rank*range(idxType) = locBlock;
              const (lo,hi) = _computeBlock(locBlock(parDim).length,
                                            numChunks, chunk,
                                            locBlock(parDim).high,
                                            locBlock(parDim).low,
                                            locBlock(parDim).low);
              followMe(parDim) = lo..hi;
              const (numChunks2, parDim2) = _computeChunkStuff(numSublocTasks,
                                                               ignoreRunning,
                                                               minIndicesPerTask,
                                                               followMe);
              coforall chunk2 in 0..#numChunks2 {
                var locBlock2: rank*range(idxType);
                for param i in 1..rank do
                  locBlock2(i) = followMe(i).low..followMe(i).high;
                var followMe2: rank*range(idxType) = locBlock2;
                const low  = locBlock2(parDim2).low,
                  high = locBlock2(parDim2).high;
                const (lo,hi) = _computeBlock(locBlock2(parDim2).length,
                                              numChunks2, chunk2,
                                              high, low, low);
                followMe2(parDim2) = lo..hi;
                if debugDataParNuma {
                  chpl_debug_writeln("### chunk = ", chunk, "  chunk2 = ", chunk2, "  " +
                          "followMe = ", followMe, "  followMe2 = ", followMe2);
                }
                yield followMe2;
              }
            }
          }
        }
      } else {

        if debugDefaultDist then
          chpl_debug_writeln("*** In domain/array leader code:"); // this = ", this);
        const numTasks = if tasksPerLocale==0 then here.maxTaskPar
                         else tasksPerLocale;

        if debugDefaultDist then
          chpl_debug_writeln("    numTasks=", numTasks, " (", ignoreRunning,
                  "), minIndicesPerTask=", minIndicesPerTask);

        const (numChunks, parDim) = if __primitive("task_get_serial") then
                                    (1, -1) else
                                    _computeChunkStuff(numTasks,
                                                       ignoreRunning,
                                                       minIndicesPerTask,
                                                       ranges);
        if debugDefaultDist then
          chpl_debug_writeln("    numChunks=", numChunks, " parDim=", parDim,
                  " ranges(", parDim, ").length=", ranges(parDim).length);

        if debugDataPar {
          chpl_debug_writeln("### numTasksPerLoc = ", numTasks, "\n" +
                  "### ignoreRunning = ", ignoreRunning, "\n" +
                  "### minIndicesPerTask = ", minIndicesPerTask, "\n" +
                  "### numChunks = ", numChunks, " (parDim = ", parDim, ")\n" +
                  "### nranges = ", ranges);
        }

        if numChunks == 1 {
          if rank == 1 {
            yield (offset(1)..#ranges(1).length,);
          } else {
            var block: rank*range(idxType);
            for param i in 1..rank do
              block(i) = offset(i)..#ranges(i).length;
            yield block;
          }
        } else {
          var locBlock: rank*range(idxType);
          for param i in 1..rank do
            locBlock(i) = offset(i)..#(ranges(i).length);
          if debugDefaultDist then
            chpl_debug_writeln("*** DI: locBlock = ", locBlock);
          coforall chunk in 0..#numChunks {
            var followMe: rank*range(idxType) = locBlock;
            const (lo,hi) = _computeBlock(locBlock(parDim).length,
                                          numChunks, chunk,
                                          locBlock(parDim).high,
                                          locBlock(parDim).low,
                                          locBlock(parDim).low);
            followMe(parDim) = lo..hi;
            if debugDefaultDist then
              chpl_debug_writeln("*** DI[", chunk, "]: followMe = ", followMe);
            yield followMe;
          }
        }
      }
    }

    iter these(param tag: iterKind, followThis,
               tasksPerLocale = dataParTasksPerLocale,
               ignoreRunning = dataParIgnoreRunningTasks,
               minIndicesPerTask = dataParMinGranularity,
               offset=createTuple(rank, idxType, 0:idxType))
      where tag == iterKind.follower {

      proc anyStridable(rangeTuple, param i: int = 1) param
        return if i == rangeTuple.size then rangeTuple(i).stridable
               else rangeTuple(i).stridable || anyStridable(rangeTuple, i+1);

      if chpl__testParFlag then
        chpl__testPar("default rectangular domain follower invoked on ", followThis);
      if debugDefaultDist then
        chpl_debug_writeln("In domain follower code: Following ", followThis);

      param stridable = this.stridable || anyStridable(followThis);
      var block: rank*range(idxType=idxType, stridable=stridable);
      if stridable {
        type strType = chpl__signedType(idxType);
        for param i in 1..rank {
          // See domain follower for comments about this
          const rStride = ranges(i).stride;
          const rSignedStride = rStride:strType,
                fSignedStride = followThis(i).stride:strType;
          if rStride > 0 {
            const riStride = rStride:idxType;
            const low = ranges(i).alignedLow + followThis(i).low*riStride,
                  high = ranges(i).alignedLow + followThis(i).high*riStride,
                  stride = (rSignedStride * fSignedStride):strType;
            block(i) = low..high by stride;
          } else {
            const irStride = (-rStride):idxType;
            const low = ranges(i).alignedHigh - followThis(i).high*irStride,
                  high = ranges(i).alignedHigh - followThis(i).low*irStride,
                  stride = (rSignedStride * fSignedStride):strType;
            block(i) = low..high by stride;
          }
        }
      } else {
        for  param i in 1..rank do
          block(i) = ranges(i).low+followThis(i).low:idxType..ranges(i).low+followThis(i).high:idxType;
      }

      if rank == 1 {
        for i in zip((...block)) {
          yield i;
        }
      } else {
        for i in these_help(1, block) {
          yield i;
        }
      }
    }

    proc dsiMember(ind: rank*idxType) {
      for param i in 1..rank do
        if !ranges(i).member(ind(i)) then
          return false;
      return true;
    }

    proc dsiIndexOrder(ind: rank*idxType) {
      var totOrder: idxType;
      var blk: idxType = 1;
      for param d in 1..rank by -1 {
        const orderD = ranges(d).indexOrder(ind(d));
        // NOTE: This follows from the implementation of indexOrder()
        if (orderD == (-1):idxType) then return orderD;
        totOrder += orderD * blk;
        blk *= ranges(d).length;
      }
      return totOrder;
    }

    proc dsiDims()
      return ranges;

    proc dsiDim(d : int)
      return ranges(d);

    // optional, is this necessary? probably not now that
    // homogeneous tuples are implemented as C vectors.
    proc dsiDim(param d : int)
      return ranges(d);

    proc dsiNumIndices {
      var sum = 1:idxType;
      for param i in 1..rank do
        sum *= ranges(i).length;
      return sum;
      // WANT: return * reduce (this(1..rank).length);
    }

    proc dsiLow {
      if rank == 1 {
        return ranges(1).low;
      } else {
        var result: rank*idxType;
        for param i in 1..rank do
          result(i) = ranges(i).low;
        return result;
      }
    }

    proc dsiHigh {
      if rank == 1 {
        return ranges(1).high;
      } else {
        var result: rank*idxType;
        for param i in 1..rank do
          result(i) = ranges(i).high;
        return result;
      }
    }

    proc dsiAlignedLow {
      if rank == 1 {
        return ranges(1).alignedLow;
      } else {
        var result: rank*idxType;
        for param i in 1..rank do
          result(i) = ranges(i).alignedLow;
        return result;
      }
    }

    proc dsiAlignedHigh {
      if rank == 1 {
        return ranges(1).alignedHigh;
      } else {
        var result: rank*idxType;
        for param i in 1..rank do
          result(i) = ranges(i).alignedHigh;
        return result;
      }
    }

    proc dsiStride {
      if rank == 1 {
        return ranges(1).stride;
      } else {
        var result: rank*chpl__signedType(idxType);
        for param i in 1..rank do
          result(i) = ranges(i).stride;
        return result;
      }
    }

    proc dsiAlignment {
      if rank == 1 {
        return ranges(1).alignment;
      } else {
        var result: rank*idxType;
        for param i in 1..rank do
          result(i) = ranges(i).alignment;
        return result;
      }
    }

    proc dsiFirst {
      if rank == 1 {
        return ranges(1).first;
      } else {
        var result: rank*idxType;
        for param i in 1..rank do
          result(i) = ranges(i).first;
        return result;
      }
    }

    proc dsiLast {
      if rank == 1 {
        return ranges(1).last;
      } else {
        var result: rank*idxType;
        for param i in 1..rank do
          result(i) = ranges(i).last;
        return result;
      }
    }

    proc dsiBuildArray(type eltType) {
      return new DefaultRectangularArr(eltType=eltType, rank=rank, idxType=idxType,
                                      stridable=stridable, dom=this);
    }

    proc dsiBuildRectangularDom(param rank: int, type idxType, param stridable: bool,
                              ranges: rank*range(idxType,
                                                 BoundedRangeType.bounded,
                                                 stridable)) {
      var dom = new DefaultRectangularDom(rank, idxType, stridable, dist);
      for i in 1..rank do
        dom.ranges(i) = ranges(i);
      return dom;
    }

    proc dsiLocalSlice(ranges) {
      halt("all dsiLocalSlice calls on DefaultRectangulars should be handled in ChapelArray.chpl");
    }
  }

  record _multiData {
    type eltType;
    type idxType;
    var pdr: range(idxType,BoundedRangeType.bounded,true);
    var dataOff: idxType;
    //
    // I would like to leave these pragmas here, in the belief that they
    // should do the same good as they do in DefaultRectangularArr.  But
    // when uncommented they cause this error in quite a few tests:
    //   error: Attempted to assign to local class field with remote class
    // Example: arrays/deitz/test_block_array_of_syncs with numa+gasnet
    //
    //pragma "local field"
    var data : _ddata(eltType);
    //pragma "local field"
    var shiftedData : _ddata(eltType);
  };

  // TODO: should this include the ranges that represent the domain?
  record _remoteAccessData {
    type eltType;
    param rank : int;
    type idxType;
    param stridable: bool;

    var off: rank*idxType;
    var blk: rank*idxType;
    var str: rank*chpl__signedType(idxType);
    var origin: idxType;
    var factoredOffs: idxType;

    var data: _ddata(eltType);
    var shiftedData: _ddata(eltType);

    inline proc oneDData return defRectSimpleDData || mdNumChunks < 2;

    var mdParDim: int;
    var mdNumChunks: int;
    var mdRLo: idxType;
    var mdRHi: idxType;
    var mdRStr: idxType;
    var mdRLen: idxType;
    var mdBlk: idxType;
    var mdAlias: bool;

    var mData : _ddata(_multiData(eltType=eltType,
                                  idxType=idxType));

    inline proc dataChunk(i) ref {
      if defRectSimpleDData then
        return data;
      else {
        return mData(i).data;
      }
    }

    inline proc shiftedDataChunk(i) ref {
      if defRectSimpleDData then
        return shiftedData;
      else {
        return mData(i).shiftedData;
      }
    }

    inline proc dataElem(i) ref {
      if defRectSimpleDData then
        return data(i);
      else
        return mData(i(1)).data(i(2));
    }

    inline proc shiftedDataElem(i) ref where defRectSimpleDData
      return shiftedData(i);

    inline proc shiftedDataElem(i) ref where !defRectSimpleDData
      return mData(i(1)).shiftedData(i(2));

    // duplicates DefaultRectangularArr.mdInd2Chunk
    inline proc mdInd2Chunk(ind)
      where !defRectSimpleDData {
      if stridable then
        return (((ind - mdRLo) / mdRStr * mdBlk * mdNumChunks:idxType)
                / mdRLen):int;
      else
        return (((ind - mdRLo) * mdBlk * mdNumChunks:idxType) / mdRLen):int;
    }
  }

  //
  // Local cache of remote ddata access info
  //
  class LocRADCache {
    type eltType;
    param rank: int;
    type idxType;
    param stridable: bool;
    var targetLocDom: domain(rank);
    var RAD: [targetLocDom] _remoteAccessData(eltType, rank, idxType,
                                              stridable);
    var RADLocks: [targetLocDom] atomicbool; // only accessed locally
                                             // force processor atomics

    proc LocRADCache(type eltType, param rank: int, type idxType,
                     param stridable: bool, newTargetLocDom: domain(rank)) {
      // This should resize the arrays
      targetLocDom=newTargetLocDom;
    }

    proc ~LocRADCache() {
      if !defRectSimpleDData {
        for rad in RAD {
          if rad.mData != nil then
            _ddata_free(rad.mData);
        }
      }
    }

    // These functions must always be called locally, because the lock
    // is a (local) processor one.
    inline proc lockRAD(rlocIdx) {
      while RADLocks(rlocIdx).testAndSet() do chpl_task_yield();
    }

    inline proc unlockRAD(rlocIdx) {
      RADLocks(rlocIdx).clear();
    }
  }

  class DefaultRectangularArr: BaseArr {
    type eltType;
    param rank : int;
    type idxType;
    param stridable: bool;

    type idxSignedType = chpl__signedType(idxType);

    var dom : DefaultRectangularDom(rank=rank, idxType=idxType,
                                           stridable=stridable);
    var off: rank*idxType;
    var blk: rank*idxType;
    var str: rank*idxSignedType;
    var origin: idxType;
    var factoredOffs: idxType;

    pragma "local field"
    var data : _ddata(eltType);

    pragma "local field"
    var shiftedData : _ddata(eltType);

    inline proc oneDData return defRectSimpleDData || mdNumChunks < 2;

                                 // these are only used if !defRectSimpleDData
    var mdParDim: int;           //   array is chunked on this dimension
    var mdNumChunks: int;        //   number of chunks
    var mdRLo: idxType;          //   chunking dim .low
    var mdRHi: idxType;          //       "     "  .high
    var mdRStr: idxType;         //       "     "  .stride
    var mdRLen: idxType;         //       "     "  .length
    var mdBlk: idxType;          //       "     "  block factor when sliced
    var mdAlias: bool;           //   is this an alias of another array?

    pragma "local field"
      var mData : _ddata(_multiData(eltType=eltType,
                                    idxType=idxType));

    var noinit_data: bool = false;

    // 'dataAllocRange' is used by the array-vector operations (e.g. push_back,
    // pop_back, insert, remove) to allow growing or shrinking the data
    // buffer in a doubling/halving style.  If it is used, it will be the
    // actual size of the 'data' buffer, while 'dom' represents the size of
    // the user-level array.
    var dataAllocRange: range(idxType);
    //var numelm: int = -1; // for correctness checking

    // end class definition here, then defined secondary methods below

    proc dsiDisplayRepresentation() {
      writeln("off=", off);
      writeln("blk=", blk);
      writeln("str=", str);
      writeln("origin=", origin);
      writeln("factoredOffs=", factoredOffs);
      if !defRectSimpleDData then {
        writeln("mdParDim=", mdParDim);
        writeln("mdNumChunks=", mdNumChunks);
        writeln("mdRLo=", mdRLo);
        writeln("mdRHi=", mdRHi);
        writeln("mdRStr=", mdRStr);
        writeln("mdRLen=", mdRLen);
        writeln("mdBlk=", mdBlk);
        for i in 0..#mdNumChunks {
          writeln("chunk (", mData(i).pdr, ') @', mData(i).dataOff);
        }
      }
      writeln("noinit_data=", noinit_data);
    }

    // can the compiler create this automatically?
    proc dsiGetBaseDom() return dom;

    proc dsiDestroyDataHelper(ref dd, ddiNumIndices) {
      pragma "no copy" pragma "no auto destroy" var dr = dd;
      pragma "no copy" pragma "no auto destroy" var dv = __primitive("deref", dr);
      for i in 0..ddiNumIndices-1 {
        pragma "no copy" pragma "no auto destroy" var er = __primitive("array_get", dv, i);
        pragma "no copy" pragma "no auto destroy" var ev = __primitive("deref", er);
        chpl__autoDestroy(ev);
      }
    }

    proc dsiDestroyArr(isalias:bool) {

      // data in an array alias will be destroyed when the original array
      // is destroyed.
      if isalias {
        // A multi-ddata alias nevertheless has its own mData.
        if !defRectSimpleDData {
          _ddata_free(mData);
        }

        return;
      }

      if dom.dsiNumIndices > 0 {
        pragma "no copy" pragma "no auto destroy" var dr = dataChunk(0);
        pragma "no copy" pragma "no auto destroy" var dv = __primitive("deref", dr);
        pragma "no copy" pragma "no auto destroy" var er = __primitive("array_get", dv, 0);
        pragma "no copy" pragma "no auto destroy" var ev = __primitive("deref", er);
        if (chpl__maybeAutoDestroyed(ev)) {
          var numElts:idxType = 0;
          // dataAllocRange may be empty or contain a meaningful value
          if rank == 1 && !stridable then
            numElts = dataAllocRange.length;
          if numElts == 0 then
            numElts = dom.dsiNumIndices;

          if defRectSimpleDData {
            dsiDestroyDataHelper(dataChunk(0), numElts);
          } else {
            for chunk in 0..#mdNumChunks {
              const chunkSize = if mdRLen == 0 then 0
                                else numElts / mdRLen * mData(chunk).pdr.length;
              dsiDestroyDataHelper(dataChunk(chunk), chunkSize);
            }
          }
        }
      }

      if defRectSimpleDData {
        _ddata_free(dataChunk(0));
      } else {
        for chunk in 0..#mdNumChunks {
          _ddata_free(dataChunk(chunk));
        }
        _ddata_free(mData);
      }
    }

    inline proc dataChunk(i) ref {
      if defRectSimpleDData then
        return data;
      else {
        return mData(i).data;
      }
    }

    inline proc theDataChunk(i: idxType) ref {
      if defRectSimpleDData {
        if earlyShiftData && !stridable then
          return shiftedData;
        else
          return data;
      } else {
        if earlyShiftData && !stridable then
          return mData(i).shiftedData;
        else
          return mData(i).data;
      }
    }

    inline proc theDataChunk(i: integral) ref {
      return theDataChunk(i: idxType);
    }

    inline proc theData(i: idxType) ref where defRectSimpleDData
      return theDataChunk(0)(i);

    inline proc theData(i: (int, idxType)) ref where !defRectSimpleDData
      return theDataChunk(i(1))(i(2));

    inline proc theData(chunk: int, i: idxType) ref where !defRectSimpleDData
      return theDataChunk(chunk)(i);

    //
    // Simple-ddata iterators (locale models without sublocales)
    //
    iter these(tasksPerLocale:int = dataParTasksPerLocale,
               ignoreRunning:bool = dataParIgnoreRunningTasks,
               minIndicesPerTask:int = dataParMinGranularity)
      ref where defRectSimpleDData {
      if debugDefaultDist {
        chpl_debug_writeln("*** In defRectArr simple-dd serial iterator");
      }
      if rank == 1 {
        // This is specialized to avoid overheads of calling dsiAccess()
        if !dom.stridable {
          // Ideally we would like to be able to do something like
          // "for i in first..last by step". However, right now that would
          // result in a strided iterator which isn't as optimized. It would
          // also add a range constructor, which in tight loops is pretty
          // expensive. Instead we use a direct range iterator that is
          // optimized for positively strided ranges. It should be just as fast
          // as directly using a "c for loop", but it contains code check for
          // overflow and invalid strides as well as the ability to use a less
          // optimized iteration method if users are concerned about range
          // overflow.
          const first = getDataIndex(dom.dsiLow);
          const second = getDataIndex(dom.dsiLow+1);
          const step = (second-first);
          const last = first + (dom.dsiNumIndices-1) * step;
          for i in chpl_direct_pos_stride_range_iter(first, last, step) {
            yield theData(i);
          }
        } else {
          const stride = dom.ranges(1).stride: idxType,
                start  = dom.ranges(1).first,
                first  = getDataIndex(start),
                second = getDataIndex(start + stride),
                step   = (second-first):idxSignedType,
                last   = first + (dom.ranges(1).length-1) * step:idxType;
          if step > 0 then
            for i in first..last by step do
              yield data(i);
          else
            for i in last..first by step do
              yield data(i);
        }
      } else {
        for i in dom do
          yield dsiAccess(i);
      }
    }

    iter these(param tag: iterKind,
               tasksPerLocale = dataParTasksPerLocale,
               ignoreRunning = dataParIgnoreRunningTasks,
               minIndicesPerTask = dataParMinGranularity)
      ref where tag == iterKind.standalone && defRectSimpleDData {
      if debugDefaultDist {
        chpl_debug_writeln("*** In defRectArr simple-dd standalone iterator");
      }
      for i in dom.these(tag, tasksPerLocale,
                         ignoreRunning, minIndicesPerTask) {
        yield dsiAccess(i);
      }
    }

    iter these(param tag: iterKind,
               tasksPerLocale = dataParTasksPerLocale,
               ignoreRunning = dataParIgnoreRunningTasks,
               minIndicesPerTask = dataParMinGranularity)
      where tag == iterKind.leader && defRectSimpleDData {
      if debugDefaultDist {
        chpl_debug_writeln("*** In defRectArr simple-dd leader iterator");
      }
      for followThis in dom.these(tag,
                                  tasksPerLocale,
                                  ignoreRunning,
                                  minIndicesPerTask) do
        yield followThis;
    }

    iter these(param tag: iterKind, followThis,
               tasksPerLocale = dataParTasksPerLocale,
               ignoreRunning = dataParIgnoreRunningTasks,
               minIndicesPerTask = dataParMinGranularity)
      ref where tag == iterKind.follower && defRectSimpleDData {
      if debugDefaultDist {
        chpl_debug_writeln("*** In defRectArr simple-dd follower iterator: ",
                           followThis);
      }

      for i in dom.these(tag=iterKind.follower, followThis,
                         tasksPerLocale,
                         ignoreRunning,
                         minIndicesPerTask) do
        yield dsiAccess(i);
    }

    //
    // Potentially multi-ddata iterators (locale models with sublocales)
    //
    iter these(tasksPerLocale:int = dataParTasksPerLocale,
               ignoreRunning:bool = dataParIgnoreRunningTasks,
               minIndicesPerTask:int = dataParMinGranularity)
      ref where !defRectSimpleDData {
      if debugDefaultDist {
        chpl_debug_writeln("*** In defRectArr multi-dd serial iterator");
      }
      if rank == 1 {
        if !dom.stridable {
          const first = getDataIndex(dom.dsiLow, getChunked=false);
          const second = getDataIndex(dom.dsiLow+1, getChunked=false);
          const step = (second-first);
          const lo = dom.dsiDim(mdParDim).low;
          const hi = dom.dsiDim(mdParDim).high;
          var (chunk, idx) = getDataIndex(dom.dsiLow);
          var dd = theDataChunk(chunk);
          var lastChunkInd = mData(chunk).pdr.high;
          for ind in chpl_direct_pos_stride_range_iter(lo, hi, 1:idxType) {
            if ind > lastChunkInd { // traverse to next chunk
              (chunk, idx) = getDataIndex(ind);
              dd = theDataChunk(chunk);
              lastChunkInd = mData(chunk).pdr.high;
            }
            yield dd(idx);
            idx += step;
          }
        } else {
          for i in dom do
            yield dsiAccess(i);
        }
      } // if rank == 1 ...
      else {
        for i in dom do
          yield dsiAccess(i);
      }
    }

    iter these(param tag: iterKind,
               tasksPerLocale = dataParTasksPerLocale,
               ignoreRunning = dataParIgnoreRunningTasks,
               minIndicesPerTask = dataParMinGranularity)
      ref where tag == iterKind.standalone && !defRectSimpleDData {
      if debugDefaultDist {
        chpl_debug_writeln("*** In defRectArr multi-dd standalone iterator");
      }
      for i in dom.these(tag, tasksPerLocale,
                         ignoreRunning, minIndicesPerTask) {
        yield dsiAccess(i);
      }
    }

    iter these(param tag: iterKind,
               tasksPerLocale = dataParTasksPerLocale,
               ignoreRunning = dataParIgnoreRunningTasks,
               minIndicesPerTask = dataParMinGranularity)
      where tag == iterKind.leader && !defRectSimpleDData {
      if debugDefaultDist {
        chpl_debug_writeln("*** In defRectArr multi-dd leader iterator");
      }
      // This was adapted from the DefaultRectangularDom leader.
      const dptpl = if tasksPerLocale==0 then here.maxTaskPar
                    else tasksPerLocale;
      if debugDataParMultiDData {
        chpl_debug_writeln("### mdNumChunks = ", mdNumChunks, "\n",
                           "### ignoreRunning = ", ignoreRunning, "\n",
                           "### minIndicesPerTask = ", minIndicesPerTask, "\n",
                           "### mdParDim = ", mdParDim, "\n",
                           "### dom.dsiDims = ", dom.dsiDims());
      }
      coforall chunk in 0..#mdNumChunks { // make sure coforall on can trigger
        local on here.getChild(chunk) { // eventually, on dataChunk(chunk).locale
          if debugDataParMultiDData {
            if chunk != chpl_getSubloc() then
              writeln("*** ERROR: multiDD:  ON WRONG SUBLOC (should be ",
                      chunk, ", on ", chpl_getSubloc(), ") ***");
          }
          // Divide the locale's tasks approximately evenly
          // among the chunks.
          const numSublocTasks = (if chunk < dptpl % mdNumChunks
                                  then dptpl / mdNumChunks + 1
                                  else dptpl / mdNumChunks);
          var locBlock: rank*range(idxType);
          for param i in 1..rank do
            locBlock(i) = 0:idxType..#(dom.dsiDim(i).length);
          var followMe = locBlock;
          const (lo,hi) = _computeBlock(locBlock(mdParDim).length,
                                        mdNumChunks, chunk,
                                        locBlock(mdParDim).high,
                                        locBlock(mdParDim).low,
                                        locBlock(mdParDim).low);
          followMe(mdParDim) = lo..hi;
          const (numChunks2, parDim2) = _computeChunkStuff(numSublocTasks,
                                                           ignoreRunning,
                                                           minIndicesPerTask,
                                                           followMe);
          if debugDataParMultiDData then
            chpl_debug_writeln("### multiDD: chunk ", chunk,
                               ", followMe ", followMe,
                               ", numChunks2 ", numChunks2);
          coforall chunk2 in 0..#numChunks2 do local on here {
            var locBlock2: rank*range(idxType);
            for param i in 1..rank do
              locBlock2(i) = followMe(i).low..followMe(i).high;
            var followMe2 = locBlock2;
            const low  = locBlock2(parDim2).low;
            const high = locBlock2(parDim2).high;
            const (lo, hi) = _computeBlock(locBlock2(parDim2).length,
                                          numChunks2, chunk2,
                                          high, low, low);
            followMe2(parDim2) = lo..hi;
            if debugDataParMultiDData {
              if chunk != chpl_getSubloc():idxType then
                writeln("*** ERROR: multiDD leaf: ON WRONG SUBLOC (should be ",
                        chunk, ", on ", chpl_getSubloc(), ") ***");
              chpl_debug_writeln("### multiDD: chunk ", chunk,
                                 ", chunk2 ", chunk2,
                                 ", followMe ", followMe,
                                 ", followMe2 ", followMe2);
            }
            yield followMe2;
          }
        }
      }
    }

    iter these(param tag: iterKind, followThis,
               tasksPerLocale = dataParTasksPerLocale,
               ignoreRunning = dataParIgnoreRunningTasks,
               minIndicesPerTask = dataParMinGranularity)
      ref where tag == iterKind.follower && !defRectSimpleDData {
      if debugDefaultDist {
        chpl_debug_writeln("*** In defRectArr multi-dd follower iterator: ",
                           followThis);
      }

      proc anyStridable(rangeTuple, param i: int = 1) param
        return if i == rangeTuple.size then rangeTuple(i).stridable
               else rangeTuple(i).stridable || anyStridable(rangeTuple, i+1);

      param stridable = this.stridable || anyStridable(followThis);
      if stridable {
        for i in dom.these(tag=iterKind.follower, followThis,
                           tasksPerLocale,
                           ignoreRunning,
                           minIndicesPerTask) do
          yield dsiAccess(i);
      } else {
        const mdPDLow = dom.dsiDim(mdParDim).low;
        const chunk = mdInd2Chunk(mdPDLow + followThis(mdParDim).low);
        if boundsChecking {
          // the code here assumes followThis spans but a single chunk
          assert(mdPDLow + followThis(mdParDim).high <= mData(chunk).pdr.high);
        }

        //
        // shiftedData{Vec} is offset from data{Vec}, forward by
        // origin and backward by dom.dsiLow.  The domain follower
        // offsets forward by dom.dsiLow.  Combining these lets us
        // reference data{Vec} using the 0-based indexes passed in.
        //
        // gbt TODO: change to using .data here
        //
        var dd = mData(chunk).shiftedData;
        if chunk != 0 {
          const ddShift = mData(chunk).dataOff;
          dd = _ddata_shift(eltType, dd, -ddShift:idxSignedType);
        }
        for ind in dom.these(tag=iterKind.follower, followThis,
                             tasksPerLocale,
                             ignoreRunning,
                             minIndicesPerTask) {
          var dataInd: idxType;
          // If we detect that blk is never changed then then blk(rank) == 1.
          // Knowing this, we need not multiply the final ind(...) by anything.
          // This relies on us marking every function that modifies blk
          if __primitive("optimize_array_blk_mult") {
            if rank == 1 {
              dataInd = ind;
            } else {
              dataInd = 0;
              for param i in 1..rank-1 {
                dataInd += ind(i) * blk(i);
              }
              dataInd += ind(rank);
            }
          } else {
            if rank == 1 {
              dataInd = ind * blk(1);
            } else {
              dataInd = 0;
              for param i in 1..rank {
                dataInd += ind(i) * blk(i);
              }
            }
          }
          yield dd(dataInd);
        }
      }
    }

    proc computeFactoredOffs() {
      factoredOffs = 0:idxType;
      for param i in 1..rank do {
        factoredOffs = factoredOffs + blk(i) * off(i);
      }
    }

    inline proc initShiftedData() {
      if earlyShiftData && !stridable {
        // Lydia note 11/04/15: a question was raised as to whether this
        // check on dsiNumIndices added any value.  Performance results
        // from removing this line seemed inconclusive, which may indicate
        // that the check is not necessary, but it seemed like unnecessary
        // work for something with no immediate reward.
        if dom.dsiNumIndices > 0 {
          const shiftDist = if isIntType(idxType) then
                              origin - factoredOffs
                            else
                              // Not bothering to check for over/underflow
                              origin:idxSignedType - factoredOffs:idxSignedType;
          if defRectSimpleDData {
            shiftedData = _ddata_shift(eltType, dataChunk(0), shiftDist);
          } else {
            for i in 0..#mdNumChunks {
              mData(i).shiftedData = _ddata_shift(eltType, mData(i).data,
                                                  shiftDist);
            }
          }
        }
      }
    }

    // change name to setup and call after constructor call sites
    // we want to get rid of all initialize functions everywhere
    proc initialize() {
      if noinit_data == true then return;
      for param dim in 1..rank {
        off(dim) = dom.dsiDim(dim).alignedLow;
        str(dim) = dom.dsiDim(dim).stride;
      }
      blk(rank) = 1:idxType;
      for param dim in 1..(rank-1) by -1 do
        blk(dim) = blk(dim+1) * dom.dsiDim(dim+1).length;
      computeFactoredOffs();
      var size = blk(1) * dom.dsiDim(1).length;

      if defRectSimpleDData {
        data = _ddata_allocate(eltType, size);
      } else {
        //
        // Checking the size first (and having a large-ish size hurdle)
        // prevents us from calling the pure virtual getChildCount() in
        // ChapelLocale, when we're setting up arrays in the locale model
        // and thus here.getChildCount() isn't available yet.
        //
        if (size < defRectArrMultiDDataSizeThreshold
            || here.getChildCount() < 2) {
          mdParDim = 1;
          mdNumChunks = 1;
        }
        else {
          const (numChunks, parDim) =
            _computeChunkStuff(here.getChildCount(), ignoreRunning=true,
                               minSize=1, ranges=dom.ranges);
          if numChunks == 0 {
            mdParDim = 1;
            mdNumChunks = 1;
          } else {
            mdParDim = parDim;
            mdNumChunks = numChunks;
          }
        }
        mdRLo = dom.dsiDim(mdParDim).alignedLow;
        mdRHi = dom.dsiDim(mdParDim).alignedHigh;
        mdRStr = abs(dom.dsiDim(mdParDim).stride):idxType;
        mdRLen = dom.dsiDim(mdParDim).length;
        mdBlk = 1;
        mData = _ddata_allocate(_multiData(eltType=eltType,
                                           idxType=idxType),
                                mdNumChunks);

        //
        // If just a single chunk then get memory from anywhere but if
        // more then get each chunk's memory from the corresponding
        // sublocale.
        //
        if mdNumChunks == 1 {
          if stridable then
            mData(0).pdr = dom.dsiDim(mdParDim).low..dom.dsiDim(mdParDim).high
                           by dom.dsiDim(mdParDim).stride;
          else
            mData(0).pdr = dom.dsiDim(mdParDim).low..dom.dsiDim(mdParDim).high;
          mData(0).data = _ddata_allocate(eltType, size);
        } else {
          var dataOff: idxType = 0;
          for i in 0..#mdNumChunks do local on here.getChild(i) {
            mData(i).dataOff  = dataOff;
            const (lo, hi) = mdChunk2Ind(i);
            if stridable then
              mData(i).pdr = lo..hi by dom.dsiDim(mdParDim).stride;
            else
              mData(i).pdr = lo..hi;
            const chunkSize = size / mdRLen * mData(i).pdr.length;
            mData(i).data = _ddata_allocate(eltType, chunkSize);
            dataOff += chunkSize;
          }
        }
      }

      initShiftedData();
      if rank == 1 && !stridable then
        dataAllocRange = dom.dsiDim(1);
    }

    inline proc mdInd2Chunk(ind)
      where !defRectSimpleDData {
      if stridable then
        return (((ind - mdRLo) / mdRStr * mdBlk * mdNumChunks:idxType)
                / mdRLen):int;
      else
        return (((ind - mdRLo) * mdBlk * mdNumChunks:idxType) / mdRLen):int;
    }

    inline proc mdChunk2Ind(chunk)
      where !defRectSimpleDData {
      if stridable {
        var (lo, hi) = _computeBlock(mdRLen, mdNumChunks, chunk,
                                     (mdRHi - mdRLo) / mdRStr, 0, 0);
        lo = lo * mdRStr + mdRLo;
        hi = hi * mdRStr + mdRLo;
        return (lo, hi);
      } else {
        return _computeBlock(mdRLen, mdNumChunks, chunk, mdRHi, mdRLo, mdRLo);
      }
    }

    inline proc getDataIndex(ind: idxType ...1,
                             param getShifted = true,
                             param getChunked = !defRectSimpleDData)
      where rank == 1
      return getDataIndex(ind, getShifted=getShifted, getChunked=getChunked);

    inline proc getDataIndex(ind: rank*idxType,
                             param getShifted = true,
                             param getChunked = !defRectSimpleDData) {
      param chunkify = !defRectSimpleDData && getChunked;

      if stridable {
        inline proc chunked_dataIndex(sum, str) {
          if mdNumChunks == 1 {
            return (0, sum);
          } else {
            const chunk = mdInd2Chunk(ind(mdParDim));
            return (chunk, sum - mData(chunk).dataOff);
          }
        }

        var sum = origin;
        for param i in 1..rank do
          sum += (ind(i) - off(i)) * blk(i) / abs(str(i)):idxType;
        if chunkify then
          return chunked_dataIndex(sum, str=abs(str(mdParDim)):idxType);
        else
          return sum;
      } else {
        inline proc chunked_dataIndex(sum) {
          if mdNumChunks == 1 {
            return (0, sum);
          } else {
            const chunk = mdInd2Chunk(ind(mdParDim));
            return (chunk, sum - mData(chunk).dataOff);
          }
        }

        param wantShiftedIndex = getShifted && earlyShiftData;

        // optimize common case to get cleaner generated code
        if (rank == 1 && wantShiftedIndex) {
          if __primitive("optimize_array_blk_mult") {
            if chunkify then
              return chunked_dataIndex(ind(1));
            else
              return ind(1);
          } else {
            if chunkify then
              return chunked_dataIndex(ind(1) * blk(1));
            else
              return ind(1) * blk(1);
          }
        } else {
          var sum = if wantShiftedIndex then 0:idxType else origin;

          // If we detect that blk is never changed then then blk(rank) == 1.
          // Knowing this, we need not multiply the final ind(...) by anything.
          // This relies on us marking every function that modifies blk
          if __primitive("optimize_array_blk_mult") {
            for param i in 1..rank-1 {
              sum += ind(i) * blk(i);
            }
            sum += ind(rank);
          } else {
            for param i in 1..rank {
              sum += ind(i) * blk(i);
            }
          }
          if !wantShiftedIndex then sum -= factoredOffs;
          if chunkify then
            return chunked_dataIndex(sum);
          else
            return sum;
        }
      }
    }

    // only need second version (ind : rank*idxType)
    // because wrapper record can pass a 1-tuple
    inline proc dsiAccess(ind: idxType ...1) ref
    where rank == 1
      return dsiAccess(ind);

    inline proc dsiAccess(ind: idxType ...1)
    where rank == 1 && !shouldReturnRvalueByConstRef(eltType)
      return dsiAccess(ind);

    inline proc dsiAccess(ind: idxType ...1) const ref
    where rank == 1 && shouldReturnRvalueByConstRef(eltType)
      return dsiAccess(ind);

    inline proc dsiAccess(ind : rank*idxType) ref {
      if boundsChecking then
        if !dom.dsiMember(ind) {
          // Note -- because of module load order dependency issues,
          // the multiple-arguments implementation of halt cannot
          // be called at this point. So we call a special routine
          // that does the right thing here.
          halt("array index out of bounds: " + _stringify_tuple(ind));
        }
      var dataInd = getDataIndex(ind);
      return theData(dataInd);
    }

    inline proc dsiAccess(ind : rank*idxType)
    where !shouldReturnRvalueByConstRef(eltType) {
      if boundsChecking then
        if !dom.dsiMember(ind) {
          halt("array index out of bounds: " + _stringify_tuple(ind));
        }
      var dataInd = getDataIndex(ind);
      return theData(dataInd);
    }

    inline proc dsiAccess(ind : rank*idxType) const ref
    where shouldReturnRvalueByConstRef(eltType) {
      if boundsChecking then
        if !dom.dsiMember(ind) {
          halt("array index out of bounds: " + _stringify_tuple(ind));
        }
      var dataInd = getDataIndex(ind);
      return theData(dataInd);
    }


    inline proc dsiLocalAccess(i) ref
      return dsiAccess(i);

    inline proc dsiLocalAccess(i)
    where !shouldReturnRvalueByConstRef(eltType)
      return dsiAccess(i);

    inline proc dsiLocalAccess(i) const ref
    where shouldReturnRvalueByConstRef(eltType)
      return dsiAccess(i);

    proc dsiReindex(d: DefaultRectangularDom) {
      var alias : DefaultRectangularArr(eltType=eltType, rank=d.rank,
                                        idxType=d.idxType,
                                        stridable=d.stridable);
      on this {
      alias = new DefaultRectangularArr(eltType=eltType, rank=d.rank,
                                           idxType=d.idxType,
                                           stridable=d.stridable,
                                           dom=d, mdAlias=true,
                                           noinit_data=true,
                                           str=str,
                                           blk=blk);
      if defRectSimpleDData {
        alias.data = data;
      } else {
        alias.mData = _ddata_allocate(_multiData(eltType=eltType,
                                                 idxType=idxType),
                                      mdNumChunks);
        for i in 0..#mdNumChunks {
          alias.mData(i).dataOff = mData(i).dataOff;
          alias.mData(i).data = mData(i).data;
        }
      }
      //alias.numelm = numelm;
      adjustBlkOffStrForNewDomain(d, alias);
      alias.origin = origin:d.idxType;
      if !defRectSimpleDData {
        alias.mdParDim = mdParDim;
        alias.mdNumChunks = mdNumChunks;
        const thisStr = abs(dom.dsiDim(mdParDim).stride);
        const aliasStr = abs(d.dsiDim(mdParDim).stride);
        alias.mdRLo = d.dsiDim(mdParDim).low
                      - (dom.dsiDim(mdParDim).low - mdRLo) / thisStr * aliasStr;
        alias.mdRHi = d.dsiDim(mdParDim).low + (mdRLen - 1) * aliasStr;
        alias.mdRStr = abs(d.dsiDim(mdParDim).stride):idxType;
        alias.mdRLen = mdRLen;
        alias.mdBlk = thisStr / mdRStr;
        const thisLo = dom.dsiDim(mdParDim).low;
        const aliasLo = d.dsiDim(mdParDim).low;
        if alias.stridable {
          for i in 0..#mdNumChunks {
            alias.mData(i).pdr =
              ((mData(i).pdr.low - thisLo) / thisStr * aliasStr + aliasLo)
              ..((mData(i).pdr.high - thisLo) / thisStr * aliasStr + aliasLo)
              by aliasStr;
          }
        } else {
          for i in 0..#mdNumChunks {
            alias.mData(i).pdr =
              ((mData(i).pdr.low - thisLo) / thisStr + aliasLo)
              ..((mData(i).pdr.high - thisLo) / thisStr + aliasLo);
          }
        }
      }
      alias.computeFactoredOffs();
      }
      alias.initShiftedData();
      return alias;
    }

    pragma "modifies array blk"
    proc adjustBlkOffStrForNewDomain(d: DefaultRectangularDom,
                                     alias: DefaultRectangularArr)
    {
      for param i in 1..rank {
        var s: idxType;
        // NOTE: Not bothering to check to see if this can fit into idxType
        if idxSignedType==idxType {
          s = (dom.dsiDim(i).stride / str(i)) : d.idxType;
        } else { // unsigned type, signed stride
          assert((dom.dsiDim(i).stride<0 && str(i)<0) ||
                 (dom.dsiDim(i).stride>0 && str(i)>0));
          s = (dom.dsiDim(i).stride / str(i)) : d.idxType;
        }
        alias.off(i) = d.dsiDim(i).low;
        alias.blk(i) = blk(i) * s;
        alias.str(i) = d.dsiDim(i).stride;
      }
    }

    proc adjustBlkOffStrForNewDomain(d: DefaultRectangularDom,
                                     alias: DefaultRectangularArr)
      where dom.stridable == false && this.stridable == false
    {
      for param i in 1..rank {
        alias.off(i) = d.dsiDim(i).low;
        alias.blk(i) = blk(i);
        alias.str(i) = d.dsiDim(i).stride;
      }
    }


    proc dsiSlice(d: DefaultRectangularDom) {
      var alias : DefaultRectangularArr(eltType=eltType, rank=rank,
                                        idxType=idxType,
                                        stridable=d.stridable);
      on this {
        alias = new DefaultRectangularArr(eltType=eltType, rank=rank,
                                             idxType=idxType,
                                             stridable=d.stridable,
                                             dom=d, mdAlias=true,
                                             noinit_data=true);
        if defRectSimpleDData {
          alias.data = data;
        } else {
          alias.mData = _ddata_allocate(_multiData(eltType=eltType,
                                                   idxType=idxType),
                                        mdNumChunks);
          for i in 0..#mdNumChunks {
            alias.mData(i).dataOff = mData(i).dataOff;
            alias.mData(i).data = mData(i).data;
          }
        }
        //alias.numelm = numelm;
        alias.blk = blk;
        alias.str = str;
        alias.origin = origin;
        for param i in 1..rank {
          alias.off(i) = d.dsiDim(i).low;
          // NOTE: Not bothering to check to see if the abs(..) expression
          //  can fit into idxType
          if str(i) > 0 {
            alias.origin += blk(i) * (d.dsiDim(i).low - off(i)) / str(i):idxType;
          } else {
            alias.origin -= blk(i) * (d.dsiDim(i).low - off(i)) / abs(str(i)):idxType;
          }
        }
        if !defRectSimpleDData {
          alias.mdParDim = mdParDim;
          alias.mdNumChunks = mdNumChunks;
          alias.mdRLo = mdRLo;
          alias.mdRHi = mdRHi;
          alias.mdRStr = mdRStr;
          alias.mdRLen = mdRLen;
          alias.mdBlk = mdBlk;
          if alias.stridable {
            for i in 0..#mdNumChunks {
              alias.mData(i).pdr =
                strideAlignUp(max(mData(i).pdr.low, d.dsiDim(mdParDim).low),
                              d.dsiDim(mdParDim))
                ..strideAlignDown(min(mData(i).pdr.high,
                                      d.dsiDim(mdParDim).high),
                                  d.dsiDim(mdParDim))
                by d.dsiDim(mdParDim).stride;
            }
          } else {
            for i in 0..#mdNumChunks {
              alias.mData(i).pdr
                = max(mData(i).pdr.low, d.dsiDim(mdParDim).low)
                ..min(mData(i).pdr.high, d.dsiDim(mdParDim).high);
            }
          }
        }
        alias.computeFactoredOffs();
        alias.initShiftedData();

        // it won't work with this.adjustBlkOffStrForNewDomain(d, alias)
        alias.adjustBlkOffStrForNewDomain(d, alias);
      }
      return alias;
    }

    proc strideAlignUp(lo, r)
      return r.low + (lo - r.low + abs(r.stride):idxType - 1)
             / abs(r.stride):idxType * abs(r.stride):idxType;

    proc strideAlignDown(hi, r)
      return hi - (hi - r.low) % abs(r.stride):idxType;

<<<<<<< HEAD
    pragma "modifies array blk"
    proc dsiRankChange(d, param newRank: int, param newStridable: bool, args) {
      var alias : DefaultRectangularArr(eltType=eltType, rank=newRank,
                                        idxType=idxType,
                                        stridable=newStridable);
      on this {
      alias = new DefaultRectangularArr(eltType=eltType, rank=newRank,
                                           idxType=idxType,
                                           stridable=newStridable,
                                           dom=d, mdAlias=true,
                                           noinit_data=true);
      if defRectSimpleDData {
        alias.data = data;
      } else {
        alias.mData = _ddata_allocate(_multiData(eltType=eltType,
                                                 idxType=idxType),
                                      mdNumChunks);
        for i in 0..#mdNumChunks {
          alias.mData(i).dataOff = mData(i).dataOff;
          alias.mData(i).data = mData(i).data;
        }
      }
      //alias.numelm = numelm;
      var mdpdIsRange: bool;
      var mdpdJ: idxType;
      var mdpdJVal: idxType;
      var i = 1;
      alias.origin = origin;
      for param j in 1..args.size {
        if isRange(args(j)) {
          alias.off(i) = d.dsiDim(i).low;
          alias.origin += blk(j) * (d.dsiDim(i).low - off(j)) / str(j);
          alias.blk(i) = blk(j);
          alias.str(i) = str(j);
          if !defRectSimpleDData && j == mdParDim {
            mdpdIsRange = true;
            alias.mdParDim = i;
          }
          i += 1;
        } else {
          alias.origin += blk(j) * (args(j) - off(j)) / str(j);
          if !defRectSimpleDData && j == mdParDim {
            mdpdIsRange = false;
            mdpdJ = j;
            mdpdJVal = args(j);
          }
        }
      }
      alias.computeFactoredOffs();

      if !defRectSimpleDData {
        if mdpdIsRange {

          alias.mdNumChunks = mdNumChunks;
          alias.mdRLo = mdRLo;
          alias.mdRHi = mdRHi;
          alias.mdRStr = mdRStr;
          alias.mdRLen = mdRLen;
          alias.mdBlk = mdBlk;
          if alias.stridable {
            for i in 0..#mdNumChunks {
              alias.mData(i).pdr =
                max(mData(i).pdr.low, d.dsiDim(alias.mdParDim).low)
                ..min(mData(i).pdr.high, d.dsiDim(alias.mdParDim).high)
                by d.dsiDim(alias.mdParDim).stride;
            }
          } else {
            for i in 0..#mdNumChunks {
              alias.mData(i).pdr
                = max(mData(i).pdr.low, d.dsiDim(alias.mdParDim).low)
                ..min(mData(i).pdr.high, d.dsiDim(alias.mdParDim).high);
            }
          }
        } else {
          //
          // If the mdParDim'th dimension is removed then we switch
          // to a synthesized mdParDim==1.
          //
          const blkRatio = blk(1) / alias.blk(1);
          alias.mdParDim = 1;
          alias.mdNumChunks = mdNumChunks;
          alias.mdRLen = mdRLen * mdBlk * blkRatio;
          alias.mdRStr = abs(d.dsiDim(1).stride):idxType;
          alias.mdRLo = d.dsiDim(1).alignedLow - (mdpdJVal - mdRLo) * blkRatio;
          alias.mdRHi = alias.mdRLo + (alias.mdRLen - 1) * alias.mdRStr;
          alias.mdBlk = 1;
          if alias.stridable {
            for i in 0..#mdNumChunks {
              const (lo, hi) = alias.mdChunk2Ind(i);
              alias.mData(i).pdr = max(lo, d.dsiDim(1).low)
                                   ..min(hi, d.dsiDim(1).high)
                                   by d.dsiDim(1).stride;
            }
          } else {
            for i in 0..#mdNumChunks {
              const (lo, hi) = alias.mdChunk2Ind(i);
              alias.mData(i).pdr = max(lo, d.dsiDim(1).low)
                                   ..min(hi, d.dsiDim(1).high);
            }
          }
        }
      }
      alias.initShiftedData();
      }
      return alias;
    }

=======
>>>>>>> 96c4c55a
    proc dsiReallocate(d: domain) {
      if (d._value.type == dom.type) {
        on this {
        var copy = new DefaultRectangularArr(eltType=eltType, rank=rank,
                                            idxType=idxType,
                                            stridable=d._value.stridable,
                                            dom=d._value);
        for i in d((...dom.ranges)) do
          copy.dsiAccess(i) = dsiAccess(i);
        off = copy.off;
        blk = copy.blk;
        str = copy.str;
        origin = copy.origin;
        factoredOffs = copy.factoredOffs;
        dsiDestroyArr(false);
        if defRectSimpleDData {
          data = copy.data;
        } else {
          mdParDim = copy.mdParDim;
          mdNumChunks = copy.mdNumChunks;
          mdRLo = copy.mdRLo;
          mdRHi = copy.mdRHi;
          mdRStr = copy.mdRStr;
          mdRLen = copy.mdRLen;
          mdBlk = copy.mdBlk;
          mData = copy.mData;
        }
        // We can't call initShiftedData here because the new domain
        // has not yet been updated (this is called from within the
        // = function for domains.
        if earlyShiftData && !d._value.stridable {
          // Lydia note 11/04/15: a question was raised as to whether this
          // check on numIndices added any value.  Performance results
          // from removing this line seemed inconclusive, which may indicate
          // that the check is not necessary, but it seemed like unnecessary
          // work for something with no immediate reward.
          if d.numIndices > 0 {
            if defRectSimpleDData {
              shiftedData = copy.shiftedData;
            }
          }
        }
        // also set dataAllocRange
        dataAllocRange = copy.dataAllocRange;
        //numelm = copy.numelm;
        delete copy;
        }
      } else {
        halt("illegal reallocation");
      }
    }

    proc dsiLocalSlice(ranges) {
      halt("all dsiLocalSlice calls on DefaultRectangulars should be handled in ChapelArray.chpl");
    }

    proc dsiGetRAD() {
      var rad: _remoteAccessData(eltType, rank, idxType, stridable);
      rad.off = off;
      rad.blk = blk;
      rad.str = str;
      rad.origin = origin;
      rad.factoredOffs = factoredOffs;
      if defRectSimpleDData {
        rad.data = data;
        rad.shiftedData = shiftedData;
      }
      else {
        rad.mdParDim = mdParDim;
        rad.mdNumChunks = mdNumChunks;
        rad.mdRLo = mdRLo;
        rad.mdRHi = mdRHi;
        rad.mdRStr = mdRStr;
        rad.mdRLen = mdRLen;
        rad.mdBlk = mdBlk;
        rad.mData = _ddata_allocate(_multiData(eltType=eltType,
                                               idxType=idxType),
                                    rad.mdNumChunks);
        for i in 0..#mdNumChunks {
          rad.mData(i).data = mData(i).data;
          rad.mData(i).shiftedData = mData(i).shiftedData;
        }
      }
      return rad;
    }

    proc dsiTargetLocales() {
      compilerError("targetLocales is unsupported by default domains");
    }

    proc dsiHasSingleLocalSubdomain() param return true;

    proc dsiLocalSubdomain() {
      return _newDomain(dom);
    }
  }

  proc DefaultRectangularDom.dsiSerialReadWrite(f /*: Reader or Writer*/) {
    f <~> new ioLiteral("{") <~> ranges(1);
    for i in 2..rank do
      f <~> new ioLiteral(", ") <~> ranges(i);
    f <~> new ioLiteral("}");
  }

  proc DefaultRectangularDom.dsiSerialWrite(f) { this.dsiSerialReadWrite(f); }
  proc DefaultRectangularDom.dsiSerialRead(f) { this.dsiSerialReadWrite(f); }

  proc DefaultRectangularArr.dsiSerialReadWrite(f /*: Reader or Writer*/) {
    chpl_serialReadWriteRectangular(f, this);
  }

<<<<<<< HEAD
  // Why can the following two functions not be collapsed into one
  // where 'dom = arr.dom'?  Because this puts a type constraint on
  // what 'dom' can be passed that is too strict in some callchains
  // (e.g., if arr.dom is non-stridable but the 'dom' passed in is
  // stridable).
  //
=======
>>>>>>> 96c4c55a
  proc chpl_serialReadWriteRectangular(f, arr) {
    chpl_serialReadWriteRectangular(f, arr, arr.dom);
  }

  proc chpl_serialReadWriteRectangular(f, arr, dom) {
    param rank = arr.rank;
    type idxType = arr.idxType;
    type idxSignedType = chpl__signedType(idxType);

    proc writeSpaces(dim:int) {
      for i in 1..dim {
        f <~> new ioLiteral(" ");
      }
    }

    proc recursiveArrayWriter(in idx: rank*idxType, dim=1, in last=false) {
      var binary = f.binary();
      var arrayStyle = f.styleElement(QIO_STYLE_ELEMENT_ARRAY);
      var isspace = arrayStyle == QIO_ARRAY_FORMAT_SPACE && !binary;
      var isjson = arrayStyle == QIO_ARRAY_FORMAT_JSON && !binary;
      var ischpl = arrayStyle == QIO_ARRAY_FORMAT_CHPL && !binary;

      type strType = idxSignedType;
      var makeStridePositive = if dom.dsiDim(dim).stride > 0 then 1:strType else (-1):strType;

      if isjson || ischpl {
        if dim != rank {
          f <~> new ioLiteral("[\n");
          writeSpaces(dim); // space for the next dimension
        } else f <~> new ioLiteral("[");
      }

      if dim == rank {
        var first = true;
<<<<<<< HEAD
        if debugDefaultDist && f.writing then f.writeln(dom.ranges(dim));
=======
        // dom.dsiDim -> dom.dsiDim(dim)
        if debugDefaultDist && f.writing then f.writeln(dom.dsiDim(dim));
>>>>>>> 96c4c55a
        for j in dom.dsiDim(dim) by makeStridePositive {
          if first then first = false;
          else if isspace then f <~> new ioLiteral(" ");
          else if isjson || ischpl then f <~> new ioLiteral(", ");
          idx(dim) = j;
          f <~> arr.dsiAccess(idx);
        }
      } else {
        for j in dom.dsiDim(dim) by makeStridePositive {
          var lastIdx =  dom.dsiDim(dim).last;
          idx(dim) = j;

          recursiveArrayWriter(idx, dim=dim+1,
                               last=(last || dim == 1) && (j == dom.dsiDim(dim).alignedHigh));

          if isjson || ischpl {
            if j != lastIdx {
              f <~> new ioLiteral(",\n");
              writeSpaces(dim);
            }
          }
        }
      }

      if isspace {
        if !last && dim != 1 {
          f <~> new ioLiteral("\n");
        }
      } else if isjson || ischpl {
        if dim != rank {
          f <~> new ioLiteral("\n");
          writeSpaces(dim-1); // space for this dimension
          f <~> new ioLiteral("]");
        }
        else f <~> new ioLiteral("]");
      }

    }

    if false && !f.writing && !f.binary() &&
       rank == 1 && dom.dsiDim(1).stride == 1 &&
       dom._arrs.length == 1 {

      // resize-on-read implementation, disabled right now
      // until we decide how it should work.

      // Binary reads could also start out with a length.

      // Special handling for reading 1-D stride-1 arrays in order
      // to read them without requiring that the array length be
      // specified ahead of time.

      var binary = f.binary();
      var arrayStyle = f.styleElement(QIO_STYLE_ELEMENT_ARRAY);
      var isspace = arrayStyle == QIO_ARRAY_FORMAT_SPACE && !binary;
      var isjson = arrayStyle == QIO_ARRAY_FORMAT_JSON && !binary;
      var ischpl = arrayStyle == QIO_ARRAY_FORMAT_CHPL && !binary;

      if isjson || ischpl {
        f <~> new ioLiteral("[");
      }

      var first = true;

      var offset = dom.dsiDim(1).low;
      var i = 0;

      var read_end = false;

      while ! f.error() {
        if first {
          first = false;
          // but check for a ]
          if isjson || ischpl {
            f <~> new ioLiteral("]");
          } else if isspace {
            f <~> new ioNewline(skipWhitespaceOnly=true);
          }
          if f.error() == EFORMAT {
            f.clearError();
          } else {
            read_end = true;
            break;
          }
        } else {
          // read a comma or a space.
          if isspace then f <~> new ioLiteral(" ");
          else if isjson || ischpl then f <~> new ioLiteral(",");

          if f.error() == EFORMAT {
            f.clearError();
            // No comma.
            break;
          }
        }

        if i >= dom.dsiDim(1).size {
          // Create more space.
          var sz = dom.dsiDim(1).size;
          if sz < 4 then sz = 4;
          sz = 2 * sz;

          // like push_back
          const newDom = {offset..#sz};

          arr.dsiReallocate( newDom );
          // This is different from how push_back does it
          // because push_back might lead to a call to
          // _reprivatize but I don't see how to do that here.
          dom.dsiSetIndices( newDom.getIndices() );
          arr.dsiPostReallocate();
        }

        f <~> arr.dsiAccess(offset + i);

        i += 1;
      }

      if ! read_end {
        if isjson || ischpl {
          f <~> new ioLiteral("]");
        }
      }

      {
        // trim down to actual size read.
        const newDom = {offset..#i};
        arr.dsiReallocate( newDom );
        dom.dsiSetIndices( newDom.getIndices() );
        arr.dsiPostReallocate();
      }

    } else {
      const zeroTup: rank*idxType;
      recursiveArrayWriter(zeroTup);
    }
  }

  proc DefaultRectangularArr.dsiSerialWrite(f) {
    var isNative = f.styleElement(QIO_STYLE_ELEMENT_IS_NATIVE_BYTE_ORDER): bool;

    if _isSimpleIoType(eltType) && f.binary() &&
       isNative && isDataContiguous(this.dom) {
      // If we can, we would like to write the array out as a single write op
      // since _ddata is just a pointer to the memory location we just pass
      // that along with the size of the array. This is only possible when the
      // byte order is set to native or its equivalent.
      pragma "no prototype"
      extern proc sizeof(type x): size_t;
      const elemSize = sizeof(eltType);
      if boundsChecking then
        assert((dom.dsiNumIndices:uint*elemSize:uint) <= max(ssize_t):uint,
               "length of array to write is greater than ssize_t can hold");
      if defRectSimpleDData {
        const len = dom.dsiNumIndices;
        const src = theDataChunk(0);
        const idx = getDataIndex(dom.dsiLow);
        const size = len:ssize_t*elemSize:ssize_t;
        f.writeBytes(_ddata_shift(eltType, src, idx), size);
      } else {
        var indLo = dom.dsiLow;
        for chunk in 0..#mdNumChunks {
          if mData(chunk).pdr.length >= 0 {
            const src = theDataChunk(chunk);
            if isTuple(indLo) then
              indLo(mdParDim) = mData(chunk).pdr.low;
            else
              indLo = mData(chunk).pdr.low;
            const (_, idx) = getDataIndex(indLo);
            const blkLen = if mdParDim == rank
                           then 1
                           else blk(mdParDim) / blk(mdParDim+1);
            const len = mData(chunk).pdr.length * blkLen;
            const size = len:ssize_t*elemSize:ssize_t;
            f.writeBytes(_ddata_shift(eltType, src, idx), size);
          }
        }
      }
    } else {
      dsiSerialReadWrite(f);
    }
  }

  proc DefaultRectangularArr.dsiSerialRead(f) {
    var isNative = f.styleElement(QIO_STYLE_ELEMENT_IS_NATIVE_BYTE_ORDER): bool;

    if _isSimpleIoType(eltType) && f.binary() &&
       isNative && isDataContiguous(this.dom) {
      // read the data in one op if possible, same comments as above apply
      pragma "no prototype"
      extern proc sizeof(type x): size_t;
      const elemSize = sizeof(eltType);
      if boundsChecking then
        assert((dom.dsiNumIndices:uint*elemSize:uint) <= max(ssize_t):uint,
               "length of array to read is greater than ssize_t can hold");
      if defRectSimpleDData {
        const len = dom.dsiNumIndices;
        const src = theDataChunk(0);
        const idx = getDataIndex(dom.dsiLow);
        const size = len:ssize_t*elemSize:ssize_t;
        f.readBytes(_ddata_shift(eltType, src, idx), size);
      } else {
        var indLo = dom.dsiLow;
        for chunk in 0..#mdNumChunks {
          if mData(chunk).pdr.length >= 0 {
            const src = theDataChunk(chunk);
            if isTuple(indLo) then
              indLo(mdParDim) = mData(chunk).pdr.low;
            else
              indLo = mData(chunk).pdr.low;
            const (_, idx) = getDataIndex(indLo);
            const blkLen = if mdParDim == rank
                           then 1
                           else blk(mdParDim) / blk(mdParDim+1);
            const len = mData(chunk).pdr.length * blkLen;
            const size = len:ssize_t*elemSize:ssize_t;
            f.readBytes(_ddata_shift(eltType, src, idx), size);
          }
        }
      }
    } else {
      dsiSerialReadWrite(f);
    }
  }

  // This is very conservative.
  proc DefaultRectangularArr.isDataContiguous(viewDom) {
    if debugDefaultDistBulkTransfer then
      chpl_debug_writeln("isDataContiguous(): origin=", origin, " off=", off, " blk=", blk);

    if blk(rank) != 1 then return false;

    for param dim in 1..(rank-1) by -1 do
      if blk(dim) != blk(dim+1)*viewDom.dsiDim(dim+1).length then return false;

    // Strictly speaking a multi-ddata array isn't contiguous, but
    // nevertheless we do support bulk transfer on such arrays, so
    // here we ignore single- vs. multi-ddata.

    if debugDefaultDistBulkTransfer then
      chpl_debug_writeln("\tYES!");

    return true;
  }

  proc DefaultRectangularArr.dsiSupportsBulkTransfer() param return true;
  proc DefaultRectangularArr.dsiSupportsBulkTransferInterface() param return true;

  proc DefaultRectangularArr.doiCanBulkTransfer(viewDom) {
    if debugDefaultDistBulkTransfer then chpl_debug_writeln("In DefaultRectangularArr.doiCanBulkTransfer()");
    if viewDom.stridable then
      for param i in 1..rank do
        if viewDom.ranges(i).stride != 1 then return false;
    if !isDataContiguous(viewDom) {
      if debugDefaultDistBulkTransfer then
        chpl_debug_writeln("isDataContiguous return False");
      return false;
    }
    return true;
  }

  proc DefaultRectangularArr.doiCanBulkTransferStride() param {
    if debugDefaultDistBulkTransfer then chpl_debug_writeln("In DefaultRectangularArr.doiCanBulkTransferStride()");
    // A DefaultRectangular array is always regular, so bulk should be possible.
    return true;
  }

  proc DefaultRectangularArr.doiUseBulkTransfer(B) {
    if debugDefaultDistBulkTransfer then chpl_debug_writeln("In DefaultRectangularArr.doiUseBulkTransfer()");

    //
    // With multi-ddata, at least for now if the arrays aren't chunked
    // exactly the same way we don't do direct bulk transfer.
    //
    return (defRectSimpleDData
            || (mdParDim == B._value.mdParDim
                && mdNumChunks == B._value.mdNumChunks
                && mdRLen == B._value.mdRLen));
  }

  proc DefaultRectangularArr.doiUseBulkTransferStride(B) {
    if debugDefaultDistBulkTransfer then chpl_debug_writeln("In DefaultRectangularArr.doiUseBulkTransferStride()");

    //
    // For now, strided bulk transfer is only supported on single-ddata
    // arrays.
    // gbt TODO
    //
    return oneDData && B._value.oneDData;
  }

  proc DefaultRectangularArr.doiBulkTransfer(B, viewDom) {
    var actual = if B._value.isSliceArrayView() then B._value.arr else B._value;
    bulkTransferFrom(viewDom, actual, B.domain._value);
  }

  proc DefaultRectangularArr.bulkTransferFrom(viewDom, B, Bdom) {
    const Adims = viewDom.dsiDims();
    var Alo: rank*viewDom.idxType;
    for param i in 1..rank do
      Alo(i) = Adims(i).first;

    const Bdims = Bdom.dsiDims();
    var Blo: rank*idxType;
    for param i in 1..rank do
      Blo(i) = Bdims(i).first;

    const len = viewDom.dsiNumIndices.safeCast(size_t);

    if len == 0 then return;

    if debugBulkTransfer {
      pragma "no prototype"
      extern proc sizeof(type x): int;
      const elemSize =sizeof(B.eltType);
      chpl_debug_writeln("In DefaultRectangularArr.doiBulkTransfer():",
              " Alo=", Alo, ", Blo=", Blo,
              ", len=", len, ", elemSize=", elemSize);
    }

    if defRectSimpleDData {
      const Aidx = getDataIndex(Alo);
      const Adata = _ddata_shift(eltType, this.theDataChunk(0), Aidx);
      const Bidx = B.getDataIndex(Blo);
      const Bdata = _ddata_shift(eltType, B.theDataChunk(0), Bidx);
      doiBulkTransferHelper(B, Adata, Bdata, len);
    }
    else {
      //
      // Some prefix of the transfer is in the first involved chunk.
      // The multi-ddata chunking must be the same here, so we only
      // need to compute the starting chunk for A[].
      //
      const (chunk0, Aidx) = getDataIndex(Alo);
      const Adata = _ddata_shift(eltType, this.theDataChunk(chunk0), Aidx);
      var len0 = ((mData(chunk0).pdr.high - Alo(mdParDim) + 1) * blk(mdParDim))
                 .safeCast(size_t);
      const (_, Bidx) = getDataIndex(Blo);
      const Bdata = _ddata_shift(eltType, B.theDataChunk(chunk0), Bidx);
      doiBulkTransferHelper(B, Adata, Bdata, min(len0, len));

      if len > len0 {
        var lenRemain = len;
        var chunkLen = len0;
        var chunk = chunk0 + 1;
        do {
          lenRemain -= chunkLen;
          chunkLen = (mData(chunk).pdr.length * blk(mdParDim)).safeCast(size_t);
          doiBulkTransferHelper(B, dataChunk(chunk), B.dataChunk(chunk),
                                min(chunkLen, lenRemain));
        } while lenRemain > chunkLen;
      }
    }
  }

  proc DefaultRectangularArr.doiBulkTransferHelper(B, Adata, Bdata, len) {
    if Adata == Bdata then return;

    // NOTE: This does not work with --heterogeneous, but heterogeneous
    // compilation does not work right now.  The calls to chpl_comm_get
    // and chpl_comm_put should be changed once that is fixed.
    if Adata.locale.id==here.id {
      if debugDefaultDistBulkTransfer then //See bug in test/optimizations/bulkcomm/alberto/rafatest2.chpl
        chpl_debug_writeln("\tlocal get() from ", B.locale.id);
      __primitive("chpl_comm_array_get", Adata[0], Bdata.locale.id, Bdata[0], len);
    } else if Bdata.locale.id==here.id {
      if debugDefaultDistBulkTransfer then
        chpl_debug_writeln("\tlocal put() to ", this.locale.id);
      __primitive("chpl_comm_array_put", Bdata[0], Adata.locale.id, Adata[0], len);
    } else on Adata.locale {
      if debugDefaultDistBulkTransfer then
        chpl_debug_writeln("\tremote get() on ", here.id, " from ", B.locale.id);
      __primitive("chpl_comm_array_get", Adata[0], Bdata.locale.id, Bdata[0], len);
    }
  }

  /*
  For more details, see: http://upc.lbl.gov/publications/upc_memcpy.pdf
    'Proposal for Extending the UPC Memory Copy Library Functions and
    Supporting Extensions to GASNet, Version 2.0. Author: Dan Bonachea'

  A.doiBulkTransferStride(B) copies B-->A, where 'B' is another
  DefaultRectangular array

  Assumes row-major ordering.

  Depends on adjustBlkOffStrForNewDomain having been called in ChapelArray
  before entering this function.

  TODO: Determine if we can reduce the communication for array metadata

  TODO: Pull simple runtime implementation up into module code
  */
  proc DefaultRectangularArr.doiBulkTransferStride(Barg) {
    if (this.dataChunk(0).locale.id != here.id
        && Barg.dataChunk(0).locale.id != here.id) {
      if debugDefaultDistBulkTransfer {
        chpl_debug_writeln("BulkTransferStride: Both arrays on different locale, moving to locale of destination: LOCALE", this.dataChunk(0).locale.id);
      }
      on this.dataChunk(0) do stridedTransferFrom(Barg);
    } else {
      stridedTransferFrom(Barg);
    }
  }

  proc DefaultRectangularArr.stridedTransferFrom(Barg) {
    const A = this, B = Barg;

    // Using the 'first' values is necessary for correctness when the slice is
    // align'd.
    const Adims = A.dom.dsiDims();
    var AFirst : rank*idxType;
    for i in 1..rank do AFirst(i) = if Adims(i).stride < 0 then Adims(i).last else Adims(i).first;

    const Bdims = B.dom.dsiDims();
    var BFirst : rank*idxType;
    for i in 1..rank do BFirst(i) = if Bdims(i).stride < 0 then Bdims(i).last else Bdims(i).first;

    if debugDefaultDistBulkTransfer {
      chpl_debug_writeln("In DefaultRectangularArr.doiBulkTransferStride\n" +
                         "Dest = " + stringify(Adims) + "\n" +
                         "Src  = " + stringify(Bdims));
    }

    // The number of values needed to express the strided region.
    var stridelevels = 0;

    //
    // `count[1]` is the number of elements we can bulk-copy at a time. Each
    // number after that represents the number of times we need to stride at
    // each level. It will ultimately be an array of size `stridelevels+1`.
    //
    var countDom = {1..rank+1};
    var count : [countDom] size_t;
    for c in count do c = 1; // serial to avoid task creation overhead

    //
    // The arrays representing the required stride at each level. Should pull
    // from the values in the 'blk' tuple, though we may skip a dimension if
    // it can be aggregated. Will ultimately be of size `stridelevels`.
    //
    var strideDom = {1..rank};
    var dstStride, srcStride : [strideDom] size_t;

    //
    // If the last dimension is strided then we can only copy one element at a
    // time. `blk(rank)` may be greater than `1` depending on the results of
    // `adjustBlkOffStrForNewDomain` or if there was a rank change.
    //
    // It is incorrect to check the stride of the ranges here because the
    // original domain may have also been strided, like so:
    //   var A : [1..10 by 2, 1..20 by 4] int;
    //
    if A.blk(rank) > 1 || B.blk(rank) > 1 {
      stridelevels += 1;
      count[stridelevels] = 1;
      dstStride[stridelevels] = A.blk(rank).safeCast(size_t);
      srcStride[stridelevels] = B.blk(rank).safeCast(size_t);
    }

    //
    // When at the end of the elements in dimension `i`, `canReuseStride` tells
    // us whether or not we can re-use the current stride value to advance to
    // the next chunk of elements. If either array is unable to re-use its
    // stride, then we need a new stride value.
    //
    for i in 2..rank by -1 {
      // Each corresponding dimension in A and B should have the same length,
      // so it doesn't matter which we use here.
      count[stridelevels+1] *= Adims(i).length.safeCast(size_t);

      const bothReuse = A.canReuseStride(i, stridelevels, count, dstStride)
                     && B.canReuseStride(i, stridelevels, count, srcStride);

      if !bothReuse {
        stridelevels += 1;
        dstStride[stridelevels] = A.blk(i-1).safeCast(size_t);
        srcStride[stridelevels] = B.blk(i-1).safeCast(size_t);
      }
    }
    count[stridelevels+1] *= Adims(1).length.safeCast(size_t);

    assert(stridelevels <= rank, "BulkTransferStride: stride levels greater than rank.");
    if stridelevels == 0 then assert(count[1] == A.dom.dsiNumIndices, "BulkTransferStride: bulk-count incorrect for stride level of 0.");

    countDom = {1..stridelevels+1};
    strideDom = {1..stridelevels};

    doiBulkTransferStrideComm(Barg, stridelevels:int(32), dstStride, srcStride, count, AFirst, BFirst);
  }

  //
  // Invoke the primitives chpl_comm_get_strd/puts, depending on what locale we
  // are on vs. where the source and destination are.
  // The logic mimics that in doiBulkTransfer().
  //
  proc DefaultRectangularArr.doiBulkTransferStrideComm(B, stridelevels:int(32), dstStride, srcStride, count, AFirst, BFirst) {
    if debugDefaultDistBulkTransfer {
      chpl_debug_writeln("BulkTransferStride with values:\n" +
                         "\tLocale        = " + stringify(here.id) + "\n" +
                         "\tStride levels = " + stringify(stridelevels) + "\n" +
                         "\tdstStride     = " + stringify(dstStride) + "\n" +
                         "\tsrcStride     = " + stringify(srcStride) + "\n" +
                         "\tcount         = " + stringify(count) + "\n" +
                         "\tdstBlk        = " + stringify(blk) + "\n" +
                         "\tsrcBlk        = " + stringify(B.blk));
    }

    const A = this;
    const AO = A.getDataIndex(AFirst, getShifted=false);
    const AOChunk: int = if defRectSimpleDData then 0 else AO(1);
    const AOIdx: idxType = if defRectSimpleDData then AO else AO(2);
    const BO = B.getDataIndex(BFirst, getShifted=false);
    const BOChunk: int = if defRectSimpleDData then 0 else BO(1);
    const BOIdx: idxType = if defRectSimpleDData then BO else BO(2);

    const dest = A.dataChunk(AOChunk);
    const src  = B.dataChunk(BOChunk);

    assert(dstStride._value.oneDData);
    const dststr = dstStride._value.dataChunk(0);
    assert(srcStride._value.oneDData);
    const srcstr = srcStride._value.dataChunk(0);
    assert(count._value.oneDData);
    const cnt = count._value.dataChunk(0);

    if dest.locale.id == here.id {
      const srclocale = src.locale.id : int(32);

      if debugBulkTransfer {
        chpl_debug_writeln("BulkTransferStride: On LHS - GET from ", srclocale);
      }

      __primitive("chpl_comm_get_strd",
                  dest[AOIdx],
                  dststr[0],
                  srclocale,
                  src[BOIdx],
                  srcstr[0],
                  cnt[0],
                  stridelevels);
    }
    else {
      const destlocale = dest.locale.id : int(32);

      if debugDefaultDistBulkTransfer {
        assert(src.locale.id == here.id,
               "BulkTransferStride: Expected to be on ", src.locale.id,
               ", actually on ", here.id);
      }

      if debugBulkTransfer {
        chpl_debug_writeln("BulkTransferStride: On RHS - PUT to ", destlocale);
      }

      __primitive("chpl_comm_put_strd",
                  dest[AOIdx],
                  dststr[0],
                  destlocale,
                  src[BOIdx],
                  srcstr[0],
                  cnt[0],
                  stridelevels);
    }
  }

  proc DefaultRectangularArr.isDefaultRectangular() param return true;

  /*
  The runtime implementation's loop over the current stride level will look
  something like this:

  ```
  for (i = 0; i < count[levels+1]; i++) {
    src = baseSrc + srcStride[levels] * i;
    dst = baseDst + dstStride[levels] * i;
    // then dimensions curDim+1..rank
  }
  ```

  The last value of `src` will be:
    baseSrc + (count[levels+1] - 1) * srcStride[levels];

  To correctly advance to the next chunk of elements, we could simply add a
  stride level and increment `baseSrc` by `blk(curDim-1)`. While correct, this
  would not be the optimal choice if we want to bulk-copy the largest possible
  chunk at a time.

  To do so, we need to determine whether or not we can re-use the current
  stride to advance to the next chunk of elements.

  When the stridelevel is less than 1, we're still calculating the bulk-copy
  size. In this case, we let the stride value be `1` in order to test that the
  next chunk is contiguous in memory.

  When the stridelevel is greater than 1 we're done calculating the bulk-copy
  size. However, it's still convenient to try and re-use the stride if
  possible.
  */
  proc DefaultRectangularArr.canReuseStride(curDim: int, levels, count, stride)
  {
    // For a multi-ddata array, if the next dimension up is the one
    // we've chunked on then we need a new stride, because the storage
    // is discontiguous there.  Note that we could be less conservative
    // here when traversing from element to element within multi-ddata
    // chunks, but for now this is left as work for the future.
    if !defRectSimpleDData && curDim-1 == mdParDim then
      return false;

    // TODO: Do we need to return false if the previous dimension has only one
    // element? What if it only has one element in the original domain?
    //
    // So far it seems to 'just work'.

    const lastCount = count[levels+1];
    const curStride = if levels < 1 then 1 else stride[levels];

    // Subtract `1` because we don't need a stride for the first element in
    // the current stride level. We could simplify the math here, but I think
    // this is clearer.
    const lastIndex = (lastCount-1) * curStride;
    const nextIndex = lastIndex + curStride;

    return blk(curDim-1) == nextIndex;
  }

  //
  // bulkConvertCoordinate() converts
  //   point 'b' within 'Barr.domain'
  // to
  //   point within 'Aarr.domain'
  // that has the same indexOrder in each dimension.
  //
  // This function was contributed by Juan Lopez and later improved by Alberto.
  // In the SBAC'12 paper it is called m().
  //
  proc bulkCommConvertCoordinate(bArg, Barr, Aarr)
  {
    compilerAssert(Aarr.rank == Barr.rank);
    const b = chpl__tuplify(bArg);
    param rank = Aarr.rank;
    type idxType = Aarr.idxType;
    const AD = Aarr.dom.dsiDims();
    const BD = Barr.dom.dsiDims();
    var result: rank * idxType;
    for param i in 1..rank {
      const ar = AD(i), br = BD(i);
      if boundsChecking then assert(br.member(b(i)));
      result(i) = ar.orderToIndex(br.indexOrder(b(i)));
    }
    return result;
  }

}<|MERGE_RESOLUTION|>--- conflicted
+++ resolved
@@ -1653,116 +1653,6 @@
     proc strideAlignDown(hi, r)
       return hi - (hi - r.low) % abs(r.stride):idxType;
 
-<<<<<<< HEAD
-    pragma "modifies array blk"
-    proc dsiRankChange(d, param newRank: int, param newStridable: bool, args) {
-      var alias : DefaultRectangularArr(eltType=eltType, rank=newRank,
-                                        idxType=idxType,
-                                        stridable=newStridable);
-      on this {
-      alias = new DefaultRectangularArr(eltType=eltType, rank=newRank,
-                                           idxType=idxType,
-                                           stridable=newStridable,
-                                           dom=d, mdAlias=true,
-                                           noinit_data=true);
-      if defRectSimpleDData {
-        alias.data = data;
-      } else {
-        alias.mData = _ddata_allocate(_multiData(eltType=eltType,
-                                                 idxType=idxType),
-                                      mdNumChunks);
-        for i in 0..#mdNumChunks {
-          alias.mData(i).dataOff = mData(i).dataOff;
-          alias.mData(i).data = mData(i).data;
-        }
-      }
-      //alias.numelm = numelm;
-      var mdpdIsRange: bool;
-      var mdpdJ: idxType;
-      var mdpdJVal: idxType;
-      var i = 1;
-      alias.origin = origin;
-      for param j in 1..args.size {
-        if isRange(args(j)) {
-          alias.off(i) = d.dsiDim(i).low;
-          alias.origin += blk(j) * (d.dsiDim(i).low - off(j)) / str(j);
-          alias.blk(i) = blk(j);
-          alias.str(i) = str(j);
-          if !defRectSimpleDData && j == mdParDim {
-            mdpdIsRange = true;
-            alias.mdParDim = i;
-          }
-          i += 1;
-        } else {
-          alias.origin += blk(j) * (args(j) - off(j)) / str(j);
-          if !defRectSimpleDData && j == mdParDim {
-            mdpdIsRange = false;
-            mdpdJ = j;
-            mdpdJVal = args(j);
-          }
-        }
-      }
-      alias.computeFactoredOffs();
-
-      if !defRectSimpleDData {
-        if mdpdIsRange {
-
-          alias.mdNumChunks = mdNumChunks;
-          alias.mdRLo = mdRLo;
-          alias.mdRHi = mdRHi;
-          alias.mdRStr = mdRStr;
-          alias.mdRLen = mdRLen;
-          alias.mdBlk = mdBlk;
-          if alias.stridable {
-            for i in 0..#mdNumChunks {
-              alias.mData(i).pdr =
-                max(mData(i).pdr.low, d.dsiDim(alias.mdParDim).low)
-                ..min(mData(i).pdr.high, d.dsiDim(alias.mdParDim).high)
-                by d.dsiDim(alias.mdParDim).stride;
-            }
-          } else {
-            for i in 0..#mdNumChunks {
-              alias.mData(i).pdr
-                = max(mData(i).pdr.low, d.dsiDim(alias.mdParDim).low)
-                ..min(mData(i).pdr.high, d.dsiDim(alias.mdParDim).high);
-            }
-          }
-        } else {
-          //
-          // If the mdParDim'th dimension is removed then we switch
-          // to a synthesized mdParDim==1.
-          //
-          const blkRatio = blk(1) / alias.blk(1);
-          alias.mdParDim = 1;
-          alias.mdNumChunks = mdNumChunks;
-          alias.mdRLen = mdRLen * mdBlk * blkRatio;
-          alias.mdRStr = abs(d.dsiDim(1).stride):idxType;
-          alias.mdRLo = d.dsiDim(1).alignedLow - (mdpdJVal - mdRLo) * blkRatio;
-          alias.mdRHi = alias.mdRLo + (alias.mdRLen - 1) * alias.mdRStr;
-          alias.mdBlk = 1;
-          if alias.stridable {
-            for i in 0..#mdNumChunks {
-              const (lo, hi) = alias.mdChunk2Ind(i);
-              alias.mData(i).pdr = max(lo, d.dsiDim(1).low)
-                                   ..min(hi, d.dsiDim(1).high)
-                                   by d.dsiDim(1).stride;
-            }
-          } else {
-            for i in 0..#mdNumChunks {
-              const (lo, hi) = alias.mdChunk2Ind(i);
-              alias.mData(i).pdr = max(lo, d.dsiDim(1).low)
-                                   ..min(hi, d.dsiDim(1).high);
-            }
-          }
-        }
-      }
-      alias.initShiftedData();
-      }
-      return alias;
-    }
-
-=======
->>>>>>> 96c4c55a
     proc dsiReallocate(d: domain) {
       if (d._value.type == dom.type) {
         on this {
@@ -1874,15 +1764,12 @@
     chpl_serialReadWriteRectangular(f, this);
   }
 
-<<<<<<< HEAD
   // Why can the following two functions not be collapsed into one
   // where 'dom = arr.dom'?  Because this puts a type constraint on
   // what 'dom' can be passed that is too strict in some callchains
   // (e.g., if arr.dom is non-stridable but the 'dom' passed in is
   // stridable).
   //
-=======
->>>>>>> 96c4c55a
   proc chpl_serialReadWriteRectangular(f, arr) {
     chpl_serialReadWriteRectangular(f, arr, arr.dom);
   }
@@ -1917,12 +1804,7 @@
 
       if dim == rank {
         var first = true;
-<<<<<<< HEAD
-        if debugDefaultDist && f.writing then f.writeln(dom.ranges(dim));
-=======
-        // dom.dsiDim -> dom.dsiDim(dim)
         if debugDefaultDist && f.writing then f.writeln(dom.dsiDim(dim));
->>>>>>> 96c4c55a
         for j in dom.dsiDim(dim) by makeStridePositive {
           if first then first = false;
           else if isspace then f <~> new ioLiteral(" ");
