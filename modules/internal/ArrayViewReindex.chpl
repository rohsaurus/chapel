/*
 * Copyright 2004-2017 Cray Inc.
 * Other additional copyright holders may be indicated within.
 *
 * The entirety of this work is licensed under the Apache License,
 * Version 2.0 (the "License"); you may not use this file except
 * in compliance with the License.
 *
 * You may obtain a copy of the License at
 *
 *     http://www.apache.org/licenses/LICENSE-2.0
 *
 * Unless required by applicable law or agreed to in writing, software
 * distributed under the License is distributed on an "AS IS" BASIS,
 * WITHOUT WARRANTIES OR CONDITIONS OF ANY KIND, either express or implied.
 * See the License for the specific language governing permissions and
 * limitations under the License.
 */

// ArrayViewReindex
//
// This module provides an array domain map class that is used to
// represent reindexings of another array via a domain.
//
module ArrayViewReindex {
  use ChapelStandard;

  //
  // This class represents a distribution that knows how to create
  // reindexed domains and arrays similar to the one that caused
  // it to be created.  It stores a pointer down to the distribution
  // that it creates reindexed views of, and a down-facing and up-facing
  // domain indicating the old and new index sets, respectively.
  //
  class ArrayViewReindexDist: BaseDist {
    // a pointer down to the distribution that this class is creating
    // reindexed views of
    const downDistPid: int;
    const downDistInst;
    const updom;
    const downdomPid;
    const downdomInst;

    inline proc downDist {
      if _isPrivatized(downDistInst) then
        return chpl_getPrivatizedCopy(downDistInst.type, downDistPid);
      else
        return downDistInst;
    }

    proc dsiNewRectangularDom(param rank, type idxType, param stridable, inds) {
      var newdom = new ArrayViewReindexDom(rank=rank,
                                           idxType=idxType,
                                           //                                           stridable=true,
                                           stridable=stridable,
                                           downdomPid=downdomPid,
                                           downdomInst=downdomInst,
                                           distPid=this.pid,
                                           distInst=this);
      newdom.dsiSetIndices(inds);
      return newdom;
    }

    proc dsiClone() return new ArrayViewReindexDist(downDistPid=downDistPid,
                                                    downDistInst=downDistInst,
                                                    updom=updom,
                                                    downdomPid=downdomPid,
                                                    downdomInst=downdomInst);

    // Don't want to privatize a DefaultRectangular, so pass the query on to
    // the wrapped array
    proc dsiSupportsPrivatization() param
      return downDistInst.dsiSupportsPrivatization();

    proc dsiGetPrivatizeData() {
      return (downDistPid, downDistInst, updom, downdomPid, downdomInst);
    }

    proc dsiPrivatize(privatizeData) {
      return new ArrayViewReindexDist(downDistPid = privatizeData(1),
                                      downDistInst = privatizeData(2),
                                      updom = privatizeData(3),
                                      downdomPid = privatizeData(4),
                                      downdomInst = privatizeData(5));
    }

    proc dsiDestroyDist() {
      _delete_dom(updom, false);
      //      _delete_dom(downdomInst, _isPrivatized(downdomInst));
    }
  }

  //
  // This class represents the domain of a reindexed slice of an
  // array.  Like other domain class implementations, it supports the
  // standard dsi interface.  Note that reindexings only make sense
  // for rectangular domains so this is a subclass of
  // BaseRectangularDom.
  //
 class ArrayViewReindexDom: BaseRectangularDom {
    // the new reindexed index set that we represent upwards
    var updom: DefaultRectangularDom(rank, idxType, stridable);

    // the old original index set that we're equivalent to
    var downdomPid;
    var downdomInst; //: downdomtype(rank, idxType, stridable);

    const distPid;  // a reference back to our ArrayViewReindexDist
    const distInst;

    var ownsDownDomInst = false;

    inline proc dist {
      if _isPrivatized(distInst) then
        return chpl_getPrivatizedCopy(distInst.type, distPid);
      else
        return distInst;
    }
    
    //
    // TODO: If we put this expression into the variable declaration
    // above, we get a memory leak.  File a future against this?
    //
    proc downdomtype(param rank: int, type idxType, param stridable: bool) type {
      var ranges : rank*range(idxType, BoundedRangeType.bounded, stridable);
      var a = dist.downDist.dsiNewRectangularDom(rank=rank, idxType=idxType,
                                              stridable=stridable, ranges);
      return a.type;
    }

    inline proc downdom {
      if _isPrivatized(downdomInst) then
        return chpl_getPrivatizedCopy(downdomInst.type, downdomPid);
      else
        return downdomInst;
    }

    proc dsiBuildArray(type eltType) {
      pragma "no auto destroy"
      const downarr = _newArray(downdom.dsiBuildArray(eltType));
      return new ArrayViewReindexArr(eltType  =eltType,
                                        _DomPid = this.pid,
                                        dom = this,
                                        _ArrPid=downarr._pid,
                                        _ArrInstance=downarr._instance,
                                        ownsArrInstance=true);
    }

    // TODO: Use delegation feature for these?
    // TODO: Can't all these be implemented in ChapelArray given dsiDim()?

    proc dsiNumIndices {
      return updom.dsiNumIndices;
    }

    proc dsiLow {
      return updom.dsiLow;
    }

    proc dsiHigh {
      return updom.dsiHigh;
    }

    proc dsiAlignedLow {
      return updom.dsiAlignedLow;
    }

    proc dsiAlignedHigh {
      return updom.dsiAlignedHigh;
    }

    proc dsiStride {
      return updom.dsiStride;
    }

    proc dsiAlignment {
      return updom.dsiAlignment;
    }

    proc dsiFirst {
      return updom.dsiFirst;
    }

    proc dsiLast {
      return updom.dsiLast;
    }

    proc dsiDim(d: int) {
      return updom.dsiDim(d);
    }

    proc dsiDims() {
      return updom.dsiDims();
    }

    proc dsiGetIndices() {
      return updom.dsiGetIndices();
    }

    proc dsiSetIndices(inds) {
      pragma "no auto destroy"
      var updomRec = {(...inds)};

      // Free the old updom
      if updom != nil then
        _delete_dom(updom, false);
      updom = updomRec._value;

      var ranges : rank*range(idxType, BoundedRangeType.bounded, dist.downdomInst.stridable);
      var downdomclass = dist.downDist.dsiNewRectangularDom(rank=rank,
                                                         idxType=idxType,
                                                         stridable=dist.downdomInst.stridable, ranges);
      pragma "no auto destroy"
      var downdomLoc = _newDomain(downdomclass);
      downdomLoc = chpl_reindexConvertDom(inds, updom, dist.downdomInst);
      downdomLoc._value._free_when_no_arrs = true;

      if downdomInst != nil && ownsDownDomInst {
        _delete_dom(downdomInst, _isPrivatized(downdomInst));
      }

      downdomPid = downdomLoc._pid;
      downdomInst = downdomLoc._instance;
      ownsDownDomInst = true;
    }

    proc dsiMember(i) {
      return updom.dsiMember(i);
    }

    iter these() {
      if chpl__isDROrDRView(downdom) {
        for i in updom do
          yield i;
      } else {
        for i in downdom do
          yield downIdxToUpIdx(i);
      }
    }

    iter these(param tag: iterKind) where tag == iterKind.standalone
      && chpl__isDROrDRView(downdom)
      && __primitive("method call resolves", updom, "these", tag)
    {
      for i in updom.these(tag) do
          yield i;
    }

    iter these(param tag: iterKind) where tag == iterKind.standalone
      && !chpl__isDROrDRView(downdom)
      && __primitive("method call resolves", downdom, "these", tag)
    {
      for i in downdom.these(tag) do
        yield downIdxToUpIdx(i);
    }

    iter these(param tag: iterKind) where tag == iterKind.leader {
      if chpl__isDROrDRView(downdom) {
        for followThis in updom.these(tag) do
          yield followThis;
      } else {
        for followThis in downdom.these(tag) {
          yield followThis;
        }
      }
    }

    iter these(param tag: iterKind, followThis)
      where tag == iterKind.follower {
      for i in updom.these(tag, followThis) do
        yield i;
    }

    proc chpl_reindexConvertLoDTupleToHiD(tup) {
      compilerError("Unimplemented routine");
    }

    proc chpl_reindexConvertHiDTupleToLoD(tup) {
      compilerError("Unimplemented routine");
    }


    inline proc downIdxToUpIdx(downIdx: integral) {
      compilerAssert(updom.rank == 1, updom.rank:string);
      return updom.dsiDim(1).orderToIndex(downdom.dsiDim(1).indexOrder(downIdx));
    }

    inline proc downIdxToUpIdx(i) {
      var ind: updom.rank*updom.idxType;
      for param d in 1..updom.rank {
        ind(d) = updom.dsiDim(d).orderToIndex(downdom.dsiDim(d).indexOrder(i(d)));
      }
      return ind;
    }

    // TODO: Is there something we can re-use here?
    proc dsiSerialWrite(f) {
      updom.dsiSerialWrite(f);
    }

    proc dsiMyDist() {
      return dist;
    }

    proc dsiTargetLocales() {
      return downdom.dsiTargetLocales();
    }

    proc dsiHasSingleLocalSubdomain() param
      return downdom.dsiHasSingleLocalSubdomain();

    proc dsiLocalSubdomain() {
      const dims = downdom.dsiLocalSubdomain().dims();
      return chpl_reindexConvertDom(dims, downdom, updom);
    }

    proc dsiAssignDomain(rhs: domain, lhsPrivate: bool) {
      chpl_assignDomainWithGetSetIndices(this, rhs);
    }

    proc isReindexDomainView() param {
      return true;
    }

    proc _getActualDomain() {
      if chpl__isDomainView(downdom) {
        return downdom._getActualDomain();
      } else {
        return downdom;
      }
    }

    proc dsiDestroyDom() {
      _delete_dom(updom, false);
      _delete_dom(downdomInst, _isPrivatized(downdomInst));
    }

    // Don't want to privatize a DefaultRectangular, so pass the query on to
    // the wrapped array
    proc dsiSupportsPrivatization() param
      return downdomInst.dsiSupportsPrivatization();

    proc dsiGetPrivatizeData() {
      return (updom, downdomPid, downdomInst, distPid, distInst);
    }

    proc dsiPrivatize(privatizeData) {
      return new ArrayViewReindexDom(rank = this.rank,
                                     idxType = this.idxType,
                                     stridable = this.stridable,
                                     updom = privatizeData(1),
                                     downdomPid = privatizeData(2),
                                     downdomInst = privatizeData(3),
                                     distPid = privatizeData(4),
                                     distInst = privatizeData(5)
                                     );
    }

    proc dsiGetReprivatizeData() {
      return (updom, downdomPid, downdomInst);
    }

    proc dsiReprivatize(other, reprivatizeData) {
      updom = reprivatizeData(1);
      //      collapsedDim = other.collapsedDim;
      //      idx = other.idx;
      //      distPid = other.distPid;
      //      distInst = other.distInst;
      downdomPid = reprivatizeData(2);
      downdomInst = reprivatizeData(3);
    }

  } // end of class ArrayViewReindexDom

  //
  // The class representing a slice of an array.  Like other array
  // class implementations, it supports the standard dsi interface.
  //
  class ArrayViewReindexArr: BaseArr {
    type eltType;  // see note on commented-out proc eltType below...

    // the representation of the slicing domain
    //
    // TODO: Can we privatize upon creation of the array-view slice and cache
    // the results?
    const _DomPid;
    const dom; // Seems like the compiler requires a field called 'dom'...

    // the representation of the sliced array
    const _ArrPid;
    const _ArrInstance;

    // If this is an array view on a DefaultRectangular array
    // (eventually...), the indexCache provides a mean of directly
    // accessing the array's ddata to avoid indirection overheads
    // through the array field above.
    const indexCache = buildIndexCache();

    const ownsArrInstance = false;

    proc downdom {
      // TODO: This routine may get a remote domain if this is a view
      // of a view and is called on a locale other than the
      // originating one for the domain.  Relax the requirement that
      // arrays have a field named 'dom' and let arr.dom return
      // whatever domain class is nearby/cheap.
      return arr.dom;
    }

    //
    // standard generic aspects of arrays
    //

    // these could be fields, but indirecting works just as well and
    // makes the class less generic.
    proc idxType type return dom.idxType;
    proc rank param return dom.rank;

    // The following seems like it ought to work, but it causes an
    // error in the compiler for non-devel mode...  presumably due to
    // a direct query of eltType in the compiler(?).  As a TODO we
    // might want to hunt this down in the future...
    //
    //  proc eltType type return arr.eltType;


    //
    // introspection routine used elsewhere to filter array views
    //
    // TODO: Could this be replaced with more type-based introspection?
    // I shied away from it since this is a generic class, but there
    // must be (or should be) some way to do it without relying on
    // methods like this...
    //
    proc isReindexArrayView() param {
      return true;
    }


    //
    // standard iterators
    //

    iter these() ref {
      for elem in chpl__serialViewIter(this, privDom) do
        yield elem;
    }

    iter these(param tag: iterKind) ref
      where tag == iterKind.standalone && !localeModelHasSublocales &&
           __primitive("method call resolves", privDom, "these", tag) {
      for i in privDom.these(tag) {
        if shouldUseIndexCache() {
          const dataIdx = indexCache.getDataIndex(i);
          yield indexCache.getDataElem(dataIdx);
        } else {
          yield arr.dsiAccess(chpl_reindexConvertIdx(i, privDom, downdom));
        }
      }
    }

    iter these(param tag: iterKind) where tag == iterKind.leader {
      for followThis in privDom.these(tag) do {
        yield followThis;
      }
    }

    iter these(param tag: iterKind, followThis) ref
      where tag == iterKind.follower {
      for i in privDom.these(tag, followThis) {
        if shouldUseIndexCache() {
          const dataIdx = indexCache.getDataIndex(i);
          yield indexCache.getDataElem(dataIdx);
        } else {
          yield arr.dsiAccess(chpl_reindexConvertIdx(i, privDom, downdom));
        }
      }
    }


    //
    // I/O
    //

    proc dsiSerialWrite(f) {
      chpl_serialReadWriteRectangular(f, this, privDom.updom);
    }

    proc dsiSerialRead(f) {
      chpl_serialReadWriteRectangular(f, this, privDom.updom);
    }

    proc dsiDisplayRepresentation() {
      writeln("Reindex view");
      writeln("------------");
      writeln("of domain:");
      privDom.dsiDisplayRepresentation();
      writeln("on array:");
      arr.dsiDisplayRepresentation();
      writeln("------------");
    }


    //
    // accessors
    //

    inline proc dsiAccess(i: idxType ...rank) ref {
      return dsiAccess(i);
    }

    inline proc dsiAccess(i: idxType ...rank)
      where shouldReturnRvalueByValue(eltType) {
      return dsiAccess(i);
    }

    inline proc dsiAccess(i: idxType ...rank) const ref
      where shouldReturnRvalueByConstRef(eltType) {
      return dsiAccess(i);
    }

    inline proc dsiAccess(i) ref {
      checkBounds(i);
      if shouldUseIndexCache() {
        const dataIdx = indexCache.getDataIndex(i);
        return indexCache.getDataElem(dataIdx);
      } else {
        return arr.dsiAccess(chpl_reindexConvertIdx(i, privDom, downdom));
      }
    }

    inline proc dsiAccess(i)
      where shouldReturnRvalueByValue(eltType) {
      checkBounds(i);
      if shouldUseIndexCache() {
        const dataIdx = indexCache.getDataIndex(i);
        return indexCache.getDataElem(dataIdx);
      } else {
        return arr.dsiAccess(chpl_reindexConvertIdx(i, privDom, downdom));
      }
    }

    inline proc dsiAccess(i) const ref
      where shouldReturnRvalueByConstRef(eltType) {
      checkBounds(i);
      if shouldUseIndexCache() {
        const dataIdx = indexCache.getDataIndex(i);
        return indexCache.getDataElem(dataIdx);
      } else {
        return arr.dsiAccess(chpl_reindexConvertIdx(i, privDom, downdom));
      }
    }

    inline proc dsiLocalAccess(i) ref
      return arr.dsiLocalAccess(chpl_reindexConvertIdx(i, privDom, downdom));

    inline proc dsiLocalAccess(i)
      where shouldReturnRvalueByValue(eltType)
      return arr.dsiLocalAccess(chpl_reindexConvertIdx(i, privDom, downdom));

    inline proc dsiLocalAccess(i) const ref
      where shouldReturnRvalueByConstRef(eltType)
      return arr.dsiLocalAccess(chpl_reindexConvertIdx(i, privDom, downdom));

    inline proc checkBounds(i) {
      if boundsChecking then
        if !privDom.dsiMember(i) then
          halt("array index out of bounds: ", i);
    }


    //
    // locality-oriented queries
    //

    proc dsiTargetLocales() {
      return arr.dsiTargetLocales();
    }

    proc dsiHasSingleLocalSubdomain() param
      return privDom.dsiHasSingleLocalSubdomain();

    proc dsiLocalSubdomain() {
      return privDom.dsiLocalSubdomain();
    }

    proc dsiNoFluffView() {
      // For now avoid implementing 'noFluffView' on each class and use
      // 'canResolve' to print a better error message.
      if canResolveMethod(arr, "dsiNoFluffView") {
        return arr.dsiNoFluffView();
      } else {
        compilerError("noFluffView is not supported on this array type.");
      }
    }


    //
    // privatization
    //

    // Don't want to privatize a DefaultRectangular, so pass the query on to
    // the wrapped array
    proc dsiSupportsPrivatization() param
      return _ArrInstance.dsiSupportsPrivatization();

    proc dsiGetPrivatizeData() {
      return (_DomPid, privDom, _ArrPid, _ArrInstance);
    }

    proc dsiPrivatize(privatizeData) {
      return new ArrayViewReindexArr(eltType=this.eltType,
                                     _DomPid=privatizeData(1),
                                     dom=privatizeData(2),
                                     _ArrPid=privatizeData(3),
                                     _ArrInstance=privatizeData(4));
    }


    //
    // bulk-transfer
    //

    proc dsiSupportsBulkTransfer() param {
      return arr.dsiSupportsBulkTransfer();
    }
    proc dsiSupportsBulkTransferInterface() param return arr.dsiSupportsBulkTransferInterface();

    proc _viewHelper(dims) {
      if dims.size != dom.rank {
        compilerError("Error while composing view domain for reindex view.");
      }
<<<<<<< HEAD
      writeln("Converting ", dims, " from ", dom.dsiDims(), " to ", downdom.dsiDims());
      const goodDims = chpl_reindexConvertDom(dims, dom, downdom).dims();
=======
      const goodDims = chpl_reindexConvertDom(dims, privDom, downdom).dims();
>>>>>>> ded60009
      if _containsRCRE() {
        var nextView = arr._getRCREView();
        return nextView._viewHelper(goodDims);
      } else {
        return {(...goodDims)};
      }
    }

    proc _getViewDom() {
      // BHARSH TODO
      return _viewHelper(privDom.dsiDims());
    }

    proc doiUseBulkTransfer(B) {
      return arr.doiUseBulkTransfer(B);
    }

    proc doiCanBulkTransfer(viewDom) {
      return arr.doiCanBulkTransfer(viewDom);
    }

    proc doiBulkTransfer(B, viewDom) {
      arr.doiBulkTransfer(B, viewDom);
    }

    // strided transfer support
    proc doiUseBulkTransferStride(B) {
      return arr.doiUseBulkTransferStride(B);
    }

    proc doiCanBulkTransferStride(viewDom) {
      return arr.doiCanBulkTransferStride(viewDom);
    }

    proc doiBulkTransferStride(B, viewDom) {
      arr.doiBulkTransferStride(B, viewDom);
    }


    // distributed transfer support
    proc doiBulkTransferToDR(B, viewDom) {
      arr.doiBulkTransferToDR(B, viewDom);
    }

    proc doiBulkTransferFromDR(B, viewDom) {
      arr.doiBulkTransferFromDR(B, viewDom);
    }

    proc doiBulkTransferFrom(B, viewDom) {
      arr.doiBulkTransferFrom(B, viewDom);
    }


    //
    // utility functions used to set up the index cache
    //

    proc shouldUseIndexCache() param {
      return chpl__isDROrDRView(_ArrInstance);
    }

    proc buildIndexCache() {
      if shouldUseIndexCache() {
        if (chpl__isArrayView(_ArrInstance)) {
          if _ArrInstance.isSliceArrayView() && !_ArrInstance._containsRCRE() {
            // Only slices below in the view stack, which won't have built up
            // an indexCache.
            return _ArrInstance._getActualArray().dsiGetRAD().toSlice(_ArrInstance.dom).toReindex(dom);
          } else {
            return _ArrInstance.indexCache.toReindex(dom);
          }
        } else {
          return _ArrInstance.dsiGetRAD().toReindex(dom);
        }
      } else {
        return false;
      }
    }


    //
    // routines relating to the underlying domains and arrays
    //

    inline proc privDom {
      if _isPrivatized(dom) {
        return chpl_getPrivatizedCopy(dom.type, _DomPid);
      } else {
        return dom;
      }
    }

    inline proc arr {
      if _isPrivatized(_ArrInstance) {
        return chpl_getPrivatizedCopy(_ArrInstance.type, _ArrPid);
      } else {
        return _ArrInstance;
      }
    }

    // not sure what this is, but everyone seems to have one...
    inline proc dsiGetBaseDom() {
      return privDom;
    }

    proc _getActualArray() {
      if chpl__isArrayView(arr) {
        return arr._getActualArray();
      } else {
        return arr;
      }
    }

    // Returns true if 'arr' is a rank-change, a reindex, or if itself
    // contains a rank-change or reindex.
    proc _containsRCRE() param {
      if chpl__isArrayView(arr) {
        return arr.isRankChangeArrayView() ||
               arr.isReindexArrayView() ||
               arr._containsRCRE();
      } else {
        return false;
      }
    }

    // Returns the topmost rank-change view in this view-stack
    proc _getRCREView() {
      return this;
    }

    proc dsiDestroyArr() {
      if ownsArrInstance {
        _delete_arr(_ArrInstance, _isPrivatized(_ArrInstance));
      }
    }
  }


    //
    // Helper routines to convert incoming new/reindex
    // indices/domains back into the original index set.
    //

  inline proc chpl_reindexConvertIdxDim(i: integral, updom, downdom, dim: int) {
    return downdom.dsiDim(dim).orderToIndex(updom.dsiDim(dim).indexOrder(i));
  }

    inline proc chpl_reindexConvertIdx(i: integral, updom, downdom) {
      compilerAssert(downdom.rank == 1, downdom.rank:string);
      return chpl_reindexConvertIdxDim(i, updom, downdom, 1);
    }

    inline proc chpl_reindexConvertIdx(i, updom, downdom) {
      var ind: downdom.rank*downdom.idxType;
      for param d in 1..downdom.rank {
        ind(d) = chpl_reindexConvertIdxDim(i(d), updom, downdom, d);
      }
      return ind;
    }


  inline proc chpl_reindexConvertDom(dims, updom, downdom) {
    if updom.rank != dims.size {
      compilerError("Called chpl_reindexConvertDom with incorrect rank. Got " + dims.size:string + ", expecting " + updom.rank:string);
    }

    var ranges : downdom.dsiDims().type;
    var actualLow, actualHigh: downdom.rank*downdom.idxType;
    for param d in 1..dims.size {
      writeln("Working on dimension ", d);
      writeln("size = ", dims(d).size);
      writeln("low, high = ", (downdom.dsiDim(d).low, downdom.dsiDim(d).high));
      if (dims(d).size == 0) {
        actualLow(d) = downdom.dsiDim(d).low;
        actualHigh(d) = downdom.dsiDim(d).high;
      } else {
        actualLow(d) = chpl_reindexConvertIdxDim(dims(d).first, updom, downdom, d);
        actualHigh(d) = chpl_reindexConvertIdxDim(dims(d).last, updom, downdom, d);
      }
    }
    for param d in 1..updom.rank {
      // Slicing the ranges preserves the stride
      ranges(d) = downdom.dsiDim(d)[actualLow(d)..actualHigh(d)];
    }
    return {(...ranges)};
  }
}<|MERGE_RESOLUTION|>--- conflicted
+++ resolved
@@ -630,12 +630,7 @@
       if dims.size != dom.rank {
         compilerError("Error while composing view domain for reindex view.");
       }
-<<<<<<< HEAD
-      writeln("Converting ", dims, " from ", dom.dsiDims(), " to ", downdom.dsiDims());
-      const goodDims = chpl_reindexConvertDom(dims, dom, downdom).dims();
-=======
       const goodDims = chpl_reindexConvertDom(dims, privDom, downdom).dims();
->>>>>>> ded60009
       if _containsRCRE() {
         var nextView = arr._getRCREView();
         return nextView._viewHelper(goodDims);
@@ -805,9 +800,6 @@
     var ranges : downdom.dsiDims().type;
     var actualLow, actualHigh: downdom.rank*downdom.idxType;
     for param d in 1..dims.size {
-      writeln("Working on dimension ", d);
-      writeln("size = ", dims(d).size);
-      writeln("low, high = ", (downdom.dsiDim(d).low, downdom.dsiDim(d).high));
       if (dims(d).size == 0) {
         actualLow(d) = downdom.dsiDim(d).low;
         actualHigh(d) = downdom.dsiDim(d).high;
