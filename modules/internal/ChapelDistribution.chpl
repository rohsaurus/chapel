/*
 * Copyright 2004-2019 Cray Inc.
 * Other additional copyright holders may be indicated within.
 *
 * The entirety of this work is licensed under the Apache License,
 * Version 2.0 (the "License"); you may not use this file except
 * in compliance with the License.
 *
 * You may obtain a copy of the License at
 *
 *     http://www.apache.org/licenses/LICENSE-2.0
 *
 * Unless required by applicable law or agreed to in writing, software
 * distributed under the License is distributed on an "AS IS" BASIS,
 * WITHOUT WARRANTIES OR CONDITIONS OF ANY KIND, either express or implied.
 * See the License for the specific language governing permissions and
 * limitations under the License.
 */

module ChapelDistribution {

  use LinkedLists;

  extern proc chpl_task_yield();

  //
  // Abstract distribution class
  //
  pragma "base dist"
  class BaseDist {
    // The common case seems to be local access to this class, so we
    // will use explicit processor atomics, even when network
    // atomics are available
    var _doms: LinkedList(unmanaged BaseDom); // domains declared over this distribution
    var _domsLock: chpl__processorAtomicType(bool); // lock for concurrent access
    var _free_when_no_doms: bool; // true when original _distribution is destroyed
    var pid:int = nullPid; // privatized ID, if privatization is supported

    proc deinit() {
    }

    // Returns a distribution that should be freed or nil.
    pragma "dont disable remote value forwarding"
    proc remove(): unmanaged BaseDist {
      var free_dist = false;
      if dsiTrackDomains() {
        on this {
          var dom_count = -1;
          local {
            _lock_doms();
            // Set a flag to indicate it should be freed when _doms
            // becomes empty
            _free_when_no_doms = true;
            dom_count = _doms.size;
            _unlock_doms();
          }
          if dom_count == 0 then
            free_dist = true;
        }
      } else {
        // if we're not tracking domains, always free the
        // distribution when it goes out of scope.
        free_dist = true;
      }
      if free_dist then
        return _to_unmanaged(this);
      else
        return nil;
    }

    // Returns true if the distribution should be removed.
    inline proc remove_dom(x:unmanaged BaseDom): bool {
      var count = -1;
      on this {
        var cnt = -1;
        local {
          _lock_doms();
          _doms.remove(x);
          cnt = _doms.size;

          // add one for the main distribution instance
          if !_free_when_no_doms then
            cnt += 1;

          _unlock_doms();
        }
        count = cnt;
      }
      return (count==0);
    }

    //
    // TODO: There may be some opportunities to optimize out the
    // locking here, as in the add_arr() case.  For example, the
    // construction of the distribution and domain used for rank change
    // slicing could use an unlocked version because that operation
    // creates a new distribution followed immediately by a domain
    // over the distribution. It's unclear how important this
    // optimization is, though, because rank change slices are
    // arguably less common (and already more expensive in most cases
    // due to the creation of distribution and domain objects) than
    // rank-preserving slicing.
    //
    inline proc add_dom(x:unmanaged BaseDom) {
      on this {
        _lock_doms();
        _doms.append(x);
        _unlock_doms();
      }
    }

    inline proc _lock_doms() {
      // WARNING: If you are calling this function directly from
      // a remote locale, you should consider wrapping the call in
      // an on clause to avoid excessive remote forks due to the
      // testAndSet()
      while (_domsLock.testAndSet(memory_order_acquire)) do chpl_task_yield();
    }

    inline proc _unlock_doms() {
      _domsLock.clear(memory_order_release);
    }

    proc dsiNewRectangularDom(param rank: int, type idxType, param stridable: bool, inds) {
      compilerError("rectangular domains not supported by this distribution");
    }

    proc dsiNewAssociativeDom(type idxType, param parSafe: bool) {
      compilerError("associative domains not supported by this distribution");
    }

    proc dsiNewAssociativeDom(type idxType, param parSafe: bool)
    where isEnumType(idxType) {
      compilerError("enumerated domains not supported by this distribution");
    }

    proc dsiNewOpaqueDom(type idxType, param parSafe: bool) {
      compilerError("opaque domains not supported by this distribution");
    }

    proc dsiNewSparseDom(param rank: int, type idxType, dom: domain) {
      compilerError("sparse domains not supported by this distribution");
    }

    proc dsiSupportsPrivatization() param return false;
    proc dsiRequiresPrivatization() param return false;

    proc dsiDestroyDist() { }

    proc dsiDisplayRepresentation() { writeln("<no way to display representation>"); }

    // Does the distribution keep a list of domains? Can the domains
    // keep the distribution alive longer? false for DefaultDist.
    proc trackDomains() param return true;

    // dynamically-dispatched counterpart of linksDistribution
    proc dsiTrackDomains() return true;

    // indicates if a distribution is a singleton. If so, we make no
    // effort to free it. DefaultDist is a singleton.
    proc singleton() param return false;
    // We could add dsiSingleton as a dynamically-dispatched counterpart

    // indicates if this distribution is a layout. This helps
    // with certain warnings.
    proc dsiIsLayout() param return false;
  }

  //
  // Abstract domain classes
  //
  pragma "base domain"
  class BaseDom {
    // The common case seems to be local access to this class, so we
    // will use explicit processor atomics, even when network
    // atomics are available
    var _arrs: LinkedList(unmanaged BaseArr);  // arrays declared over this domain
    var _arrs_containing_dom: int; // number of arrays using this domain
                                   // as var A: [D] [1..2] real
                                   // is using {1..2}
    var _arrsLock: chpl__processorAtomicType(bool); // lock for concurrent access
    var _free_when_no_arrs: bool;
    var pid:int = nullPid; // privatized ID, if privatization is supported

    proc init() {
    }

    proc deinit() {
    }

    proc dsiMyDist(): unmanaged BaseDist {
      halt("internal error: dsiMyDist is not implemented");
      return nil;
    }

    // Returns (dom, dist).
    // if this domain should be deleted, dom=this; otherwise it is nil.
    // dist is nil or a distribution that should be removed.
    pragma "dont disable remote value forwarding"
    proc remove() : (unmanaged BaseDom, unmanaged BaseDist) {

      // TODO -- remove dsiLinksDistribution
      assert( dsiMyDist().dsiTrackDomains() == dsiLinksDistribution() );

      var ret_dom:unmanaged BaseDom = nil;
      var ret_dist:unmanaged BaseDist = nil;
      var dist = dsiMyDist();
      var free_dom = false;
      var remove_dist = false;
      on this {
        var arr_count = 0;
        // Count the number of arrays using this domain
        // and mark this domain to free itself when that number reaches 0.
        local {
          _lock_arrs();
          arr_count = _arrs.size;
          arr_count += _arrs_containing_dom;
          _free_when_no_arrs = true;
          _unlock_arrs();
        }

        if arr_count == 0 {
          free_dom = true;

          if dsiLinksDistribution() {
            // Remove the domain from the distribution
            // and find out if the distribution should be removed.
            remove_dist = dist.remove_dom(_to_unmanaged(this));
          }
        }
      }
      if free_dom then
        ret_dom = _to_unmanaged(this); // caller will delete this
      if remove_dist then
        ret_dist = dist; // caller will remove dist
      return (ret_dom, ret_dist);
    }

    // returns true if the domain should be removed
    // 'rmFromList' indicates whether this is an array that we've been
    // storing in the _arrs linked list or not (just counting it).
    // Currently, only slices using existing domains avoid the list.
    inline proc remove_arr(x:unmanaged BaseArr, param rmFromList=true): bool {
      var count = -1;
      on this {
        var cnt = -1;
        local {
          _lock_arrs();
          if rmFromList then
            _arrs.remove(x);
          else
            _arrs_containing_dom -=1;
          cnt = _arrs.size;
          cnt += _arrs_containing_dom;
          // add one for the main domain record
          if !_free_when_no_arrs then
            cnt += 1;
          _unlock_arrs();
        }
        count = cnt;
      }
      return (count==0);
    }

<<<<<<< HEAD
    inline proc add_arr(x:unmanaged BaseArr, param locking=true) {
      /*
      extern proc printf(x...);
      printf("In add_arr\n");
      if x.isSliceArrayView() {
        printf("Is slice\n");
      } else {
        printf("Is not slice\n");
      }
      */
=======
    // addToList indicates whether this array should be added to the
    // '_arrs' linked list, or just counted.  At present, slice views
    // are not added to the linked list because they don't need to be
    // resized when their domain is re-assigned).
    inline proc add_arr(x:unmanaged BaseArr, param locking=true,
                        param addToList = true) {
>>>>>>> 2431623c
      on this {
        if locking then
          _lock_arrs();
        if addToList then
          _arrs.append(x);
        else
          _arrs_containing_dom += 1;
        if locking then
          _unlock_arrs();
      }
    }

    inline proc remove_containing_arr(x:unmanaged BaseArr): int {
      var count = -1;
      on this {
        _lock_arrs();
        _arrs_containing_dom -= 1;
        count = _arrs.size;
        count += _arrs_containing_dom;
        _unlock_arrs();
      }
      return count;
    }

    inline proc add_containing_arr(x:unmanaged BaseArr) {
      /*
      extern proc printf(x...);
      printf("In add_containing_arr\n");
      */
      on this {
        _lock_arrs();
        _arrs_containing_dom += 1;
        _unlock_arrs();
      }
    }

    inline proc _lock_arrs() {
      // WARNING: If you are calling this function directly from
      // a remote locale, you should consider wrapping the call in
      // an on clause to avoid excessive remote forks due to the
      // testAndSet()
      while (_arrsLock.testAndSet(memory_order_acquire)) do chpl_task_yield();
    }

    inline proc _unlock_arrs() {
      _arrsLock.clear(memory_order_release);
    }

    // used for associative domains/arrays
    // MPF:  why do these need to be in BaseDom at all?
    proc _backupArrays() {
      for arr in _arrs do
        arr._backupArray();
    }

    proc _removeArrayBackups() {
      for arr in _arrs do
        arr._removeArrayBackup();
    }

    proc _preserveArrayElements(oldslot, newslot) {
      for arr in _arrs do
        arr._preserveArrayElement(oldslot, newslot);
    }

    proc dsiSupportsPrivatization() param return false;
    proc dsiRequiresPrivatization() param return false;

    // Does the distribution keep a list of domains? Can the
    // domains keep the distribution alive longer?
    proc linksDistribution() param return true;

    // dynamically-dispatched counterpart of linksDistribution
    proc dsiLinksDistribution() return true;

    // Overload to to customize domain destruction
    proc dsiDestroyDom() { }

    proc dsiDisplayRepresentation() { writeln("<no way to display representation>"); }

    proc type isDefaultRectangular() param return false;
    proc isDefaultRectangular() param return false;

    proc isSliceDomainView() param return false; // likely unnecessary?
    proc isRankChangeDomainView() param return false;
    proc isReindexDomainView() param return false;

    // proc dsiAssignDomain is a required overload to implement domain
    // assignment. It is not declared here because we do not wish
    // to use virtual dispatch to versions for all domain arguments.
    //
    // It should be declared like so:
    //     proc dsiAssignDomain(rhs: domain, lhsPrivate:bool)
    //
    // if lhsPrivate=true, the receiver is a private variable
    // that:
    //  hasn't yet been shared with other tasks
    //  doesn't yet have any arrays declared over it
    //
    // Note that assigning to a domain typically causes arrays
    // declared over that domain to be reallocated.
    //
    // Rectangular domains can implement this function with:
    //   proc dsiAssignDomain(rhs: domain, lhsPrivate:bool) {
    //     chpl_assignDomainWithGetSetIndices(this, rhs);
    //   }
    //
    // Irregular domains can implement this function with:
    //   proc dsiAssignDomain(rhs: domain, lhsPrivate:bool) {
    //     chpl_assignDomainWithIndsIterSafeForRemoving(this, rhs);
    //   }
  }

  class BaseRectangularDom : BaseDom {
    param rank : int;
    type idxType;
    param stridable: bool;

    proc getBaseArrType() type {
      var tmp = new unmanaged BaseArrOverRectangularDom(rank=rank, idxType=idxType, stridable=stridable);
      return tmp.type;
    }

    proc deinit() {
      // this is a bug workaround
    }

    proc dsiAdd(x) {
      compilerError("Cannot add indices to a rectangular domain");
      return 0;
    }

    proc dsiRemove(x) {
      compilerError("Cannot remove indices from a rectangular domain");
      return 0;
    }
  }

  class BaseSparseDomImpl : BaseSparseDom {

    var nnzDom = {1..nnz};

    proc deinit() {
      // this is a bug workaround
    }

    override proc dsiBulkAdd(inds: [] index(rank, idxType),
        dataSorted=false, isUnique=false, preserveInds=true){

      if !dataSorted && preserveInds {
        var _inds = inds;
        return bulkAdd_help(_inds, dataSorted, isUnique);
      }
      else {
        return bulkAdd_help(inds, dataSorted, isUnique);
      }
    }

    proc bulkAdd_help(inds: [?indsDom] index(rank, idxType),
        dataSorted=false, isUnique=false){
      halt("Helper function called on the BaseSparseDomImpl");

      return -1;
    }

    // TODO: Would ChapelArray.resizeAllocRange() be too expensive?
    //       - would have to put the conditional outside of the call
    /* Grow domain if necessary */
    inline proc _grow(size: int, factor=arrayAsVecGrowthFactor) {
      const oldNNZDomSize = nnzDom.size;
      if (size > oldNNZDomSize) {
        const _newNNZDomSize = if (oldNNZDomSize) then ceil(factor*oldNNZDomSize):int else 1;
        nnzDom = {1..#_newNNZDomSize};
      }
    }

    // TODO: Would ChapelArray.resizeAllocRange() be too expensive?
    //       - would have to put the conditional outside of the call
    /* Shrink domain if necessary */
    inline proc _shrink(size: int, factor=arrayAsVecGrowthFactor) {
      if size == 0 {
        nnzDom = {1..0};
      } else {
        // TODO: floor() ?
        const shrinkThreshold = (nnzDom.size / (factor**2)): int;
        if (size < shrinkThreshold) {
          const _newNNZDomSize = (nnzDom.size / factor): int;
          nnzDom = {1.._newNNZDomSize};
        }
      }
    }

    // This method assumes nnz is updated according to the size
    // requested. So, a bulk addition into a sparse domain should: (1)
    // calculate new nnz and update it, (2) call this method, (3) add
    // indices
    inline proc _bulkGrow() {
      if (nnz > nnzDom.size) {
        const _newNNZDomSize = (exp2(log2(nnz)+1.0)):int;

        nnzDom = {1.._newNNZDomSize};
      }
    }

    inline proc _countDuplicates(arr) where isArray(arr) {
      var dupCount = -1;
      var prev = arr[arr.domain.low];
      for a in arr {
        if a == prev then
          dupCount += 1;
        else
          prev = a;;
      }
      return dupCount;
    }

    // (1) sorts indices if !dataSorted
    // (2) verifies the flags are set correctly if boundsChecking
    // (3) checks OOB if boundsChecking
    proc bulkAdd_prepareInds(inds, dataSorted, isUnique, cmp) {
      use Sort;
      if !dataSorted then sort(inds, comparator=cmp);

      //verify sorted and no duplicates if not --fast
      if boundsChecking {
        if dataSorted && !isSorted(inds, comparator=cmp) then
          halt("bulkAdd: Data not sorted, call the function with \
              dataSorted=false");

        //check duplicates assuming sorted
        if isUnique {
          const indsStart = inds.domain.low;
          const indsEnd = inds.domain.high;
          var lastInd = inds[indsStart];
          for i in indsStart+1..indsEnd {
            if inds[i] == lastInd then
              halt("bulkAdd: There are duplicates, call the function \
                  with isUnique=false");
            else lastInd = inds[i];
          }
        }

        //check OOB
        for i in inds do boundsCheck(i);
      }
    }

    // this is a helper function for bulkAdd functions in sparse subdomains.
    // NOTE:it assumes that nnz array of the sparse domain has non-negative
    // indices. If, for some reason it changes, this function and bulkAdds have to
    // be refactored. (I think it is a safe assumption at this point and keeps the
    // function a bit cleaner than some other approach. -Engin)
    proc __getActualInsertPts(d, inds, isUnique) {

      //find individual insert points
      //and eliminate duplicates between inds and dom
      var indivInsertPts: [inds.domain] int;
      var actualInsertPts: [inds.domain] int; //where to put in newdom

      //eliminate duplicates --assumes sorted
      if !isUnique {
        //make sure lastInd != inds[inds.domain.low]
        var lastInd = inds[inds.domain.low] + 1;
        for (i, p) in zip(inds, indivInsertPts)  {
          if i == lastInd then p = -1;
          else lastInd = i;
        }
      }

      forall (i,p) in zip(inds, indivInsertPts) {
        if isUnique || p != -1 { //don't do anything if it's duplicate
          const (found, insertPt) = d.find(i);
          p = if found then -1 else insertPt; //mark as duplicate
        }
      }

      //shift insert points for bulk addition
      //previous indexes that are added will cause a shift in the next indexes
      var actualAddCnt = 0;

      //NOTE: this can also be done with scan
      for (ip, ap) in zip(indivInsertPts, actualInsertPts) {
        if ip != -1 {
          ap = ip + actualAddCnt;
          actualAddCnt += 1;
        }
        else ap = ip;
      }

      return (actualInsertPts, actualAddCnt);
    }

    proc dsiClear(){
      halt("not implemented");
    }

  }

  class BaseSparseDom : BaseDom {
    // rank and idxType will be moved to BaseDom
    param rank: int;
    type idxType;
    var parentDom;

    // We currently cannot have dist here. It is due to a compiler bug due to
    // inheritance of generic var fields.
    // var dist;

    var nnz = 0; //: int;

    proc deinit() {
      // this is a bug workaround
    }

    proc dsiClear() {
      halt("clear not implemented for this distribution - BaseSparseDom");
    }

    proc dsiBulkAdd(inds: [] index(rank, idxType),
        dataSorted=false, isUnique=false, preserveInds=true){

      halt("Bulk addition is not supported by this sparse domain");
    }

    proc boundsCheck(ind: index(rank, idxType)):void {
      if boundsChecking then
        if !(parentDom.contains(ind)) then
          halt("Sparse domain/array index out of bounds: ", ind,
              " (expected to be within ", parentDom, ")");
    }

    //basic DSI functions
    proc dsiDim(d: int) { return parentDom.dim(d); }
    proc dsiDims() { return parentDom.dims(); }
    proc dsiNumIndices { return nnz; }
    proc dsiSize { return nnz; }
    proc dsiLow { return parentDom.low; }
    proc dsiHigh { return parentDom.high; }
    proc dsiStride { return parentDom.stride; }
    proc dsiAlignment { return parentDom.alignment; }
    proc dsiFirst {
      halt("dsiFirst is not implemented");
      const _tmp: rank*idxType;
      return _tmp;
    }
    proc dsiLast {
      halt("dsiLast not implemented");
      const _tmp: rank*idxType;
      return _tmp;
    }
    proc dsiAlignedLow { return parentDom.alignedLow; }
    proc dsiAlignedHigh { return parentDom.alignedHigh; }

  } // end BaseSparseDom


  class BaseAssociativeDom : BaseDom {
    proc deinit() {
      // this is a bug workaround
    }

    proc dsiClear() {
      halt("clear not implemented for this distribution");
    }

    proc dsiAdd(idx) {
      compilerError("Index addition is not supported by this domain");
      return 0;
    }

  }

  class BaseOpaqueDom : BaseDom {
    proc deinit() {
      // this is a bug workaround
    }

    proc dsiClear() {
      halt("clear not implemented for this distribution");
    }

  }

  //
  // Abstract array class
  //
  pragma "base array"
  class BaseArr {
    // The common case seems to be local access to this class, so we
    // will use explicit processor atomics, even when network
    // atomics are available
    var pid:int = nullPid; // privatized ID, if privatization is supported
    var _decEltRefCounts : bool = false;

    proc chpl__rvfMe() param {
      return false;
    }

    proc isSliceArrayView() param {
      return false;
    }

    proc isRankChangeArrayView() param {
      return false;
    }

    proc isReindexArrayView() param {
      return false;
    }

    proc deinit() {
    }

    proc dsiStaticFastFollowCheck(type leadType) param return false;

    proc dsiGetBaseDom(): unmanaged BaseDom {
      halt("internal error: dsiGetBaseDom is not implemented");
      return nil;
    }

    // takes 'rmFromList' which indicates whether the array should
    // be removed from the domain's list or just decremented from
    // its count of other arrays.
    //
    // returns (arr, dom)
    // arr is this if it should be deleted, or nil.
    // dom is a domain that should be removed, or nil.
    pragma "dont disable remote value forwarding"
    proc remove(param rmFromList: bool) {
      var ret_arr = this; // this array is always deleted
      var ret_dom:unmanaged BaseDom = nil;
      var rm_dom = false;

      var dom = dsiGetBaseDom();
      // Remove the array from the domain
      // and find out if the domain should be removed.
      rm_dom = dom.remove_arr(_to_unmanaged(this), rmFromList);

      if rm_dom then
        ret_dom = dom;

      return (ret_arr, ret_dom);
    }

    proc dsiDestroyArr() { }

    proc dsiReallocate(d: domain) {
      halt("reallocating not supported for this array type");
    }

    proc dsiPostReallocate() {
    }

    // This method is unsatisfactory -- see bradc's commit entries of
    // 01/02/08 around 14:30 for details
    proc _purge( ind: int) {
      halt("purging not supported for this array type");
    }

    proc _resize( length: int, old_map) {
      halt("resizing not supported for this array type");
    }

    //
    // Ultimately, these routines should not appear here; instead, we'd
    // like to do a dynamic cast in the sparse array class(es) that call
    // these routines in order to call them directly and avoid the
    // dynamic dispatch and leaking of this name to the class.  In order
    // to do this we'd need to hoist eltType to the base class, which
    // would require better subclassing of generic classes.  A good
    // summer project for Jonathan?
    //
    proc sparseShiftArray(shiftrange, initrange) {
      halt("sparseGrowDomain not supported for non-sparse arrays");
    }

    proc sparseShiftArrayBack(shiftrange) {
      halt("sparseShiftArrayBack not supported for non-sparse arrays");
    }

    proc sparseBulkShiftArray(shiftMap, oldnnz) {
      halt("sparseBulkShiftArray not supported for non-sparse arrays");
    }

    // methods for associative arrays
    // MPF:  why do these need to be in BaseDom at all?
    proc clearEntry(idx) {
      halt("clearEntry() not supported for non-associative arrays");
    }

    proc _backupArray() {
      halt("_backupArray() not supported for non-associative arrays");
    }

    proc _removeArrayBackup() {
      halt("_removeArrayBackup() not supported for non-associative arrays");
    }

    proc _preserveArrayElement(oldslot, newslot) {
      halt("_preserveArrayElement() not supported for non-associative arrays");
    }

    proc dsiSupportsAlignedFollower() param return false;

    proc dsiSupportsPrivatization() param return false;
    proc dsiRequiresPrivatization() param return false;

    proc dsiDisplayRepresentation() { writeln("<no way to display representation>"); }
    proc type isDefaultRectangular() param return false;
    proc isDefaultRectangular() param return false;

    proc doiCanBulkTransferRankChange() param return false;

    proc decEltCountsIfNeeded() {
      // degenerate so it can be overridden
    }
  }

  /* This subclass is created to allow eltType to be defined in one place
     instead of every subclass of BaseArr.  It can't be put on BaseArr due to
     BaseDom relying on BaseArr not being generic (it creates a list of BaseArrs
     that it refers to and lists can't contain multiple instantiations of a
     generic).
   */
  pragma "base array"
  class AbsBaseArr: BaseArr {
    type eltType;

    override proc decEltCountsIfNeeded() {
      if _decEltRefCounts {
        // unlink domain referred to by eltType
        chpl_decRefCountsForDomainsInArrayEltTypes(_to_unmanaged(this), eltType);
      }
    }
  }

  /* BaseArrOverRectangularDom has this signature so that dsiReallocate
     can be overridden with the right tuple size.

     Note that eltType is not included here. eltType could be included
     in a base class, but here we're looking for a way to narrow
     overloaded functions to only those working with a particular
     kind of bounding box. So if eltType is included, we should make
     another base class.
   */
  pragma "base array"
  class BaseArrOverRectangularDom: BaseArr {
    param rank : int;
    type idxType;
    param stridable: bool;

    // the dsiReallocate to overload only uses the argument with
    // the matching tuple of ranges.

    // Q. Should this pass in a BaseRectangularDom or ranges?
    proc dsiReallocate(bounds: rank*range(idxType,BoundedRangeType.bounded,stridable)) {
      halt("reallocating not supported for this array type");
    }

    // This dsiReallocate version is used by array vector operations, which
    // are supported on 1-D arrays only, so can work directly with ranges
    // instead of requiring tuples of ranges.  They require two ranges
    // because the allocated size and logical size can differ.
    proc dsiReallocate(allocBound: range(idxType, BoundedRangeType.bounded, stridable),
                       arrayBound: range(idxType, BoundedRangeType.bounded, stridable)) where rank == 1 {
       halt("reallocating not supported for this array type");
    }

    override proc dsiPostReallocate() {
    }

    proc deinit() {
      // this is a bug workaround
    }


  }

  pragma "base array"
  class BaseRectangularArr: BaseArrOverRectangularDom {
    /* rank, idxType, stridable are from BaseArrOverRectangularDom */
    type eltType;

    proc deinit() {
      // this is a bug workaround
    }

    override proc decEltCountsIfNeeded() {
      if _decEltRefCounts {
        // unlink domain referred to by eltType
        chpl_decRefCountsForDomainsInArrayEltTypes(_to_unmanaged(this), eltType);
      }
    }
  }

  /*
   * BaseSparseArr is very basic/generic so that we have some flexibility in
   * implementing sparse array classes.
   */
  pragma "base array"
  class BaseSparseArr: AbsBaseArr {
    param rank : int;
    type idxType;

    var dom; /* : DefaultSparseDom(?); */

    // NOTE I tried to put `data` in `BaseSparseArrImpl`. However, it wasn't
    // clear how to initialize this in that class.
    pragma "local field"
    var data: [dom.nnzDom] eltType;

    override proc dsiGetBaseDom() return dom;

    proc deinit() {
      // this is a bug workaround
    }
  }

  /*
   * All the common helpers/methods in implementations of internal sparse arrays
   * go here.
   */
  pragma "base array"
  class BaseSparseArrImpl: BaseSparseArr {

    proc deinit() {
      // this is a bug workaround
    }


    // currently there is no support implemented for setting IRV for
    // SparseBlockArr, therefore I moved IRV related stuff to this class, and
    // have SparseBlockArr be a child class of BaseSparseArr directly instead
    // of this one
    var irv: eltType;
    proc IRV ref {
      return irv;
    }

    // shifts data array according to shiftMap where shiftMap[i] is the new index
    // of the ith element of the array. Called at the end of bulkAdd to move the
    // existing items in data array and initialize new indices with irv.
    // oldnnz is the number of elements in the array. As the function is called
    // at the end of bulkAdd, it is almost certain that oldnnz!=data.size
    override proc sparseBulkShiftArray(shiftMap, oldnnz){
      var newIdx: int;
      var prevNewIdx = 1;

      // fill all new indices i s.t. i > indices[oldnnz]
      forall i in shiftMap.domain.high+1..dom.nnzDom.high do data[i] = irv;

      for (i, _newIdx) in zip(1..oldnnz by -1, shiftMap.domain.dim(1) by -1) {
        newIdx = shiftMap[_newIdx];
        data[newIdx] = data[i];

        //fill IRV up to previously added nnz
        for emptyIndex in newIdx+1..prevNewIdx-1 do data[emptyIndex] = irv;
        prevNewIdx = newIdx;
      }
      //fill the initial added space with IRV
      for i in 1..prevNewIdx-1 do data[i] = irv;
    }

    // shift data array after single index addition. Fills the new index with irv
    override proc sparseShiftArray(shiftrange, initrange) {
      for i in initrange {
        data(i) = irv;
      }
      for i in shiftrange by -1 {
        data(i+1) = data(i);
      }
      data(shiftrange.low) = irv;
    }

    override proc sparseShiftArrayBack(shiftrange) {
      for i in shiftrange {
        data(i) = data(i+1);
      }
    }
  }

  // delete helpers

  // param privatized here is a workaround for the fact that
  // we can't include the privatized freeing for DefaultRectangular
  // because of resolution order issues
  proc _delete_dist(dist:unmanaged BaseDist, param privatized:bool) {
    dist.dsiDestroyDist();

    if privatized {
      _freePrivatizedClass(dist.pid, dist);
    }

    delete dist;
  }

  proc _delete_dom(dom, param privatized:bool) {

    dom.dsiDestroyDom();

    if privatized {
      _freePrivatizedClass(dom.pid, dom);
    }

    delete dom;
  }

  proc _delete_arr(arr: unmanaged BaseArr, param privatized:bool) {
    // array implementation can destroy data or other members
    arr.dsiDestroyArr();

    // not necessary for aliases/slices because the original
    // array will take care of it.
    // This needs to be done after the array elements are destroyed
    // (by dsiDestroyArray above) because the array elements might
    // refer to this inner domain.
    arr.decEltCountsIfNeeded();

    if privatized {
      _freePrivatizedClass(arr.pid, arr);
    }

    // runs the array destructor
    delete arr;
  }

  // These are used in ChapelLocale.chpl. They are here to
  // prevent an order-of-resolution issue.
  pragma "no doc"
  const chpl_emptyLocaleSpace: domain(1) = {1..0};
  pragma "no doc"
  const chpl_emptyLocales: [chpl_emptyLocaleSpace] locale;

  // domain assignment helpers

  // Implement simple reallocate/set indices/post reallocate
  // for compatibility.
  // Domain implementations may supply their own dsiAssignDomain
  // that does something else.
  // lhs is a subclass of BaseRectangularDom
  proc chpl_assignDomainWithGetSetIndices(lhs:?t, rhs: domain)
    where isSubtype(_to_borrowed(t),BaseRectangularDom)
  {
    type arrType = lhs.getBaseArrType();
    param rank = lhs.rank;
    type idxType = lhs.idxType;
    param stridable = lhs.stridable;

    for e in lhs._arrs do {
      /*
      extern proc printf(x...);
      printf("%s\n", e.type:string);
      if (e:arrType != nil) {
        printf("cast works before on clause\n");
      } else {
        printf("cast doesn't work before on clause\n");
      }
      if e.isSliceArrayView() {
        printf("Is slice\n");
      } else {
        printf("Is not slice\n");
      }
      */
      on e {
        var eCast = e:arrType;
        if eCast == nil then {
          //          printf("%s\n", e.type:string);
          halt("internal error: ", t:string,
               " contains an bad array type ", arrType:string);
        }

        var inds = rhs.getIndices();
        var tmp:rank * range(idxType,BoundedRangeType.bounded,stridable);

        // set tmp = inds with some error checking
        for param i in 1..rank {
          var from = inds(i);
          tmp(i) =
            from.safeCast(range(idxType,BoundedRangeType.bounded,stridable));
        }

        eCast.dsiReallocate(tmp);
      }
    }
    lhs.dsiSetIndices(rhs.getIndices());
    for e in lhs._arrs do {
      var eCast = e:arrType;
      on e do eCast.dsiPostReallocate();
    }

    if lhs.dsiSupportsPrivatization() {
      _reprivatize(lhs);
    }
  }


  proc chpl_assignDomainWithIndsIterSafeForRemoving(lhs:?t, rhs: domain)
    where isSubtype(_to_borrowed(t),BaseSparseDom) ||
          isSubtype(_to_borrowed(t),BaseAssociativeDom) ||
          isSubtype(_to_borrowed(t),BaseOpaqueDom)
  {
    //
    // BLC: It's tempting to do a clear + add here, but because
    // we need to preserve array values that are in the intersection
    // between the old and new index sets, we use the following
    // instead.
    //
    // A domain implementation is free to write their own
    // dsiAssignDomain instead of using this method.

    for i in lhs.dsiIndsIterSafeForRemoving() {
      if !rhs.contains(i) {
        lhs.dsiRemove(i);
      }
    }
    for i in rhs {
      if !lhs.dsiMember(i) {
        lhs.dsiAdd(i);
      }
    }
  }
}<|MERGE_RESOLUTION|>--- conflicted
+++ resolved
@@ -262,25 +262,12 @@
       return (count==0);
     }
 
-<<<<<<< HEAD
-    inline proc add_arr(x:unmanaged BaseArr, param locking=true) {
-      /*
-      extern proc printf(x...);
-      printf("In add_arr\n");
-      if x.isSliceArrayView() {
-        printf("Is slice\n");
-      } else {
-        printf("Is not slice\n");
-      }
-      */
-=======
     // addToList indicates whether this array should be added to the
     // '_arrs' linked list, or just counted.  At present, slice views
     // are not added to the linked list because they don't need to be
     // resized when their domain is re-assigned).
     inline proc add_arr(x:unmanaged BaseArr, param locking=true,
                         param addToList = true) {
->>>>>>> 2431623c
       on this {
         if locking then
           _lock_arrs();
