--- conflicted
+++ resolved
@@ -582,11 +582,11 @@
     var _arrAlias: BaseArr;    // reference to base array if an alias
     var pid:int = nullPid; // privatized ID, if privatization is supported
 
-<<<<<<< HEAD
     proc isSliceArrayView() param {
-=======
+      return false;
+    }
+
     proc isRankChangeArrayView() param {
->>>>>>> 96c4c55a
       return false;
     }
 
