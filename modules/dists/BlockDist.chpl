/*
 * Copyright 2020-2023 Hewlett Packard Enterprise Development LP
 * Copyright 2004-2019 Cray Inc.
 * Other additional copyright holders may be indicated within.
 *
 * The entirety of this work is licensed under the Apache License,
 * Version 2.0 (the "License"); you may not use this file except
 * in compliance with the License.
 *
 * You may obtain a copy of the License at
 *
 *     http://www.apache.org/licenses/LICENSE-2.0
 *
 * Unless required by applicable law or agreed to in writing, software
 * distributed under the License is distributed on an "AS IS" BASIS,
 * WITHOUT WARRANTIES OR CONDITIONS OF ANY KIND, either express or implied.
 * See the License for the specific language governing permissions and
 * limitations under the License.
 */

//
// The Block distribution is defined with six classes:
//
//   BlockImpl   : distribution class
//   BlockDom    : domain class
//   BlockArr    : array class
//   LocBlock    : local distribution class (per-locale instances)
//   LocBlockDom : local domain class (per-locale instances)
//   LocBlockArr : local array class (per-locale instances)
//
// When a distribution, domain, or array class instance is created, a
// corresponding local class instance is created on each locale that is
// mapped to by the distribution.
//

//
// TO DO List
//
// 1. refactor pid fields from distribution, domain, and array classes
//

private use DSIUtil;
private use ChapelUtil;
private use CommDiagnostics;
private use ChapelLocks;
private use ChapelDebugPrint;
private use LayoutCS;

public use SparseBlockDist;
//
// These flags are used to output debug information and run extra
// checks when using Block.  Should these be promoted so that they can
// be used across all distributions?  This can be done by turning them
// into compiler flags or adding config parameters to the internal
// modules, perhaps called debugDists and checkDists.
//
config param debugBlockDist = false;
config param debugBlockDistBulkTransfer = false;

// TODO: This is no longer used, deprecate with warning because it is used
// in miniMD's release Makefile and compopts.
config const disableAliasedBulkTransfer = true;

config param disableBlockDistBulkTransfer = false;

config param sanityCheckDistribution = false;

private config param allowDuplicateTargetLocales = false;
//
// If the testFastFollowerOptimization flag is set to true, the
// follower will write output to indicate whether the fast follower is
// used or not.  This is used in regression testing to ensure that the
// 'fast follower' optimization is working.
//
config param testFastFollowerOptimization = false;

//
// This flag is used to disable lazy initialization of the RAD cache.
//
config param disableBlockLazyRAD = defaultDisableLazyRADOpt;

//
// BlockImpl Distribution Class
//
//   The fields dataParTasksPerLocale, dataParIgnoreRunningTasks, and
//   dataParMinGranularity can be changed, but changes are
//   not reflected in privatized copies of this distribution.  Perhaps
//   this is a feature, not a bug?!
//
// rank : generic rank that must match the rank of domains and arrays
//        declared over this distribution
//
// idxType: generic index type that must match the index type of
//          domains and arrays declared over this distribution
//
// boundingBox: a non-distributed domain defining a bounding box used
//              to partition the space of all indices across the array
//              of target locales; the indices inside the bounding box
//              are partitioned "evenly" across the locales and
//              indices outside the bounding box are mapped to the
//              same locale as the nearest index inside the bounding
//              box
//
// targetLocDom: a non-distributed domain over which the array of
//               target locales and the array of local distribution
//               classes are defined
//
// targetLocales: a non-distributed array containing the target
//                locales to which this distribution partitions indices
//                and data
//
// locDist: a non-distributed array of local distribution classes
//
// dataParTasksPerLocale: an integer that specifies the number of tasks to
//                        use on each locale when iterating in parallel over
//                        a Block-distributed domain or array
//
// dataParIgnoreRunningTasks: a boolean what dictates whether the number of
//                            task use on each locale should be limited
//                            by the available parallelism
//
// dataParMinGranularity: the minimum required number of elements per
//                        task created
//

// chpldoc TODO:
//   a good reference to
//     dataParTasksPerLocale, dataParIgnoreRunningTasks, dataParMinGranularity
//   remove the above comments to avoid duplication/maintenance?
//   talk about RAD - here or in DefaultRectangular?
//   supports RAD opt, Bulk Transfer optimization, localSubdomain
//   disableBlockLazyRAD
//
/*
This Block distribution partitions indices into blocks
according to a ``boundingBox`` domain
and maps each entire block onto a locale from a ``targetLocales`` array.

The indices inside the bounding box are partitioned "evenly" across
the target locales. An index outside the bounding box is mapped to the
same locale as the nearest index inside the bounding box.

Formally, an index ``idx`` is mapped to ``targetLocales[locIdx]``,
where ``locIdx`` is computed as follows.

In the 1-dimensional case, for a Block distribution with:


  =================   ====================
  ``boundingBox``     ``{low..high}``
  ``targetLocales``   ``[0..N-1] locale``
  =================   ====================

we have:

  ===================    ==========================================
  if ``idx`` is ...      ``locIdx`` is ...
  ===================    ==========================================
  ``low<=idx<=high``     ``floor(  (idx-low)*N / (high-low+1)  )``
  ``idx < low``          ``0``
  ``idx > high``         ``N-1``
  ===================    ==========================================

In the multidimensional case, ``idx`` and ``locIdx`` are tuples
of indices; ``boundingBox`` and ``targetLocales`` are multi-dimensional;
the above computation is applied in each dimension.


**Example**

The following code declares a domain ``D`` distributed over
a Block distribution with a bounding box equal to the domain ``Space``,
and declares an array ``A`` over that domain.
The `forall` loop sets each array element
to the ID of the locale to which it is mapped.

  .. code-block:: chapel

    use BlockDist;

    const Space = {1..8, 1..8};
    const D: domain(2) dmapped Block(boundingBox=Space) = Space;
    var A: [D] int;

    forall a in A do
      a = a.locale.id;

    writeln(A);

When run on 6 locales, the output is:

  ::

    0 0 0 0 1 1 1 1
    0 0 0 0 1 1 1 1
    0 0 0 0 1 1 1 1
    2 2 2 2 3 3 3 3
    2 2 2 2 3 3 3 3
    2 2 2 2 3 3 3 3
    4 4 4 4 5 5 5 5
    4 4 4 4 5 5 5 5


**Initializer Arguments**

The ``Block`` class initializer is defined as follows:

  .. code-block:: chapel

    proc Block.init(
      boundingBox: domain,
      targetLocales: [] locale  = Locales,
      dataParTasksPerLocale     = // value of  dataParTasksPerLocale      config const,
      dataParIgnoreRunningTasks = // value of  dataParIgnoreRunningTasks  config const,
      dataParMinGranularity     = // value of  dataParMinGranularity      config const,
      param rank                = boundingBox.rank,
      type  idxType             = boundingBox.idxType,
      type  sparseLayoutType    = DefaultDist)

The arguments ``boundingBox`` (a domain) and ``targetLocales`` (an array)
define the mapping of any index of ``idxType`` type to a locale
as described above.

The rank of ``targetLocales`` must match the rank of the distribution,
or be ``1``.  If the rank of ``targetLocales`` is ``1``, a greedy
heuristic is used to reshape the array of target locales so that it
matches the rank of the distribution and each dimension contains an
approximately equal number of indices.

The arguments ``dataParTasksPerLocale``, ``dataParIgnoreRunningTasks``,
and ``dataParMinGranularity`` set the knobs that are used to
control intra-locale data parallelism for Block-distributed domains
and arrays in the same way that the like-named config constants
control data parallelism for ranges and default-distributed domains
and arrays.

The ``rank`` and ``idxType`` arguments are inferred from the ``boundingBox``
argument unless explicitly set.  They must match the rank and index type of the
domains "dmapped" using that Block instance. If the ``boundingBox`` argument is
a stridable domain, the stride information will be ignored and the
``boundingBox`` will only use the lo..hi bounds.

When a ``sparse subdomain`` is created for a ``Block`` distributed domain, the
``sparseLayoutType`` will be the layout of these sparse domains. The default is
currently coordinate, but :class:`LayoutCS.CS` is an interesting alternative.

**Convenience Initializer Functions**

It is common for a ``Block`` distribution to distribute its ``boundingBox``
across all locales. In this case, a convenience function can be used to
declare variables of block-distributed domain or array type.  These functions
take a domain or list of ranges as arguments and return a block-distributed
domain or array.

  .. code-block:: chapel

    use BlockDist;

    var BlockDom1 = Block.createDomain({1..5, 1..5});
    var BlockArr1 = Block.createArray({1..5, 1..5}, real);
    var BlockDom2 = Block.createDomain(1..5, 1..5);
    var BlockArr2 = Block.createArray(1..5, 1..5, real);

**Data-Parallel Iteration**

A `forall` loop over a Block-distributed domain or array
executes each iteration on the locale where that iteration's index
is mapped to.

Parallelism within each locale is guided by the values of
``dataParTasksPerLocale``, ``dataParIgnoreRunningTasks``, and
``dataParMinGranularity`` of the respective Block instance.
Updates to these values, if any, take effect only on the locale
where the updates are made.

**Sparse Subdomains**

When a ``sparse subdomain`` is declared as a subdomain to a Block-distributed
domain, the resulting sparse domain will also be Block-distributed. The
sparse layout used in this sparse subdomain can be controlled with the
``sparseLayoutType`` initializer argument to Block.

This example demonstrates a Block-distributed sparse domain and array:

  .. code-block:: chapel

    use BlockDist;

    const Space = {1..8, 1..8};

    // Declare a dense, Block-distributed domain.
    const DenseDom: domain(2) dmapped Block(boundingBox=Space) = Space;

    // Declare a sparse subdomain.
    // Since DenseDom is Block-distributed, SparseDom will be as well.
    var SparseDom: sparse subdomain(DenseDom);

    // Add some elements to the sparse subdomain.
    // SparseDom.bulkAdd is another way to do this that allows more control.
    SparseDom += [ (1,2), (3,6), (5,4), (7,8) ];

    // Declare a sparse array.
    // This array is also Block-distributed.
    var A: [SparseDom] int;

    A = 1;

    writeln( "A[(1, 1)] = ", A[1,1]);
    for (ij,x) in zip(SparseDom, A) {
      writeln( "A[", ij, "] = ", x, " on locale ", x.locale);
    }

   // Results in this output when run on 4 locales:
   // A[(1, 1)] = 0
   // A[(1, 2)] = 1 on locale LOCALE0
   // A[(3, 6)] = 1 on locale LOCALE1
   // A[(5, 4)] = 1 on locale LOCALE2
   // A[(7, 8)] = 1 on locale LOCALE3


*/

pragma "ignore noinit"
record Block {
  param rank: int;
  type idxType = int;
  type sparseLayoutType = unmanaged DefaultDist;

  forwarding const chpl_distHelp: chpl_PrivatizedDistHelper(unmanaged BlockImpl(rank, idxType, _to_unmanaged(sparseLayoutType)));

  proc init(boundingBox: domain,
            targetLocales: [] locale = Locales,
            dataParTasksPerLocale=getDataParTasksPerLocale(),
            dataParIgnoreRunningTasks=getDataParIgnoreRunningTasks(),
            dataParMinGranularity=getDataParMinGranularity(),
            param rank = boundingBox.rank,
            type idxType = boundingBox.idxType,
            type sparseLayoutType = unmanaged DefaultDist) {
    const value = new unmanaged BlockImpl(boundingBox, targetLocales,
                                          dataParTasksPerLocale,
                                          dataParIgnoreRunningTasks,
                                          dataParMinGranularity,
                                          rank, idxType, _to_unmanaged(sparseLayoutType));
    this.rank = rank;
    this.idxType = idxType;
    this.sparseLayoutType = _to_unmanaged(sparseLayoutType);
    this.chpl_distHelp = new chpl_PrivatizedDistHelper(
                          if _isPrivatized(value) then _newPrivatizedClass(value) else nullPid,
                                                       value);
  }

    proc init(_pid : int, _instance, _unowned : bool) {
      this.rank = _instance.rank;
      this.idxType = _instance.idxType;
      this.sparseLayoutType = _instance.sparseLayoutType;
      this.chpl_distHelp = new chpl_PrivatizedDistHelper(_pid,
                                                         _instance,
                                                         _unowned);
    }

    proc init(value) {
      this.rank = value.rank;
      this.idxType = value.idxType;
      this.sparseLayoutType = value.sparseLayoutType;
      this.chpl_distHelp = new chpl_PrivatizedDistHelper(
                                                         if _isPrivatized(value) then _newPrivatizedClass(value) else nullPid,
                                                         _to_unmanaged(value));
    }

    // Note: This does not handle the case where the desired type of 'this'
    // does not match the type of 'other'. That case is handled by the compiler
    // via coercions.
    proc init=(const ref other : Block(?)) {
      this.init(other._value.dsiClone());
    }

    proc clone() {
<<<<<<< HEAD
      return new Block(this._value.dsiClone());
=======
      return new Block(_value.dsiClone());
    }

    /* This is a workaround for an internal failure I experienced when
       this code was part of newRectangularDom() and relied on split init:
       var x;
       if __prim(...) then x = ...;
       else if __prim(...) then x = ...;
       else compilerError(...); */
    proc chpl_dsiNRDhelp(param rank, type idxType, param strides, ranges) {

      // Due to a bug, see library/standard/Reflection/primitives/ResolvesDmap
      // we use "method call resolves" instead of just "resolves".
      if __primitive("method call resolves", _value, "dsiNewRectangularDom",
                     rank, idxType, strides, ranges) {
        return _value.dsiNewRectangularDom(rank, idxType, strides, ranges);
      }

      // The following supports deprecation by Vass in 1.31 to implement #17131
      // Once range.stridable is removed, replace chpl_dsiNRDhelp() with
      //   var x = _value.dsiNewRectangularDom(..., strides, ranges);
      // and uncomment proc dsiNewRectangularDom() in ChapelDistribution.chpl

      param stridable = strides.toStridable();
      const ranges2 = chpl_convertRangeTuple(ranges, stridable);
      if __primitive("method call resolves", _value, "dsiNewRectangularDom",
                     rank, idxType, stridable, ranges2) {

        compilerWarning("the domain map '", _value.type:string,
          "' needs to be updated from 'stridable: bool' to",
          " 'strides: strideKind' because 'stridable' is deprecated");

        return _value.dsiNewRectangularDom(rank, idxType, stridable, ranges2);
      }

      compilerError("rectangular domains are not supported by",
                    " the distribution ", this.type:string);
    }

    proc newRectangularDom(param rank: int, type idxType,
                           param strides: strideKind,
                           ranges: rank*range(idxType, boundKind.both, strides),
                           definedConst: bool = false) {
      var x = chpl_dsiNRDhelp(rank, idxType, strides, ranges);

      x.definedConst = definedConst;

      if x.linksDistribution() {
        _value.add_dom(x);
      }
      return x;
    }

    proc newRectangularDom(param rank: int, type idxType,
                           param strides: strideKind,
                           definedConst: bool = false) {
      var ranges: rank*range(idxType, boundKind.both, strides);
      return newRectangularDom(rank, idxType, strides, ranges, definedConst);
    }

    proc newSparseDom(param rank: int, type idxType, dom: domain) {
      var x = _value.dsiNewSparseDom(rank, idxType, dom);
      if x.linksDistribution() {
        _value.add_dom(x);
      }
      return x;
    }

    proc idxToLocale(ind) do return _value.dsiIndexToLocale(ind);

    proc writeThis(f) throws {
      f.write(_value);
    }

    @chpldoc.nodoc
    proc serialize(writer, ref serializer) throws {
      writer.write(_value);
    }

    proc displayRepresentation() { _value.dsiDisplayRepresentation(); }

    /*
       Return an array of locales over which this distribution was declared.
    */
    proc targetLocales() const ref {
      return _value.dsiTargetLocales();
>>>>>>> 4dea8944
    }

  @chpldoc.nodoc
  inline operator ==(d1: Block(?), d2: Block(?)) {
    if (d1._value == d2._value) then
      return true;
    return d1._value.dsiEqualDMaps(d2._value);
  }

  @chpldoc.nodoc
  inline operator !=(d1: Block(?), d2: Block(?)) {
    return !(d1 == d2);
  }

  proc writeThis(x) {
    chpl_distHelp.writeThis(x);
  }
}


@chpldoc.nodoc
@unstable(category="experimental", reason="assignment between distributions is currently unstable due to lack of testing")
operator =(ref a: Block(?), b: Block(?)) {
  if a._value == nil {
    __primitive("move", a, chpl__autoCopy(b.clone(), definedConst=false));
  } else {
    if a._value.type != b._value.type then
      compilerError("type mismatch in distribution assignment");
    if a._value == b._value {
      // do nothing
    } else
        a._value.dsiAssign(b._value);
    if _isPrivatized(a._instance) then
      _reprivatize(a._value);
  }
}


@chpldoc.nodoc
class BlockImpl : BaseDist {
  param rank: int;
  type idxType = int;
  var boundingBox: domain(rank, idxType);
  var targetLocDom: domain(rank);
  var targetLocales: [targetLocDom] locale;
  var locDist: [targetLocDom] unmanaged LocBlock(rank, idxType);
  var dataParTasksPerLocale: int;
  var dataParIgnoreRunningTasks: bool;
  var dataParMinGranularity: int;
  type sparseLayoutType = unmanaged DefaultDist;
}

//
// Local Block Distribution Class
//
// rank : generic rank that matches BlockImpl.rank
// idxType: generic index type that matches BlockImpl.idxType
// myChunk: a non-distributed domain that defines this locale's indices
//
class LocBlock {
  param rank: int;
  type idxType;
  var myChunk: domain(rank, idxType);
}

//
// Block Domain Class
//
// rank:      generic domain rank
// idxType:   generic domain index type
// strides:   generic domain stridable parameter
// dist:      reference to distribution class
// locDoms:   a non-distributed array of local domain classes
// whole:     a non-distributed domain that defines the domain's indices
//
class BlockDom: BaseRectangularDom(?) {
  type sparseLayoutType;
  const dist: unmanaged BlockImpl(rank, idxType, sparseLayoutType);
  var locDoms: [dist.targetLocDom] unmanaged LocBlockDom(rank, idxType, strides);
  var whole: domain(rank, idxType, strides);
}

//
// Local Block Domain Class
//
// rank: generic domain rank
// idxType: generic domain index type
// strides: generic domain stridable parameter
// myBlock: a non-distributed domain that defines the local indices
//
class LocBlockDom {
  param rank: int;
  type idxType;
  param strides: strideKind;
  var myBlock: domain(rank, idxType, strides);
}

//
// Block Array Class
//
// eltType: generic array element type
// rank: generic array rank
// idxType: generic array index type
// strides: generic array stridable parameter
// dom: reference to domain class
// locArr: a non-distributed array of local array classes
// myLocArr: optimized reference to here's local array class (or nil)
//
class BlockArr: BaseRectangularArr(?) {
  type sparseLayoutType;
  var doRADOpt: bool = defaultDoRADOpt;
  var dom: unmanaged BlockDom(rank, idxType, strides, sparseLayoutType);
  var locArr: [dom.dist.targetLocDom] unmanaged LocBlockArr(eltType,
                                                  rank, idxType, strides);
  pragma "local field"
  var myLocArr: unmanaged LocBlockArr(eltType, rank, idxType, strides)?;
  const SENTINEL = max(rank*int);
}

//
// Local Block Array Class
//
// eltType: generic array element type
// rank: generic array rank
// idxType: generic array index type
// strides: generic array stridable parameter
// locDom: reference to local domain class
// myElems: a non-distributed array of local elements
//
class LocBlockArr {
  type eltType;
  param rank: int;
  type idxType;
  param strides: strideKind;
  const locDom: unmanaged LocBlockDom(rank, idxType, strides);
  var locRAD: unmanaged LocRADCache(eltType, rank, idxType, strides)?; // non-nil if doRADOpt=true
  pragma "local field" pragma "unsafe"
  // may be initialized separately
  var myElems: [locDom.myBlock] eltType;
  var locRADLock: chpl_LocalSpinlock;

  proc init(type eltType,
            param rank: int,
            type idxType,
            param strides: strideKind,
            const locDom: unmanaged LocBlockDom(rank, idxType, strides),
            param initElts: bool) {
    this.eltType = eltType;
    this.rank = rank;
    this.idxType = idxType;
    this.strides = strides;
    this.locDom = locDom;
    this.myElems = this.locDom.myBlock.buildArray(eltType, initElts=initElts);
  }

  proc init(type eltType,
            param rank: int,
            type idxType,
            param strides: strideKind,
            const locDom: unmanaged LocBlockDom(rank, idxType, strides),
            data: _ddata(eltType),
            size: int) {
    this.eltType = eltType;
    this.rank = rank;
    this.idxType = idxType;
    this.strides = strides;
    this.locDom = locDom;
    this.myElems = this.locDom.myBlock.buildArrayWith(eltType, data, size);
  }

  // guard against dynamic dispatch resolution trying to resolve
  // write()ing out an array of sync vars and hitting the sync var
  // type's compilerError()
  override proc writeThis(f) throws {
    halt("LocBlockArr.writeThis() is not implemented / should not be needed");
  }

  proc deinit() {
    // Elements in myElems are deinited in dsiDestroyArr if necessary.
    // Here we need to clean up the rest of the array.
    if locRAD != nil then
      delete locRAD;
  }
}


////// BlockImpl and LocBlock methods ///////////////////////////////////////////

//
// BlockImpl initializer for clients of the Block distribution
//
proc BlockImpl.init(boundingBox: domain,
                targetLocales: [] locale = Locales,
                dataParTasksPerLocale=getDataParTasksPerLocale(),
                dataParIgnoreRunningTasks=getDataParIgnoreRunningTasks(),
                dataParMinGranularity=getDataParMinGranularity(),
                param rank = boundingBox.rank,
                type idxType = boundingBox.idxType,
                type sparseLayoutType = unmanaged DefaultDist) {
  this.rank = rank;
  this.idxType = idxType;
  if rank != boundingBox.rank then
    compilerError("specified Block rank != rank of specified bounding box");
  if idxType != boundingBox.idxType then
    compilerError("specified Block index type != index type of specified bounding box");
  if rank != 2 && isCSType(sparseLayoutType) then
    compilerError("CS layout is only supported for 2 dimensional domains");

  if boundingBox.sizeAs(uint) == 0 then
    halt("Block() requires a non-empty boundingBox");

  this.boundingBox = boundsBox(boundingBox);

  if !allowDuplicateTargetLocales {
    var checkArr: [LocaleSpace] bool;
    for loc in targetLocales {
      if checkArr[loc.id] then
        halt("BlockDist does not allow duplicate targetLocales");
      checkArr[loc.id] = true;
    }
  }

  const ranges = setupTargetLocRanges(rank, targetLocales);
  this.targetLocDom = {(...ranges)};
  this.targetLocales = reshape(targetLocales, this.targetLocDom);

  // Instead of 'dummyLB', we could give 'locDistTemp' a nilable element type.
  const dummyLB = new unmanaged LocBlock(rank, idxType, dummy=true);
  var locDistTemp: [targetLocDom] unmanaged LocBlock(rank, idxType) = dummyLB;

  // Store a const copy of the dims for RVF
  // Use a zippered coforall to get nonblocking ons but create
  // the reference into locDistTemp before launching the remote task.
  const boundingBoxDims = boundingBox.dims();
  coforall (locid, loc, locDistTempElt)
           in zip(targetLocDom, targetLocales, locDistTemp) {
    on loc {
      locDistTempElt = new unmanaged LocBlock(rank, idxType, locid,
                                              boundingBox, boundingBoxDims,
                                              targetLocDom);
    }
  }

  delete dummyLB;
  this.locDist = locDistTemp; //make this a serial loop instead?

  // NOTE: When these knobs stop using the global defaults, we will need
  // to add checks to make sure dataParTasksPerLocale<0 and
  // dataParMinGranularity<0
  this.dataParTasksPerLocale = if dataParTasksPerLocale==0
                               then here.maxTaskPar
                               else dataParTasksPerLocale;
  this.dataParIgnoreRunningTasks = dataParIgnoreRunningTasks;
  this.dataParMinGranularity = dataParMinGranularity;

  this.sparseLayoutType = _to_unmanaged(sparseLayoutType);

  this.complete();

  if debugBlockDist {
    writeln("Creating new Block distribution:");
    dsiDisplayRepresentation();
  }
}

// Returns a DR domain with (lowBound..highBound) of each of src's dimensions.
// If we used domain.boundingBox() instead, this test would fail under gasnet:
//   test/optimizations/bulkcomm/block/blockToBlock.chpl
proc boundsBox(srcDom: domain) {
  var dst: srcDom.rank*range(srcDom.idxType, boundKind.both, strideKind.one);
  const src = srcDom.dims();
  for param dim in 0..src.size-1 do
    dst[dim] = src[dim].lowBound .. src[dim].highBound;
  return {(...dst)};
}

@unstable(category="experimental", reason="'Block.redistribute()' is currently unstable due to lack of design review and is being made available as a prototype")
proc BlockImpl.redistribute(const in newBbox) {
  const newBboxDims = newBbox.dims();
  const pid = this.pid;
  coforall (locid, loc, locdist) in zip(targetLocDom, targetLocales, locDist) {
    on loc {
      const that = if _privatization then chpl_getPrivatizedCopy(this.type, pid) else this;
      that.boundingBox = newBbox;

      var inds = chpl__computeBlock(chpl__tuplify(locid), targetLocDom, newBbox, newBboxDims);
      locdist.myChunk = {(...inds)};
    }
  }
}


proc BlockImpl.dsiAssign(other: this.type) {
  if (this.targetLocDom != other.targetLocDom ||
      || reduce (this.targetLocales != other.targetLocales)) {
    halt("Block distribution assignments currently require the target locale arrays to match");
  }

  this.redistribute(other.boundingBox);
}

//
// Block distributions are equivalent if they share the same bounding
// box and target locale set.
//
proc BlockImpl.dsiEqualDMaps(that: BlockImpl(?)) {
  return (this.rank == that.rank &&
          this.boundingBox == that.boundingBox &&
          this.targetLocales.equals(that.targetLocales));
}

//
// Block distributions are not equivalent to other domain maps.
//
proc BlockImpl.dsiEqualDMaps(that) param {
  return false;
}

proc BlockImpl.dsiClone() {
  return new unmanaged BlockImpl(boundingBox, targetLocales,
                   dataParTasksPerLocale, dataParIgnoreRunningTasks,
                   dataParMinGranularity,
                   rank,
                   idxType,
                   sparseLayoutType);
}

override proc BlockImpl.dsiDestroyDist() {
  coforall ld in locDist do {
    on ld do
      delete ld;
  }
}

override proc BlockImpl.dsiDisplayRepresentation() {
  writeln("boundingBox = ", boundingBox);
  writeln("targetLocDom = ", targetLocDom);
  writeln("targetLocales = ", for tl in targetLocales do tl.id);
  writeln("dataParTasksPerLocale = ", dataParTasksPerLocale);
  writeln("dataParIgnoreRunningTasks = ", dataParIgnoreRunningTasks);
  writeln("dataParMinGranularity = ", dataParMinGranularity);
  for tli in targetLocDom do
    writeln("locDist[", tli, "].myChunk = ", locDist[tli].myChunk);
}

override proc BlockImpl.dsiNewRectangularDom(param rank: int, type idxType,
                                         param strides: strideKind, inds) {
  if idxType != this.idxType then
    compilerError("Block domain index type does not match distribution's");
  if rank != this.rank then
    compilerError("Block domain rank does not match distribution's");

  const whole = createWholeDomainForInds(rank, idxType, strides, inds);

  const dummyLBD = new unmanaged LocBlockDom(rank, idxType, strides);
  var locDomsTemp: [this.targetLocDom]
                  unmanaged LocBlockDom(rank, idxType, strides) = dummyLBD;
  coforall (localeIdx, loc, locDomsTempElt)
           in zip(this.targetLocDom, this.targetLocales, locDomsTemp) {
    on loc {
      locDomsTempElt = new unmanaged LocBlockDom(rank, idxType, strides,
        // todo: can/should we get a more specific return type out of getChunk?
        this.getChunk(whole, localeIdx): domain(rank, idxType, strides));
    }
  }
  delete dummyLBD;

  var dom = new unmanaged BlockDom(rank, idxType, strides, sparseLayoutType,
                                   _to_unmanaged(this), locDomsTemp, whole);

  if debugBlockDist {
    writeln("Creating new Block domain:");
    dom.dsiDisplayRepresentation();
  }
  return dom;
}

override proc BlockImpl.dsiNewSparseDom(param rank: int, type idxType,
                                    dom: domain) {
  var ret =  new unmanaged SparseBlockDom(rank=rank, idxType=idxType,
                            sparseLayoutType=sparseLayoutType,
                            strides=dom.strides,
                            dist=_to_unmanaged(this), whole=dom._value.whole,
                            parentDom=dom);
  ret.setup();
  return ret;
}

//
// output distribution
//
proc BlockImpl.writeThis(x) throws {
  x.writeln("Block");
  x.writeln("-------");
  x.writeln("distributes: ", boundingBox);
  x.writeln("across locales: ", targetLocales);
  x.writeln("indexed via: ", targetLocDom);
  x.writeln("resulting in: ");
  for locid in targetLocDom do
    x.writeln("  [", locid, "] locale ", locDist(locid).locale.id,
      " owns chunk: ", locDist(locid).myChunk);
}

proc BlockImpl.dsiIndexToLocale(ind: idxType) where rank == 1 {
  return targetLocales(targetLocsIdx(ind));
}

proc BlockImpl.dsiIndexToLocale(ind: rank*idxType) {
  return targetLocales(targetLocsIdx(ind));
}

//
// compute what chunk of inds is owned by a given locale -- assumes
// it's being called on the locale in question
//
proc BlockImpl.getChunk(inds, locid) {
  // use domain slicing to get the intersection between what the
  // locale owns and the domain's index set
  //
  // TODO: Should this be able to be written as myChunk[inds] ???
  //
  // TODO: Does using David's detupling trick work here?
  //
  // Vass 2023-03: the chunk should really be computed as:
  //   const chunk = inds[locDist(locid).myChunk];
  // because we are looking for a subset of 'inds'.
  // I did not make this change because it would slightly bump comm counts in:
  //   distributions/robust/arithmetic/performance/multilocale/assignReindex
  //
  const chunk = locDist(locid).myChunk((...inds.getIndices()));
  if sanityCheckDistribution then
    if chunk.sizeAs(int) > 0 {
      if targetLocsIdx(chunk.lowBound) != locid then
        writeln("[", here.id, "] ", chunk.lowBound, " is in my chunk but maps to ",
                targetLocsIdx(chunk.lowBound));
      if targetLocsIdx(chunk.highBound) != locid then
        writeln("[", here.id, "] ", chunk.highBound, " is in my chunk but maps to ",
                targetLocsIdx(chunk.highBound));
    }
  return chunk;
}

//
// get the index into the targetLocales array for a given distributed index
//
proc BlockImpl.targetLocsIdx(ind: idxType) where rank == 1 {
  return targetLocsIdx((ind,));
}

proc BlockImpl.targetLocsIdx(ind: rank*idxType) {
  var result: rank*int;
  for param i in 0..rank-1 do
    result(i) = max(0, min(targetLocDom.dim(i).sizeAs(int)-1,
                           (((ind(i) - boundingBox.dim(i).lowBound).safeCast(int) *
                             targetLocDom.dim(i).sizeAs(int)) /
                            boundingBox.dim(i).sizeAs(int))));
  return if rank == 1 then result(0) else result;
}

// TODO: This will not trigger the bounded-coforall optimization
iter BlockImpl.activeTargetLocales(const space : domain = boundingBox) {
  const locSpace = {(...space.dims())}; // make a local domain in case 'space' is distributed
  const low  = chpl__tuplify(targetLocsIdx(locSpace.low));
  const high = chpl__tuplify(targetLocsIdx(locSpace.high));
  var dims : rank*range(low(0).type);
  for param i in 0..rank-1 {
    dims(i) = low(i)..high(i);
  }

  // In case 'locSpace' is a strided domain we need to check that the locales
  // in 'dims' actually contain indices in 'locSpace'.
  //
  // Note that we cannot use a simple stride here because it is not guaranteed
  // that each locale contains the same number of indices. For example, the
  // domain {1..10} over four locales will split like:
  //   L0: -max(int)..3
  //   L1: 4..5
  //   L2: 6..8
  //   L3: 9..max(int)
  //
  // The subset {1..10 by 4} will involve locales 0, 1, and 3.
  foreach i in {(...dims)} {
    const chunk = chpl__computeBlock(i, targetLocDom, boundingBox, boundingBox.dims());
    // TODO: Want 'contains' for a domain. Slicing is a workaround.
    if locSpace[(...chunk)].sizeAs(int) > 0 then
      yield i;
  }
}

proc type Block.createDomain(dom: domain) {
  return dom dmapped Block(dom);
}

proc type Block.createDomain(rng: range...) {
  return createDomain({(...rng)});
}

proc type Block.createArray(dom: domain, type eltType) {
  var D = createDomain(dom);
  var A: [D] eltType;
  return A;
}

proc type Block.createArray(rng: range..., type eltType) {
  return createArray({(...rng)}, eltType);
}

proc chpl__computeBlock(locid, targetLocBox:domain, boundingBox:domain,
                        boundingBoxDims /* boundingBox.dims() */) {
  param rank = targetLocBox.rank;
  type idxType = boundingBox.idxType;
  var inds: rank*range(idxType);
  for param i in 0..rank-1 {
    const lo = boundingBoxDims(i).lowBound;
    const hi = boundingBoxDims(i).highBound;
    const numelems = hi - lo + 1;
    const numlocs = targetLocBox.dim(i).sizeAs(int);
    const (blo, bhi) = _computeBlock(numelems, numlocs, chpl__tuplify(locid)(i),
                                     max(idxType), min(idxType), lo);
    inds(i) = blo..bhi;
  }
  return inds;
}

proc LocBlock.init(param rank: int,
                   type idxType,
                   locid, // the locale index from the target domain
                   boundingBox: domain,
                   boundingBoxDims /* boundingBox.dims() */,
                   targetLocDom: domain(rank)) {
  this.rank = rank;
  this.idxType = idxType;
  const inds = chpl__computeBlock(chpl__tuplify(locid), targetLocDom, boundingBox, boundingBoxDims);
  myChunk = {(...inds)};
}

// Used to create a dummy instance.
proc LocBlock.init(param rank, type idxType, param dummy: bool) where dummy {
  this.rank = rank;
  this.idxType = idxType;
}


////// BlockDom and LocBlockDom methods /////////////////////////////////////

proc BlockDom.dsiGetDist() {
//  compilerWarning("*** " + dist.rank:string + " " + dist.idxType:string);
  if _isPrivatized(dist) then
    return new Block(dist.pid, dist, _unowned=true);
  else
    return new Block(nullPid, dist, _unowned=true);
}

override proc BlockDom.dsiDisplayRepresentation() {
  writeln("whole = ", whole);
  for tli in dist.targetLocDom do
    writeln("locDoms[", tli, "].myBlock = ", locDoms[tli].myBlock);
}

// stopgap to avoid accessing locDoms field (and returning an array)
proc BlockDom.getLocDom(localeIdx) do return locDoms(localeIdx);

//
// Given a tuple of scalars of type t or range(t) match the shape but
// using types rangeType and scalarType e.g. the call:
// _matchArgsShape(range(int(32)), int(32), (1:int(64), 1:int(64)..5, 1:int(64)..5))
// returns the type: (int(32), range(int(32)), range(int(32)))
//
proc _matchArgsShape(type rangeType, type scalarType, args) type {
  proc helper(param i: int) type {
    if i == args.size {
      if isCollapsedDimension(args(i)) then
        return (scalarType,);
      else
        return (rangeType,);
    } else {
      if isCollapsedDimension(args(i)) then
        return (scalarType, (... helper(i+1)));
      else
        return (rangeType, (... helper(i+1)));
    }
  }
  return helper(0);
}


iter BlockDom.these() {
  for i in whole do
    yield i;
}

iter BlockDom.these(param tag: iterKind) where tag == iterKind.leader {
  const maxTasks = dist.dataParTasksPerLocale;
  const ignoreRunning = dist.dataParIgnoreRunningTasks;
  const minSize = dist.dataParMinGranularity;
  const wholeLow = whole.lowBound;

  // If this is the only task running on this locale, we don't want to
  // count it when we try to determine how many tasks to use.  Here we
  // check if we are the only one running, and if so, use
  // ignoreRunning=true for this locale only.  Obviously there's a bit
  // of a race condition if some other task starts after we check, but
  // in that case there is no correct answer anyways.
  //
  // Note that this code assumes that any locale will only be in the
  // targetLocales array once.  If this is not the case, then the
  // tasks on this locale will *all* ignoreRunning, which may have
  // performance implications.
  const hereId = here.id;
  const hereIgnoreRunning = if here.runningTasks() == 1 then true
                            else ignoreRunning;
  coforall locDom in locDoms do on locDom {
    const myIgnoreRunning = if here.id == hereId then hereIgnoreRunning
      else ignoreRunning;
    // Use the internal function for untranslate to avoid having to do
    // extra work to negate the offset
    const tmpBlock = locDom.myBlock.chpl__unTranslate(wholeLow);
    var locOffset: rank*idxType;
    for param i in 0..tmpBlock.rank-1 {
      const dim = tmpBlock.dim(i);
      const aStr = if dim.hasPositiveStride() then dim.stride else -dim.stride;
      locOffset(i) = dim.low / aStr:idxType;
    }
    // Forward to defaultRectangular
    for followThis in tmpBlock.these(iterKind.leader, maxTasks,
                                     myIgnoreRunning, minSize, locOffset) do
      yield followThis;
  }
}

//
// TODO: Abstract the addition of low into a function?
// Note relationship between this operation and the
// order/position functions -- any chance for creating similar
// support? (esp. given how frequent this seems likely to be?)
//
// TODO: Is there some clever way to invoke the leader/follower
// iterator on the local blocks in here such that the per-core
// parallelism is expressed at that level?  Seems like a nice
// natural composition and might help with my fears about how
// stencil communication will be done on a per-locale basis.
//
// TODO: rewrite the index transformations in this and similar
// leaders+followers to use un/densify, which were created for that.
// If un/densify add overhead, need to eliminate it.
//
// TODO: Can we just re-use the DefaultRectangularDom follower here?
//
iter BlockDom.these(param tag: iterKind, followThis) where tag == iterKind.follower {
  if chpl__testParFlag then
    chpl__testParWriteln("Block domain follower invoked on ", followThis);

  var t: rank*range(idxType, strides = chpl_strideProduct(whole.strides,
                                              chpl_strideUnion(followThis)));
  for param i in 0..rank-1 {
    const wholeDim  = whole.dim(i);
    const followDim = followThis(i);
    var low  = wholeDim.orderToIndex(followDim.low);
    var high = wholeDim.orderToIndex(followDim.high);
    if wholeDim.hasNegativeStride() then low <=> high;
    t(i) = try! (low..high by (wholeDim.stride*followDim.stride)) : t(i).type;
  }
  for i in {(...t)} {
    yield i;
  }
}

//
// how to allocate a new array over this domain
//
proc BlockDom.dsiBuildArray(type eltType, param initElts:bool) {
  const dom = this;
  const creationLocale = here.id;
  const dummyLBD = new unmanaged LocBlockDom(rank, idxType, strides);
  const dummyLBA = new unmanaged LocBlockArr(eltType, rank, idxType,
                                             strides, dummyLBD, false);
  var locArrTemp: [dom.dist.targetLocDom]
        unmanaged LocBlockArr(eltType, rank, idxType, strides) = dummyLBA;
  var myLocArrTemp: unmanaged LocBlockArr(eltType, rank, idxType, strides)?;

  // formerly in BlockArr.setup()
  coforall (loc, locDomsElt, locArrTempElt)
           in zip(dom.dist.targetLocales, dom.locDoms, locArrTemp)
           with (ref myLocArrTemp) {
    on loc {
      const LBA = new unmanaged LocBlockArr(eltType, rank, idxType, strides,
                                            locDomsElt,
                                            initElts=initElts);
      locArrTempElt = LBA;
      if here.id == creationLocale then
        myLocArrTemp = LBA;
    }
  }
  delete dummyLBA, dummyLBD;

  var arr = new unmanaged BlockArr(eltType=eltType, rank=rank, idxType=idxType,
       strides=strides, sparseLayoutType=sparseLayoutType,
       dom=_to_unmanaged(dom), locArr=locArrTemp, myLocArr=myLocArrTemp);

  // formerly in BlockArr.setup()
  if arr.doRADOpt && disableBlockLazyRAD then arr.setupRADOpt();

  return arr;
}

proc BlockDom.doiTryCreateArray(type eltType) throws {
  const dom = this;
  const creationLocale = here.id;
  const dummyLBD = new unmanaged LocBlockDom(rank, idxType, strides);
  const dummyLBA = new unmanaged LocBlockArr(eltType, rank, idxType,
                                             strides, dummyLBD, false);
  var locArrTemp: [dom.dist.targetLocDom]
        unmanaged LocBlockArr(eltType, rank, idxType, strides) = dummyLBA;
  var myLocArrTemp: unmanaged LocBlockArr(eltType, rank, idxType, strides)?;

  // formerly in BlockArr.setup()
  coforall (loc, locDomsElt, locArrTempElt)
    in zip(dom.dist.targetLocales, dom.locDoms, locArrTemp)
           with (ref myLocArrTemp) {
    on loc {
      const locSize = locDomsElt.myBlock.size;
      var data = _try_ddata_allocate(eltType, locSize);

      const LBA = new unmanaged LocBlockArr(eltType, rank, idxType, strides,
                                            locDomsElt, data=data, size=locSize);
      locArrTempElt = LBA;
      if here.id == creationLocale then
        myLocArrTemp = LBA;
    }
  }
  delete dummyLBA, dummyLBD;

  var arr = new unmanaged BlockArr(eltType=eltType, rank=rank, idxType=idxType,
       strides=strides, sparseLayoutType=sparseLayoutType,
       dom=_to_unmanaged(dom), locArr=locArrTemp, myLocArr=myLocArrTemp);

  // formerly in BlockArr.setup()
  if arr.doRADOpt && disableBlockLazyRAD then arr.setupRADOpt();

  return arr;
}

// common redirects
proc BlockDom.parSafe param {
  compilerError("this domain type does not support 'parSafe'");
}
override proc BlockDom.dsiLow do           return whole.lowBound;
override proc BlockDom.dsiHigh do          return whole.highBound;
override proc BlockDom.dsiAlignedLow do    return whole.low;
override proc BlockDom.dsiAlignedHigh do   return whole.high;
override proc BlockDom.dsiFirst do         return whole.first;
override proc BlockDom.dsiLast do          return whole.last;
override proc BlockDom.dsiStride do        return whole.stride;
override proc BlockDom.dsiAlignment do     return whole.alignment;
proc BlockDom.dsiNumIndices do    return whole.sizeAs(uint);
proc BlockDom.dsiDim(d) do        return whole.dim(d);
proc BlockDom.dsiDim(param d) do  return whole.dim(d);
proc BlockDom.dsiDims() do        return whole.dims();
proc BlockDom.dsiGetIndices() do  return whole.getIndices();
proc BlockDom.dsiMember(i) do     return whole.contains(i);
proc BlockDom.doiToString() do    return whole:string;
proc BlockDom.dsiSerialWrite(x) { x.write(whole); }
proc BlockDom.dsiLocalSlice(param strides, ranges) do return whole((...ranges));
override proc BlockDom.dsiIndexOrder(i) do              return whole.indexOrder(i);
override proc BlockDom.dsiMyDist() do                   return dist;

//
// INTERFACE NOTES: Could we make dsiSetIndices() for a rectangular
// domain take a domain rather than something else?
//
proc BlockDom.dsiSetIndices(x: domain) {
  if x.rank != rank then
    compilerError("rank mismatch in domain assignment");
  if x._value.idxType != idxType then
    compilerError("index type mismatch in domain assignment");
  whole = x;
  setup();
  if debugBlockDist {
    writeln("Setting indices of Block domain:");
    dsiDisplayRepresentation();
  }
}

proc BlockDom.dsiSetIndices(x) {
  if x.size != rank then
    compilerError("rank mismatch in domain assignment");
  if x(0).idxType != idxType then
    compilerError("index type mismatch in domain assignment");
  //
  // TODO: This seems weird:
  //
  whole.setIndices(x);
  setup();
  if debugBlockDist {
    writeln("Setting indices of Block domain:");
    dsiDisplayRepresentation();
  }
}

proc BlockDom.dsiAssignDomain(rhs: domain, lhsPrivate:bool) {
  chpl_assignDomainWithGetSetIndices(this, rhs);
}

proc BlockDom.setup() {
  coforall (localeIdx, loc, locDomsElt)
           in zip(dist.targetLocDom, dist.targetLocales, locDoms) {
    on loc {
      locDomsElt.myBlock = dist.getChunk(whole, localeIdx);
    }
  }
}

override proc BlockDom.dsiDestroyDom() {
  coforall (loc, locDomsElt) in zip(dist.targetLocales, locDoms) {
    on loc {
      delete locDomsElt;
    }
  }
}

//
// Added as a performance stopgap to avoid returning a domain
//
proc LocBlockDom.contains(i) do return myBlock.contains(i);


////// BlockArr and LocBlockArr methods /////////////////////////////////////

override proc BlockArr.dsiDisplayRepresentation() {
  for tli in dom.dist.targetLocDom {
    writeln("locArr[", tli, "].myElems = ", for e in locArr[tli].myElems do e);
    if doRADOpt && locArr[tli].locRAD != nil then
      writeln("locArr[", tli, "].locRAD = ", locArr[tli].locRAD!.RAD);
  }
}

override proc BlockArr.dsiGetBaseDom() do return dom;

override proc BlockArr.dsiIteratorYieldsLocalElements() param {
  return true;
}

override proc BlockDom.dsiIteratorYieldsLocalElements() param {
  return true;
}

//
// NOTE: Each locale's myElems array must be initialized prior to
// setting up the RAD cache.
//
proc BlockArr.setupRADOpt() {
  for localeIdx in dom.dist.targetLocDom {
    on dom.dist.targetLocales(localeIdx) {
      const myLocArr = locArr(localeIdx);
      if myLocArr.locRAD != nil {
        delete myLocArr.locRAD;
        myLocArr.locRAD = nil;
      }
      if disableBlockLazyRAD {
        myLocArr.locRAD = new unmanaged LocRADCache(eltType, rank, idxType,
                                             strides, dom.dist.targetLocDom);
        for l in dom.dist.targetLocDom {
          if l != localeIdx {
            myLocArr.locRAD!.RAD(l) = locArr(l).myElems._value.dsiGetRAD();
          }
        }
      }
    }
  }
}

override proc BlockArr.dsiElementInitializationComplete() {
  coforall locArrElt in locArr {
    on locArrElt {
      locArrElt.myElems.dsiElementInitializationComplete();
    }
  }
}

override proc BlockArr.dsiElementDeinitializationComplete() {
  coforall locArrElt in locArr {
    on locArrElt {
      locArrElt.myElems.dsiElementDeinitializationComplete();
    }
  }
}

override proc BlockArr.dsiDestroyArr(deinitElts:bool) {
  coforall locArrElt in locArr {
    on locArrElt {
      var arr = locArrElt;
      if deinitElts then
        _deinitElements(arr.myElems);
      arr.myElems.dsiElementDeinitializationComplete();
      delete arr;
    }
  }
}

inline proc BlockArr.dsiLocalAccess(i: rank*idxType) ref {
  return if allowDuplicateTargetLocales then this.dsiAccess(i)
                                        else _to_nonnil(myLocArr).this(i);
}

//
// the global accessor for the array
//
// TODO: Do we need a global bounds check here or in targetLocsIdx?
//
// By splitting the non-local case into its own function, we can inline the
// fast/local path and get better performance.
//
inline proc BlockArr.dsiAccess(const in idx: rank*idxType) ref {
  local {
    if const myLocArrNN = myLocArr then
      if myLocArrNN.locDom.contains(idx) then
        return myLocArrNN.this(idx);
  }
  return nonLocalAccess(idx);
}

inline proc BlockArr.dsiBoundsCheck(i: rank*idxType) {
  return dom.dsiMember(i);
}

pragma "fn unordered safe"
proc BlockArr.nonLocalAccess(i: rank*idxType) ref {
  if doRADOpt {
    if const myLocArr = this.myLocArr {
      var rlocIdx = dom.dist.targetLocsIdx(i);
      if !disableBlockLazyRAD {
        if myLocArr.locRAD == nil {
          myLocArr.locRADLock.lock();
          if myLocArr.locRAD == nil {
            var tempLocRAD = new unmanaged LocRADCache(eltType, rank, idxType,
                                               strides, dom.dist.targetLocDom);
            tempLocRAD.RAD.blk = SENTINEL;
            myLocArr.locRAD = tempLocRAD;
          }
          myLocArr.locRADLock.unlock();
        }
        const locRAD = _to_nonnil(myLocArr.locRAD);
        if locRAD.RAD(rlocIdx).blk == SENTINEL {
          locRAD.lockRAD(rlocIdx);
          if locRAD.RAD(rlocIdx).blk == SENTINEL {
            locRAD.RAD(rlocIdx) =
              locArr(rlocIdx).myElems._value.dsiGetRAD();
          }
          locRAD.unlockRAD(rlocIdx);
        }
      }
      pragma "no copy" pragma "no auto destroy" var myLocRAD = myLocArr.locRAD;
      pragma "no copy" pragma "no auto destroy" var radata = _to_nonnil(myLocRAD).RAD;
      if radata(rlocIdx).shiftedData != nil {
        var dataIdx = radata(rlocIdx).getDataIndex(i);
        return radata(rlocIdx).getDataElem(dataIdx);
      }
    }
  }
  return locArr(dom.dist.targetLocsIdx(i))(i);
}

proc BlockArr.dsiAccess(i: idxType...rank) ref do
  return dsiAccess(i);

iter BlockArr.these() ref {
  foreach i in dom do
    yield dsiAccess(i);
}

//
// TODO: Rewrite this to reuse more of the global domain iterator
// logic?  (e.g., can we forward the forall to the global domain
// somehow?
//
iter BlockArr.these(param tag: iterKind) where tag == iterKind.leader {
  for followThis in dom.these(tag) do
    yield followThis;
}

override proc BlockArr.dsiStaticFastFollowCheck(type leadType) param {
  if isSubtype(leadType, BlockArr) {
    // Comparing domains for rank/idxType/stride/sparseLayout, which allows for
    // fast followers regardless of eltType.
    //
    // TODO: Remove once 'typeExpr.field' results in a type
    var x : leadType?;
    return _to_borrowed(x!.dom.type) == _to_borrowed(this.dom.type);
  } else {
    return _to_borrowed(leadType) == _to_borrowed(this.dom.type);
  }
}

proc BlockArr.dsiDynamicFastFollowCheck(lead: []) do
  return this.dsiDynamicFastFollowCheck(lead.domain);

proc BlockArr.dsiDynamicFastFollowCheck(lead: domain) {
  // TODO: Should this return true for domains with the same shape?
  return lead.distribution.dsiEqualDMaps(this.dom.dist) && lead._value.whole == this.dom.whole;
}

iter BlockArr.these(param tag: iterKind, followThis, param fast: bool = false) ref where tag == iterKind.follower {
  if chpl__testParFlag {
    if fast then
      chpl__testParWriteln("Block array fast follower invoked on ", followThis);
    else
      chpl__testParWriteln("Block array non-fast follower invoked on ", followThis);
  }

  if testFastFollowerOptimization then
    writeln((if fast then "fast" else "regular") + " follower invoked for Block array");

  var myFollowThis: rank*range(idxType=idxType, strides=chpl_strideProduct(
                                     strides, chpl_strideUnion(followThis)));
  var lowIdx: rank*idxType;

  for param i in 0..rank-1 {
    const stride = dom.whole.dim(i).stride;
    // NOTE: Not bothering to check to see if these can fit into idxType
    var low = followThis(i).lowBound * abs(stride):idxType;
    var high = followThis(i).highBound * abs(stride):idxType;
    myFollowThis(i) = try! ((low..high by stride) + dom.whole.dim(i).low by followThis(i).stride) : myFollowThis(i).type;
    lowIdx(i) = myFollowThis(i).lowBound;
  }

  const myFollowThisDom = {(...myFollowThis)};
  if fast {
    //
    // TODO: The following is a buggy hack that will only work when we're
    // distributing across the entire Locales array.  I still think the
    // locArr/locDoms arrays should be associative over locale values.
    //
    var arrSection = locArr(dom.dist.targetLocsIdx(lowIdx));

    //
    // if arrSection is not local and we're using the fast follower,
    // it means that myFollowThisDom is empty; make arrSection local so
    // that we can use the local block below
    //
    if arrSection.locale.id != here.id then
      arrSection = _to_nonnil(myLocArr);

    local {
      use CTypes; // Needed to cast from c_ptr(void) in the next line
      const narrowArrSection =
        __primitive("_wide_get_addr", arrSection):arrSection.type?;
      ref myElems = _to_nonnil(narrowArrSection).myElems;
      foreach i in myFollowThisDom do yield myElems[i];
    }
  } else {
    //
    // we don't necessarily own all the elements we're following
    //
    foreach i in myFollowThisDom {
      yield dsiAccess(i);
    }
  }
}

proc BlockArr.dsiSerialRead(f) {
  chpl_serialReadWriteRectangular(f, this);
}

//
// output array
//
proc BlockArr.dsiSerialWrite(f) {
  chpl_serialReadWriteRectangular(f, this);
}

pragma "no copy return"
proc BlockArr.dsiLocalSlice(ranges) {
  var low: rank*idxType;
  for param i in 0..rank-1 {
    low(i) = ranges(i).low;
  }

  return locArr(dom.dist.targetLocsIdx(low)).myElems((...ranges));
}

proc _extendTuple(type t, idx: _tuple, args) {
  var tup: args.size*t;
  var j: int = 1;

  for param i in 0..args.size-1 {
    if isCollapsedDimension(args(i)) then
      tup(i) = args(i);
    else {
      tup(i) = idx(j);
      j += 1;
    }
  }
  return tup;
}

proc _extendTuple(type t, idx, args) {
  var tup: args.size*t;
  var idxTup = (idx,);
  var j: int = 1;

  for param i in 0..args.size-1 {
    if isCollapsedDimension(args(i)) then
      tup(i) = args(i);
    else {
      tup(i) = idxTup(j);
      j += 1;
    }
  }
  return tup;
}

override proc BlockArr.dsiReallocate(bounds:rank*range(idxType,boundKind.both,strides))
{
  //
  // For the default rectangular array, this function changes the data
  // vector in the array class so that it is setup once the default
  // rectangular domain is changed.  For this distributed array class,
  // we don't need to do anything, because changing the domain will
  // change the domain in the local array class which will change the
  // data in the local array class.  This will only work if the domain
  // we are reallocating to has the same distribution, but domain
  // assignment is defined so that only the indices are transferred.
  // The distribution remains unchanged.
  //
}

override proc BlockArr.dsiPostReallocate() {
  // Call this *after* the domain has been reallocated
  if doRADOpt then setupRADOpt();
}

proc BlockArr.setRADOpt(val=true) {
  doRADOpt = val;
  if doRADOpt then setupRADOpt();
}

//
// the accessor for the local array -- assumes the index is local
//
// TODO: Should this be inlined?
//
inline proc LocBlockArr.this(i) ref {
  return myElems(i);
}

override proc BlockDom.dsiSupportsAutoLocalAccess() param {
  return true;
}

///// Privatization and serialization ///////////////////////////////////////

proc BlockImpl.init(other: BlockImpl, privateData,
                param rank = other.rank,
                type idxType = other.idxType,
                type sparseLayoutType = other.sparseLayoutType) {
  this.rank = rank;
  this.idxType = idxType;
  boundingBox = {(...privateData(0))};
  targetLocDom = {(...privateData(1))};
  targetLocales = other.targetLocales;
  locDist = other.locDist;
  dataParTasksPerLocale = privateData(2);
  dataParIgnoreRunningTasks = privateData(3);
  dataParMinGranularity = privateData(4);
  this.sparseLayoutType = sparseLayoutType;
}

override proc BlockImpl.dsiSupportsPrivatization() param do return true;

proc BlockImpl.dsiGetPrivatizeData() {
  return (boundingBox.dims(), targetLocDom.dims(),
          dataParTasksPerLocale, dataParIgnoreRunningTasks, dataParMinGranularity);
}

proc BlockImpl.dsiPrivatize(privatizeData) {
  return new unmanaged BlockImpl(_to_unmanaged(this), privatizeData);
}

proc BlockImpl.dsiGetReprivatizeData() do return boundingBox.dims();

proc BlockImpl.dsiReprivatize(other, reprivatizeData) {
  boundingBox = {(...reprivatizeData)};
  targetLocDom = other.targetLocDom;
  targetLocales = other.targetLocales;
  locDist = other.locDist;
  dataParTasksPerLocale = other.dataParTasksPerLocale;
  dataParIgnoreRunningTasks = other.dataParIgnoreRunningTasks;
  dataParMinGranularity = other.dataParMinGranularity;
}

proc BlockDom.chpl__serialize() {
  return pid;
}

// TODO: What happens when we try to deserialize on a locale that doesn't
// own a copy of the privatized class?  (can that happen?)  Could this
// be a way to lazily privatize by also making the originating locale part
// of the 'data'?
proc type BlockDom.chpl__deserialize(data) {
  return chpl_getPrivatizedCopy(
           unmanaged BlockDom(rank=this.rank,
                              idxType=this.idxType,
                              strides=this.strides,
                              sparseLayoutType=this.sparseLayoutType),
           data);
}

override proc BlockDom.dsiSupportsPrivatization() param do return true;

record BlockDomPrvData {
  var distpid;
  var dims;
  var locdoms;  //todo rvf its elements along with the rest of the record
}

proc BlockDom.dsiGetPrivatizeData() {
  return new BlockDomPrvData(dist.pid, whole.dims(), locDoms);
}

proc BlockDom.dsiPrivatize(privatizeData) {
  var privdist = chpl_getPrivatizedCopy(dist.type, privatizeData.distpid);

  var locDomsTemp: [privdist.targetLocDom]
                      unmanaged LocBlockDom(rank, idxType, strides)
    = privatizeData.locdoms;

  // in initializer we have to pass sparseLayoutType as it has no default value
  const c = new unmanaged BlockDom(rank, idxType, strides,
                                   privdist.sparseLayoutType, privdist,
                                   locDomsTemp, {(...privatizeData.dims)});
  return c;
}

proc BlockDom.dsiGetReprivatizeData() do return whole.dims();

proc BlockDom.dsiReprivatize(other, reprivatizeData) {
  locDoms = other.locDoms;
  whole = {(...reprivatizeData)};
}

proc BlockArr.chpl__serialize()
      where !(isDomainType(eltType) || isArrayType(eltType)) {
  return pid;
}

proc type BlockArr.chpl__deserialize(data) {
  return chpl_getPrivatizedCopy(
           unmanaged BlockArr(rank=this.rank,
                              idxType=this.idxType,
                              strides=this.strides,
                              eltType=this.eltType,
                              sparseLayoutType=this.sparseLayoutType),
           data);
}

override proc BlockArr.dsiSupportsPrivatization() param do return true;

record BlockArrPrvData {
  var dompid;
  var locarr;  //todo rvf its elements along with the rest of the record
}

proc BlockArr.dsiGetPrivatizeData() {
  return new BlockArrPrvData(dom.pid, locArr);
}

proc BlockArr.dsiPrivatize(privatizeData) {
  var privdom = chpl_getPrivatizedCopy(dom.type, privatizeData.dompid);

  var locArrTemp: [privdom.dist.targetLocDom]
                     unmanaged LocBlockArr(eltType, rank, idxType, strides)
    = privatizeData.locarr;

  var myLocArrTemp: unmanaged LocBlockArr(eltType, rank, idxType, strides)?;
  for localeIdx in privdom.dist.targetLocDom do
    if locArrTemp(localeIdx).locale.id == here.id then
      myLocArrTemp = locArrTemp(localeIdx);

  const c = new unmanaged BlockArr(eltType=eltType, rank=rank, idxType=idxType,
                      strides=strides, sparseLayoutType=sparseLayoutType,
                      dom=privdom, locArr=locArrTemp, myLocArr = myLocArrTemp);
  return c;
}


////// more /////////////////////////////////////////////////////////////////

proc BlockArr.dsiTargetLocales() const ref {
  return dom.dist.targetLocales;
}

proc BlockDom.dsiTargetLocales() const ref {
  return dist.targetLocales;
}

proc BlockImpl.dsiTargetLocales() const ref {
  return targetLocales;
}

proc BlockImpl.chpl__locToLocIdx(loc: locale) {
  for locIdx in targetLocDom do
    if (targetLocales[locIdx] == loc) then
      return (true, locIdx);
  return (false, targetLocDom.first);
}

// Block subdomains are continuous

proc BlockArr.dsiHasSingleLocalSubdomain() param do return !allowDuplicateTargetLocales;
proc BlockDom.dsiHasSingleLocalSubdomain() param do return !allowDuplicateTargetLocales;

// returns the current locale's subdomain

proc BlockArr.dsiLocalSubdomain(loc: locale) {
  if (loc == here) {
    // quick solution if we have a local array
    if const myLocArrNN = myLocArr then
      return myLocArrNN.locDom.myBlock;
    // if not, we must not own anything
    var d: domain(rank, idxType, strides);
    return d;
  } else {
    return dom.dsiLocalSubdomain(loc);
  }
}
proc BlockDom.dsiLocalSubdomain(loc: locale) {
  const (gotit, locid) = dist.chpl__locToLocIdx(loc);
  if (gotit) {
    if loc == here {
      // If we're doing the common case of just querying our own ownership,
      // return the local, pre-computed value
      return locDoms[locid].myBlock;
    } else {
      // Otherwise, compute it to avoid communication...
      var inds = chpl__computeBlock(locid, dist.targetLocDom, dist.boundingBox, dist.boundingBox.dims());
      return whole[(...inds)];
    }
  } else {
    var d: domain(rank, idxType, strides);
    return d;
  }
}

proc BlockDom.numRemoteElems(viewDom, rlo, rid) {
  // NOTE: Not bothering to check to see if rid+1, length, or rlo-1 used
  //  below can fit into idxType
  var blo, bhi:dist.idxType;
  if rid==(dist.targetLocDom.dim(rank-1).sizeAs(int) - 1) then
    bhi=viewDom.dim(rank-1).highBound;
  else {
      bhi = dist.boundingBox.dim(rank-1).lowBound +
        intCeilXDivByY((dist.boundingBox.dim(rank-1).highBound - dist.boundingBox.dim(rank-1).lowBound +1)*(rid+1):idxType,
                       dist.targetLocDom.dim(rank-1).sizeAs(idxType)) - 1:idxType;
  }

  return (bhi - (rlo - 1):idxType);
}

private proc canDoAnyToBlock(Dest, destDom, Src, srcDom) param : bool {
  if Src.doiCanBulkTransferRankChange() == false &&
     Dest.rank != Src.rank then return false;

  use Reflection;

  // Does 'Src' support bulk transfers *to* a DefaultRectangular?
  if !canResolveMethod(Src, "doiBulkTransferToKnown", srcDom,
                       Dest.locArr[Dest.locArr.domain.first].myElems._value, destDom) {
    return false;
  }

  return !disableBlockDistBulkTransfer;
}

// Block = this
proc BlockArr.doiBulkTransferToKnown(srcDom, destClass:BlockArr, destDom) : bool
where this.sparseLayoutType == unmanaged DefaultDist &&
      destClass.sparseLayoutType == unmanaged DefaultDist &&
      !disableBlockDistBulkTransfer {
  return _doSimpleBlockTransfer(destClass, destDom, this, srcDom);
}

// this = Block
proc BlockArr.doiBulkTransferFromKnown(destDom, srcClass:BlockArr, srcDom) : bool
where this.sparseLayoutType == unmanaged DefaultDist &&
      srcClass.sparseLayoutType == unmanaged DefaultDist &&
      !disableBlockDistBulkTransfer {
  return _doSimpleBlockTransfer(this, destDom, srcClass, srcDom);
}

proc BlockArr.canDoOptimizedSwap(other) {
  var domsMatch = true;

  if this.dom != other.dom { // no need to check if this is true
    if domsMatch {
      for param i in 0..this.dom.rank-1 {
        if this.dom.whole.dim(i) != other.dom.whole.dim(i) {
          domsMatch = false;
        }
      }
    }
  }

  if domsMatch {
    // distributions must be equal, too
    return this.dom.dist.dsiEqualDMaps(other.dom.dist);
  }
  return false;
}

// A helper routine that will perform a pointer swap on an array
// instead of doing a deep copy of that array. Returns true
// if used the optimized swap, false otherwise
//
// TODO: stridability causes issues with RAD swap, and somehow isn't captured by
// the formal type when we check whether this resolves.
proc BlockArr.doiOptimizedSwap(other: this.type)
  where this.strides == other.strides {

  if(canDoOptimizedSwap(other)) {
    if debugOptimizedSwap {
      writeln("BlockArr doing optimized swap. Domains: ",
              this.dom.whole, " ", other.dom.whole, " Bounding boxes: ",
              this.dom.dist.boundingBox, " ", other.dom.dist.boundingBox);
    }
    coforall (locarr1, locarr2) in zip(this.locArr, other.locArr) {
      on locarr1 {
        locarr1.myElems <=> locarr2.myElems;
        locarr1.locRAD <=> locarr2.locRAD;
      }
    }
    return true;
  } else {
    if debugOptimizedSwap {
      writeln("BlockArr doing unoptimized swap. Domains: ",
              this.dom.whole, " ", other.dom.whole, " Bounding boxes: ",
              this.dom.dist.boundingBox, " ", other.dom.dist.boundingBox);
    }
    return false;
  }
}


// The purpose of this overload is to provide debugging output in the event that
// debugOptimizedSwap is on and the main routine doesn't resolve (e.g., due to a
// type, stridability, or rank mismatch in the other argument). When
// debugOptimizedSwap is off, this overload will be ignored due to its where
// clause.
pragma "last resort"
proc BlockArr.doiOptimizedSwap(other) where debugOptimizedSwap {
  writeln("BlockArr doing unoptimized swap. Type mismatch");
  return false;
}

private proc _doSimpleBlockTransfer(Dest, destDom, Src, srcDom) {
  if !chpl_allStridesArePositive(Dest, destDom, Src, srcDom) then return false;

  if debugBlockDistBulkTransfer then
    writeln("In Block=Block Bulk Transfer: Dest[", destDom, "] = Src[", srcDom, "]");

  // Cache to avoid GETs
  const DestPID = Dest.pid;
  const SrcPID = Src.pid;

  coforall i in Dest.dom.dist.activeTargetLocales(destDom) {
    on Dest.dom.dist.targetLocales[i] {
      // Relies on the fact that we privatize across all locales in the
      // program, not just the targetLocales of Dest/Src.
      const dst = if _privatization then chpl_getPrivatizedCopy(Dest.type, DestPID) else Dest;
      const src = if _privatization then chpl_getPrivatizedCopy(Src.type, SrcPID) else Src;

      // Compute the local portion of the destination domain, and find the
      // corresponding indices in the source's domain.
      const localDestBlock = dst.dom.locDoms[i].myBlock[destDom];
      assert(localDestBlock.sizeAs(int) > 0);
      const corSrcBlock    = bulkCommTranslateDomain(localDestBlock, destDom, srcDom);
      if debugBlockDistBulkTransfer then
        writeln("  Dest[",localDestBlock,"] = Src[", corSrcBlock,"]");

      // The corresponding indices in the source's domain do not necessarily
      // all live on the same locale. This loop finds the chunks that live on a
      // single locale, translates those back to the destination's domain, and
      // performs the transfer.
      for srcLoc in src.dom.dist.activeTargetLocales(corSrcBlock) {
        const localSrcChunk  = corSrcBlock[src.dom.locDoms[srcLoc].myBlock];
        const localDestChunk = bulkCommTranslateDomain(localSrcChunk, corSrcBlock, localDestBlock);
        chpl__bulkTransferArray(dst.locArr[i].myElems._value, localDestChunk,
                                src.locArr[srcLoc].myElems._value, localSrcChunk);
      }
    }
  }

  return true;
}

// Overload for any transfer *to* Block, if the RHS supports transfers to a
// DefaultRectangular
proc BlockArr.doiBulkTransferFromAny(destDom, Src, srcDom) : bool
where canDoAnyToBlock(this, destDom, Src, srcDom) {
  if !chpl_allStridesArePositive(this, destDom, Src, srcDom) then return false;

  if debugBlockDistBulkTransfer then
    writeln("In BlockDist.doiBulkTransferFromAny");

  coforall j in dom.dist.activeTargetLocales(destDom) {
    on dom.dist.targetLocales(j) {
      const Dest = if _privatization then chpl_getPrivatizedCopy(this.type, pid) else this;

      const inters   = Dest.dom.locDoms(j).myBlock[destDom];
      const srcChunk = bulkCommTranslateDomain(inters, destDom, srcDom);

      if debugBlockDistBulkTransfer then
        writeln("Dest.locArr[", j, "][", inters, "] = Src[", srcDom, "]");

      chpl__bulkTransferArray(Dest.locArr[j].myElems._value, inters, Src, srcChunk);
    }
  }

  return true;
}

// For assignments of the form: DefaultRectangular = Block
proc BlockArr.doiBulkTransferToKnown(srcDom, Dest:DefaultRectangularArr, destDom) : bool
where !disableBlockDistBulkTransfer {
  if !chpl_allStridesArePositive(this, srcDom, Dest, destDom) then return false;

  if debugBlockDistBulkTransfer then
    writeln("In BlockDist.doiBulkTransferToKnown(DefaultRectangular)");

  coforall j in dom.dist.activeTargetLocales(srcDom) {
    on dom.dist.targetLocales(j) {
      const Src = if _privatization then chpl_getPrivatizedCopy(this.type, pid) else this;
      const inters = Src.dom.locDoms(j).myBlock[srcDom];

      const destChunk = bulkCommTranslateDomain(inters, srcDom, destDom);

      if debugBlockDistBulkTransfer then
        writeln("  A[",destChunk,"] = B[",inters,"]");

      const elemActual = Src.locArr[j].myElems._value;
      chpl__bulkTransferArray(Dest, destChunk, elemActual, inters);
    }
  }

  return true;
}

// For assignments of the form: Block = DefaultRectangular
proc BlockArr.doiBulkTransferFromKnown(destDom, Src:DefaultRectangularArr, srcDom) : bool
where !disableBlockDistBulkTransfer {
  if !chpl_allStridesArePositive(this, destDom, Src, srcDom) then return false;

  if debugBlockDistBulkTransfer then
    writeln("In BlockArr.doiBulkTransferFromKnown(DefaultRectangular)");

  coforall j in dom.dist.activeTargetLocales(destDom) {
    on dom.dist.targetLocales(j) {
      // Grab privatized copy of 'this' to avoid extra GETs
      const Dest = if _privatization then chpl_getPrivatizedCopy(this.type, pid) else this;
      const inters = Dest.dom.locDoms(j).myBlock[destDom];
      assert(inters.sizeAs(int) > 0);

      const srcChunk = bulkCommTranslateDomain(inters, destDom, srcDom);

      if debugBlockDistBulkTransfer then
        writeln("  A[",inters,"] = B[",srcChunk,"]");

      const elemActual = Dest.locArr[j].myElems._value;
      chpl__bulkTransferArray(elemActual, inters, Src, srcChunk);
    }
  }

  return true;
}

override proc BlockArr.doiCanBulkTransferRankChange() param do return true;

config param debugBlockScan = false;

/* Boxed sync with readFE/writeEF only, but works for arbitrary types. Not
 * suitable for general use since there are races with when the value gets
 * written to, but safe for single writer, single reader case here.
 */
class BoxedSync {
  type T;
  var s: sync int; // int over bool to enable native qthread sync
  var res: T;

  proc init(type T) {
    this.T = T;
  }

  proc readFE(): T {
    s.readFE();
    return res;
  }

  proc writeEF(val: T): void {
    res = val;
    s.writeEF(1);
  }

  // guard against dynamic dispatch trying to resolve write()ing the sync
  override proc writeThis(f) throws { }
}

proc BlockArr.doiScan(op, dom) where (rank == 1) &&
                                     chpl__scanStateResTypesMatch(op) {

  // The result of this scan, which will be Block-distributed as well
  type resType = op.generate().type;
  var res = dom.buildArray(resType, initElts=!isPOD(resType));

  // Store one element per locale in order to track our local total
  // for a cross-locale scan as well as flags to negotiate reading and
  // writing it.
  const ref targetLocs = this.dsiTargetLocales();
  const firstLoc = targetLocs.domain.lowBound;
  var elemPerLoc: [targetLocs.domain] resType;
  var inputReady: [targetLocs.domain] sync int;
  var outputReady: [targetLocs.domain] unmanaged BoxedSync(resType)?;

  const cachedPID = pid;

  param sameStaticDist = dsiStaticFastFollowCheck(res._value.type);
  const sameDynamicDist = sameStaticDist && dsiDynamicFastFollowCheck(res);

  // Fire up tasks per participating locale
  coforall locid in targetLocs.domain {
    on targetLocs[locid] {
      const myop = op.clone(); // this will be deleted by doiScan()

      // set up some references to our LocBlockArr descriptor, our
      // local array, local domain, and local result elements
      const thisArr = if _privatization then chpl_getPrivatizedCopy(this.type, cachedPID) else this;
      ref myLocArr = if allowDuplicateTargetLocales then thisArr.locArr[locid].myElems
                                                        else thisArr.myLocArr!.myElems;
      const ref myLocDom = myLocArr.domain;

      // Compute the local pre-scan on our local array
      const (numTasks, rngs, state, tot) =
        if !allowDuplicateTargetLocales && sameStaticDist && sameDynamicDist then
          myLocArr._value.chpl__preScan(myop, res._value.myLocArr!.myElems, myLocDom[dom])
        else
          myLocArr._value.chpl__preScan(myop, res, myLocDom[dom]);

      if debugBlockScan then
        writeln(locid, ": ", (numTasks, rngs, state, tot));

      // Create a local ready var and store it back on the initiating
      // locale so it can notify us
      const myOutputReady = new unmanaged BoxedSync(resType);

      on elemPerLoc {
        // save our local scan total away and signal that it's ready
        outputReady[locid] = myOutputReady;
        elemPerLoc[locid] = tot;
        inputReady[locid].writeEF(1);
      }

      // the "first" locale scans the per-locale contributions as they
      // become ready
      if (locid == firstLoc) then on elemPerLoc {
        const metaop = op.clone();

        var next: resType = metaop.identity;
        for locid in targetLocs.domain {
          inputReady[locid].readFE();

          // store the scan value
          ref locVal = elemPerLoc[locid];
          locVal <=> next;

          // accumulate to prep for the next iteration
          metaop.accumulateOntoState(next, locVal);
        }

        // Iterator that yields values instead of references (to enable RVF)
        iter valIter(iterable) where isPOD(iterable.eltType) {
          for elem in iterable do yield elem;
        }

        // BigInteger values are yielded by ref to disable RVF
        iter valIter(iterable) ref where !isPOD(iterable.eltType) {
          for elem in iterable do yield elem;
        }

        // Mark that scan values are ready
        coforall (_, ready, elem) in zip(targetLocs.domain, valIter(outputReady), valIter(elemPerLoc)) do on ready {
          ready!.writeEF(elem);
        }

        delete metaop;
      }

      // block until our local value has been updated
      const myadjust = myOutputReady.readFE();
      if debugBlockScan then
        writeln(locid, ": myadjust = ", myadjust);

      // update our state vector with our locale's adjustment value
      for s in state do
        myop.accumulateOntoState(s, myadjust);
      if debugBlockScan then
        writeln(locid, ": state = ", state);

      // have our local array compute its post scan with the globally
      // accurate state vector
      if !allowDuplicateTargetLocales && sameStaticDist && sameDynamicDist then
        myLocArr._value.chpl__postScan(op, res._value.myLocArr!.myElems, numTasks, rngs, state);
      else
        myLocArr._value.chpl__postScan(op, res, numTasks, rngs, state);

      if debugBlockScan then
        writeln(locid, ": ", myLocArr);

      delete myop;
      delete myOutputReady;
    }
  }
  if isPOD(resType) then res.dsiElementInitializationComplete();

  delete op;
  return res;
}

////// Factory functions ////////////////////////////////////////////////////

@deprecated(notes="'newBlockDom' is deprecated - please use 'Block.createDomain' instead")
proc newBlockDom(dom: domain) {
  return dom dmapped Block(dom);
}

@deprecated(notes="'newBlockArr' is deprecated - please use 'Block.createArray' instead")
proc newBlockArr(dom: domain, type eltType) {
  var D = newBlockDom(dom);
  var A: [D] eltType;
  return A;
}

@deprecated(notes="'newBlockDom' is deprecated - please use 'Block.createDomain' instead")
proc newBlockDom(rng: range...) {
  return newBlockDom({(...rng)});
}

@deprecated(notes="'newBlockArr' is deprecated - please use 'Block.createArray' instead")
proc newBlockArr(rng: range..., type eltType) {
  return newBlockArr({(...rng)}, eltType);
}<|MERGE_RESOLUTION|>--- conflicted
+++ resolved
@@ -375,96 +375,7 @@
     }
 
     proc clone() {
-<<<<<<< HEAD
       return new Block(this._value.dsiClone());
-=======
-      return new Block(_value.dsiClone());
-    }
-
-    /* This is a workaround for an internal failure I experienced when
-       this code was part of newRectangularDom() and relied on split init:
-       var x;
-       if __prim(...) then x = ...;
-       else if __prim(...) then x = ...;
-       else compilerError(...); */
-    proc chpl_dsiNRDhelp(param rank, type idxType, param strides, ranges) {
-
-      // Due to a bug, see library/standard/Reflection/primitives/ResolvesDmap
-      // we use "method call resolves" instead of just "resolves".
-      if __primitive("method call resolves", _value, "dsiNewRectangularDom",
-                     rank, idxType, strides, ranges) {
-        return _value.dsiNewRectangularDom(rank, idxType, strides, ranges);
-      }
-
-      // The following supports deprecation by Vass in 1.31 to implement #17131
-      // Once range.stridable is removed, replace chpl_dsiNRDhelp() with
-      //   var x = _value.dsiNewRectangularDom(..., strides, ranges);
-      // and uncomment proc dsiNewRectangularDom() in ChapelDistribution.chpl
-
-      param stridable = strides.toStridable();
-      const ranges2 = chpl_convertRangeTuple(ranges, stridable);
-      if __primitive("method call resolves", _value, "dsiNewRectangularDom",
-                     rank, idxType, stridable, ranges2) {
-
-        compilerWarning("the domain map '", _value.type:string,
-          "' needs to be updated from 'stridable: bool' to",
-          " 'strides: strideKind' because 'stridable' is deprecated");
-
-        return _value.dsiNewRectangularDom(rank, idxType, stridable, ranges2);
-      }
-
-      compilerError("rectangular domains are not supported by",
-                    " the distribution ", this.type:string);
-    }
-
-    proc newRectangularDom(param rank: int, type idxType,
-                           param strides: strideKind,
-                           ranges: rank*range(idxType, boundKind.both, strides),
-                           definedConst: bool = false) {
-      var x = chpl_dsiNRDhelp(rank, idxType, strides, ranges);
-
-      x.definedConst = definedConst;
-
-      if x.linksDistribution() {
-        _value.add_dom(x);
-      }
-      return x;
-    }
-
-    proc newRectangularDom(param rank: int, type idxType,
-                           param strides: strideKind,
-                           definedConst: bool = false) {
-      var ranges: rank*range(idxType, boundKind.both, strides);
-      return newRectangularDom(rank, idxType, strides, ranges, definedConst);
-    }
-
-    proc newSparseDom(param rank: int, type idxType, dom: domain) {
-      var x = _value.dsiNewSparseDom(rank, idxType, dom);
-      if x.linksDistribution() {
-        _value.add_dom(x);
-      }
-      return x;
-    }
-
-    proc idxToLocale(ind) do return _value.dsiIndexToLocale(ind);
-
-    proc writeThis(f) throws {
-      f.write(_value);
-    }
-
-    @chpldoc.nodoc
-    proc serialize(writer, ref serializer) throws {
-      writer.write(_value);
-    }
-
-    proc displayRepresentation() { _value.dsiDisplayRepresentation(); }
-
-    /*
-       Return an array of locales over which this distribution was declared.
-    */
-    proc targetLocales() const ref {
-      return _value.dsiTargetLocales();
->>>>>>> 4dea8944
     }
 
   @chpldoc.nodoc
