/*
 * Copyright 2020-2024 Hewlett Packard Enterprise Development LP
 * Copyright 2004-2019 Cray Inc.
 * Other additional copyright holders may be indicated within.
 *
 * The entirety of this work is licensed under the Apache License,
 * Version 2.0 (the "License"); you may not use this file except
 * in compliance with the License.
 *
 * You may obtain a copy of the License at
 *
 *     http://www.apache.org/licenses/LICENSE-2.0
 *
 * Unless required by applicable law or agreed to in writing, software
 * distributed under the License is distributed on an "AS IS" BASIS,
 * WITHOUT WARRANTIES OR CONDITIONS OF ANY KIND, either express or implied.
 * See the License for the specific language governing permissions and
 * limitations under the License.
 */

/* Draft support for storing sparse 2D domains/arrays using CSR/CSC layouts. */

@deprecated("'LayoutCS' and the 'CS' layout are deprecated; please use 'CompressedSparseLayout' and 'csrLayout' or 'cscLayout' instead")
prototype module LayoutCS {
import Sort.{keyComparator};
import RangeChunk;

@chpldoc.nodoc
/* Debug flag */
config param debugCS = false;

@chpldoc.nodoc
config param csLayoutSupportsAutoLocalAccess = true;

/* Default sparse dimension index sorting mode for LayoutCS.
Sparse dimension indices will default to sorted order if true, inserted order if false */
config param LayoutCSDefaultToSorted = true;

@chpldoc.nodoc
/* Comparator used for sorting by columns */
record _ColumnComparator: keyComparator {
  proc key(idx: _tuple) { return (idx(1), idx(0));}
}

@chpldoc.nodoc
const _columnComparator: _ColumnComparator;


@deprecated("layout class 'CS' is deprecated, please use record 'cs' instead")
type CS = cs;

@chpldoc.nodoc
proc isCSType(type t:cs(?)) param do return true;

/*
@chpldoc.nodoc
proc isCSType(type t:CSImpl(?)) param do return true;
*/

@chpldoc.nodoc
proc isCSType(type t) param do return false;

/*
This CS layout provides a Compressed Sparse Row (CSR) and Compressed Sparse
Column (CSC) implementation for Chapel's sparse domains and arrays.

To declare a CS domain, invoke the ``CS`` initializer in a `dmapped` clause,
specifying CSR vs. CSC format with the ``param compressRows`` argument, which
defaults to ``true`` if omitted. For example:

  .. code-block:: chapel

    use LayoutCS;
    var D = {0..#n, 0..#m};  // a default-distributed domain
    var CSR_Domain: sparse subdomain(D) dmapped new dmap(new CS(compressRows=true)); // Default argument
    var CSC_Domain : sparse subdomain(D) dmapped new dmap(new CS(compressRows=false));


.. note::

    In an upcoming release, it will be possible to declare CS domains without
    using the unstable ``new dmap`` syntax.

To declare a CSR or CSC array, use a CSR or CSC domain, respectively.
For example:

  .. code-block:: chapel

    // assumes the above declarations
    var CSR_Array: [CSR_Domain] real;
    var CSC_Array: [CSC_Domain] real;

This domain map is a layout, i.e. it maps all indices to the current locale.
All elements of a CS-distributed array are stored
on the locale where the array variable is declared.  By default, the CS
layout stores sparse indices in sorted order.  However, this default can
be changed for a program by compiling with ``-sLayoutCSDefaultToSorted=false``,
or for a specific domain by passing ``sortedIndices=false`` as an argument
to the ``CS()`` initializer.
*/
<<<<<<< HEAD
class CSImpl: BaseDist {
=======
@deprecated("'CS' is deprecated, please use 'CompressedSparseLayout.[csrLayout|cscLayout]' instead")
class CS: BaseDist {
>>>>>>> 892b7e79
  param compressRows: bool = true;
  param sortedIndices: bool = LayoutCSDefaultToSorted;

  proc init(param compressRows: bool = true,
            param sortedIndices: bool = LayoutCSDefaultToSorted) {
    this.compressRows = compressRows;
    this.sortedIndices = sortedIndices;
  }

  override proc dsiNewSparseDom(param rank: int, type idxType, dom: domain) {
    return new unmanaged CSDom(rank, idxType, this.compressRows, this.sortedIndices, dom.strides, _to_unmanaged(this), dom);
  }

  proc dsiClone() {
    return new unmanaged CSImpl(compressRows=this.compressRows,sortedIndices=this.sortedIndices);
  }

  proc dsiEqualDMaps(that: CSImpl(this.compressRows,this.sortedIndices)) param {
    return true;
  }

  proc dsiEqualDMaps(that) param {
    return false;
  }

  override proc dsiIsLayout() param {
    return true;
  }
} // CS

record chpl_layoutHelper {
  forwarding var _value;

  proc newSparseDom(param rank: int, type idxType, dom: domain) {
    var x = _value.dsiNewSparseDom(rank, idxType, dom);
    if x.linksDistribution() {
      _value.add_dom(x);
    }
    return x;
  }
}

record cs {
  param compressRows: bool = true;
  param sortedIndices: bool = LayoutCSDefaultToSorted;
  forwarding const chpl_layoutHelp: chpl_layoutHelper(unmanaged CSImpl(compressRows, sortedIndices)); // = new chpl_layoutHelper(new unmanaged CSImpl(compressRows, sortedIndices));

  proc init(param compressRows: bool = true,
            param sortedIndices: bool = LayoutCSDefaultToSorted) {
    const value = new unmanaged CSImpl(compressRows, sortedIndices);
    this.compressRows = compressRows;
    this.sortedIndices = sortedIndices;
    this.chpl_layoutHelp = new chpl_layoutHelper(value);
  }

  proc init(value: CSImpl(?)) {
    this.compressRows = value.compressRows;
    this.sortedIndices = value.sortedIndices;
    this.chpl_layoutHelp = new chpl_layoutHelper(value);
  }

  operator ==(l: cs(?), r: cs(?)) param {
    return l.type == r.type;
  }

  operator !=(l: cs(?), r: cs(?)) param {
    return l.type != r.type;
  }
}


class CSDom: BaseSparseDomImpl(?) {
  param compressRows;
  param sortedIndices;
  param strides;
  var dist: unmanaged CSImpl(compressRows,sortedIndices);

  var rowRange: range(idxType, strides=strides);
  var colRange: range(idxType, strides=strides);

  /* (row|col) startIdxDom */
  var startIdxDom: domain(1, idxType);

  var _nnz = 0;

  /* (row|col) start */
  pragma "local field"
  var startIdx: [startIdxDom] idxType;    // would like index(nnzDom)
  /* (row|col) idx */
  pragma "local field"
  var idx: [nnzDom] idxType;      // would like index(parentDom.dim(0))

  /* Initializer */
  proc init(param rank, type idxType, param compressRows, param sortedIndices, param strides, dist: unmanaged CSImpl(compressRows,sortedIndices), parentDom: domain) {
    if (rank != 2 || parentDom.rank != 2) then
      compilerError("Only 2D sparse domains are supported by the CS distribution");
    if parentDom.idxType != idxType then
      compilerError("idxType mismatch in CSDom.init(): " + idxType:string + " != " + parentDom.idxType:string);

    super.init(rank, idxType, parentDom);

    this.compressRows = compressRows;
    this.sortedIndices = sortedIndices;
    this.strides      = strides;

    this.dist = dist;
    rowRange = parentDom.dim(0);
    colRange = parentDom.dim(1);
    // startIdx array takes advantage of potentially using a non-zero-indexed bounding box
    startIdxDom = if compressRows
                  then {rowRange.lowBound..rowRange.highBound+1}
                  else {colRange.lowBound..colRange.highBound+1};

    init this;

    nnzDom = {0..#_nnz};
    dsiClear();
  }

  override proc getNNZ(): int {
    return _nnz;
  }
  override proc dsiMyDist() do return dist;

  proc dsiGetDist() {
    return new cs(dist);
  }

  proc dsiAssignDomain(rhs: domain, lhsPrivate:bool) {
    if _to_borrowed(rhs._instance.type) == this.type &&
       canDoDirectAssignment(rhs) {
      // Optimized CSC->CSC / CSR->CSR

      // ENGIN: We cannot use bulkGrow here, because rhs might be grown using
      // grow, which has a different heuristic to grow the internal arrays.
      // That may result in size mismatch in the following internal array
      // assignments
      this._nnz = rhs._nnz;
      this.nnzDom = rhs.nnzDom;

      this.startIdx = rhs.startIdx;
      this.idx = rhs.idx;
    } else if isProperSubtype(_to_borrowed(rhs._instance.type), DefaultSparseDom) {
      // Optimized COO -> CSR/CSC

      // Note: only COO->CSR can take advantage of COO having sorted indices
      this.dsiBulkAdd(
          rhs._instance._indices[rhs.nnzDom.lowBound..#rhs._nnz],
          dataSorted=this.compressRows, isUnique=true);
    } else {
      // Unoptimized generic case
      chpl_assignDomainWithIndsIterSafeForRemoving(this, rhs);
    }
  }

  proc dsiBuildArray(type eltType, param initElts: bool) {
    return new unmanaged CSArr(eltType=eltType, rank=rank, idxType=idxType,
                               dom=_to_unmanaged(this),
                               initElts=initElts);
  }

  iter dsiIndsIterSafeForRemoving() {
    var cursor = if this.compressRows then rowRange.highBound else colRange.highBound;
    for i in 0..#_nnz by -1 {
      while (startIdx(cursor) > i) {
        cursor -= 1;
      }
      if this.compressRows {
        yield (cursor, idx(i));
      } else {
        yield (idx(i), cursor);
      }
    }
  }

  iter these() {
    // TODO: Is it faster to start at _private_findStart(1) ?
    var cursor = if this.compressRows then rowRange.lowBound else colRange.lowBound;
    for i in 0..#_nnz {
      while (startIdx(cursor+1) <= i) {
        cursor+= 1;
      }
      if this.compressRows then
        yield (cursor, idx(i));
      else
        yield (idx(i), cursor);
    }
  }

  iter these(param tag: iterKind) where tag == iterKind.leader {
    use DSIUtil;
    // same as DefaultSparseDom's leader
    const numElems = _nnz;
    const numChunks = _computeNumChunks(numElems);
    if debugCS then
      writeln("CSDom leader: ", numChunks, " chunks, ", numElems, " elems");

    // split our numElems elements over numChunks tasks
    if numChunks == 1 then
      yield (this, 0, numElems-1);
    else
      coforall chunk in RangeChunk.chunks(0..#numElems, numChunks) do
        yield (this, chunk.first, chunk.last);
    // TODO: to handle large numElems and numChunks faster, it would be great
    // to run the binary search in _private_findStart smarter, e.g.
    // pass to the tasks created in 'coforall' smaller ranges to search over.
  }

  iter these(param tag: iterKind, followThis: (?,?,?)) where tag == iterKind.follower {
    var (followThisDom, startIx, endIx) = followThis;

    if boundsChecking then
      assert(startIx <= endIx, "CSDom follower - got nothing to iterate over");

    // TODO: Allow zippering sparse domains of equal length some day...
    if (followThisDom != this) then
      halt("Sparse domains can't be zippered with anything other than themselves and their arrays (CS layout)");

    // This loop is identical to the serial iterator, except for the iteration
    // space and finding the initial 'cursorRow'.
    var cursor = _private_findStart(startIx);
    if debugCS then
      writeln("CSDom follower: ", startIx, "..", endIx,
              "  startIdx(", cursor, ")=", startIdx(cursor));

    for i in startIx..endIx {
      while (startIdx(cursor+1) <= i) do cursor+= 1;
      if this.compressRows then
        yield (cursor, idx(i));
      else
        yield (idx(i), cursor);
    }
  }

  iter these(param tag: iterKind, followThis) where tag == iterKind.follower {
    compilerError("Sparse iterators can't yet be zippered with others (CS layout)");
    yield 0;    // Dummy.
  }

  // Helper: find 'ix' s.t. startIdx(ix) <= startIx < startIdx(ix+1)
  // or a number at most 'approx' smaller than that.
  // There MUST exist a solution within low..high.
  proc _private_findStart(startIx) {
    return _private_findStart(startIx, startIdxDom.lowBound, startIdxDom.highBound);
  }
  proc _private_findStart(startIx, low, high) {
    var approx = 2; // Indicates when to switch to linear search.
                    // This number could be tuned for performance.
    // simple binary search (should be fewer comparisons than binarySearch())
    var l = low, h = high;
    while h > l + approx {
      var m = (h + l) / 2;
      if startIdx(m) <= startIx then l = m; else h = m;
    }
    var hh = min(l+approx, high);

    if boundsChecking then {
      assert(startIdx(l) <= startIx, "CSDom.findStart-1");
      assert(startIx < startIdx(hh), "CSDom.findStart-2");
      // The second assertion will fail if there is NO solution
      // within low..high.  For performance,
      // ensuring existence of a solution is caller responsibility.
    }
    return l;
  }

  proc stopIdx(i) {
    return startIdx(i+1)-1;
  }

  proc find(ind: rank*idxType) {
    use Search;

    const (row, col) = ind;

    var ret: (bool, idxType);
    if this.compressRows {
      if this.sortedIndices then
        ret = binarySearch(idx, col, lo=startIdx(row), hi=stopIdx(row));
      else
        ret = linearSearch(idx, col, lo=startIdx(row), hi=stopIdx(row));
    } else {
      if this.sortedIndices then
        ret = binarySearch(idx, row, lo=startIdx(col), hi=stopIdx(col));
      else
        ret = linearSearch(idx, row, lo=startIdx(col), hi=stopIdx(col));
    }

    return ret;
  }

  proc dsiMember(ind: rank*idxType) {
    if parentDom.contains(ind) {
      const (found, loc) = find(ind);
      return found;
    }
    return false;
  }

  override proc dsiFirst {
    if _nnz == 0 then return (parentDom.lowBound) - (1,1);
    // find the corresponding index into startIdx
    for i in startIdxDom {
      if startIdx[i] > idx.domain.lowBound {
        if this.compressRows then
          return (i-1, idx[idx.domain.lowBound]);
        else
          return (idx[idx.domain.lowBound], i-1);
      }
    }
    halt("Something went wrong in dsiFirst");
  }

  override proc dsiLast {
    if _nnz == 0 then return (parentDom.lowBound) - (1,1);

    const _lastIdx = _nnz-1;
    var _lastMinor = idx[_lastIdx];
    var _lastMajor = parentDom.lowBound[1] - 1;

    for i in startIdxDom.lowBound..startIdxDom.highBound by -1 {
        if startIdx[i] > _lastIdx then _lastMajor = i-1;
    }
    if this.compressRows then
      return (_lastMajor, _lastMinor);
    else
      return (_lastMinor, _lastMajor);
  }

  proc dsiAdd(ind: rank*idxType) {
    boundsCheck(ind);

    // find position in nnzDom to insert new index
    const (found, insertPt) = find(ind);

    // if the index already existed, then return
    if found then return 0;

    // increment number of nonzeroes
    _nnz += 1;

    // double nnzDom if we've outgrown it; grab current size otherwise
    var oldNNZDomSize = nnzDom.size;
    _grow(_nnz);

    const (row,col) = ind;

    // shift row|column indices up
    for i in insertPt.._nnz-2 by -1 {
      idx(i+1) = idx(i);
    }

    if this.compressRows then
      idx(insertPt) = col;
    else
      idx(insertPt) = row;

    // bump the startIdx counts
    var start = if this.compressRows then row else col;

    for rc in start+1..startIdxDom.highBound {  // want startIdxDom[row+1..]
      startIdx(rc) += 1;
    }

    // shift all of the arrays up and initialize nonzeroes if
    // necessary
    //
    // BLC: Note: if rectangular arrays had a user-settable
    // initialization value, we could set it to be the IRV and skip
    // this second initialization of any new values in the array.
    // we could also eliminate the oldNNZDomSize variable
    for a in _arrs {
      a.sparseShiftArray(insertPt.._nnz-2, oldNNZDomSize..nnzDom.size-1);
    }
    return 1;
  }

  override proc bulkAdd_help(ref inds: [?indsDom] rank*idxType,
      dataSorted=false, isUnique=false, addOn=nilLocale) {
    import Sort;

    if addOn != nilLocale {
      if addOn != this.locale {
        halt("Bulk index addition is only possible on the locale where the\
            sparse domain is created");
      }
    }

    if this.compressRows then
      bulkAdd_prepareInds(inds, dataSorted, isUnique,
                          cmp = new Sort.DefaultComparator());
    else
      bulkAdd_prepareInds(inds, dataSorted, isUnique, cmp=_columnComparator);

    if _nnz == 0 {

      const dupCount = if isUnique then 0 else _countDuplicates(inds);

      _nnz += inds.size-dupCount;
      _bulkGrow();

      var idxIdx = 0;
      var prevIdx = parentDom.lowBound - (1,1);
      var current: idxType;

      if this.compressRows {
        current = parentDom.dim(0).lowBound;
      } else {
        current = parentDom.dim(1).lowBound;
      }

      // Update startIdx && idx
      for (i,j) in inds {
        if !isUnique && (i,j) == prevIdx then continue;
        else prevIdx = (i,j);

        if this.compressRows {
          while i != current {
            current += 1;
            startIdx[current+1] = startIdx[current];
          }
          startIdx[i+1] += 1;
          idx[idxIdx] = j;
          idxIdx += 1;
        } else {
          while j != current {
            current += 1;
            startIdx[current+1] = startIdx[current];
          }
          startIdx[j+1] += 1;
          idx[idxIdx] = i;
          idxIdx += 1;
        }
      }


      // make sure startIdx[i]>startIdx[j] for i>j for possibly
      // untouched part of startIdx
      const startIdxHigh = startIdx[current+1];
      for r in current+2..startIdx.domain.highBound {
        startIdx[r] = startIdxHigh;
      }

      return idxIdx;
    } // if _nnz == 0

    const (actualInsertPts, actualAddCnt) =
      __getActualInsertPts(this, inds, isUnique);
    const oldnnz = _nnz;
    _nnz += actualAddCnt;

    // Grow nnzDom if necessary
    _bulkGrow();

    // Linearly fill the new idx from backwards
    var newIndIdx = indsDom.highBound; //index into new indices
    var oldIndIdx = oldnnz-1; //index into old indices
    var newLoc = actualInsertPts[newIndIdx]; // its position-to-be in new dom
    while newLoc == -1 {
      newIndIdx -= 1;
      if newIndIdx == indsDom.lowBound-1 then break; // there were duplicates -- now done
      newLoc = actualInsertPts[newIndIdx];
    }

    var arrShiftMap: [{0..#oldnnz}] int; //to map where data goes
    for i in 0..#_nnz by -1 {
      if oldIndIdx >= 0 && i > newLoc {
        // Shift from old values
        idx[i] = idx[oldIndIdx];
        arrShiftMap[oldIndIdx] = i;
        oldIndIdx -= 1;
      }
      else if newIndIdx >= indsDom.lowBound && i == newLoc {
        // Put the new nonzero in
        if this.compressRows {
          idx[i] = inds[newIndIdx][1];
        } else {
          idx[i] = inds[newIndIdx][0];
        }
        newIndIdx -= 1;
        if newIndIdx >= indsDom.lowBound then
          newLoc = actualInsertPts[newIndIdx];
        else
          newLoc = -2; // Finished new set
        while newLoc == -1 {
          newIndIdx -= 1;
          if newIndIdx == indsDom.lowBound-1 then break; // There were duplicates -- now done
          newLoc = actualInsertPts[newIndIdx];
        }
      }
      else halt("Something went wrong");
    }

    // Aggregated row || col shift
    var prevCursor = if this.compressRows then parentDom.dim(0).lowBound else parentDom.dim(1).lowBound;
    var cursor: int;
    var cursorCnt = 0;
    for (ind, p) in zip(inds, actualInsertPts)  {
      if p == -1 then continue;
      if this.compressRows then
        cursor = ind[0];
      else
        cursor = ind[1];
      if cursor == prevCursor then cursorCnt += 1;
      else {
        startIdx[prevCursor+1] += cursorCnt;
        if cursor - prevCursor > 1 {
          for i in prevCursor+2..cursor {
            startIdx[i] += cursorCnt;
          }
        }
        cursorCnt += 1;
        prevCursor = cursor;
      }
    }
    for i in prevCursor+1..startIdxDom.highBound {
      startIdx[i] += cursorCnt;
    }

    for a in _arrs do
      a.sparseBulkShiftArray(arrShiftMap, oldnnz);

    return actualAddCnt;
  }

  proc dsiRemove(ind: rank*idxType) {
    // find position in nnzDom to remove old index
    const (found, insertPt) = find(ind);

    // if the index doesn't already exist, then return
    if (!found) then return 0;

    // increment number of nonzeroes
    _nnz -= 1;

    _shrink(_nnz);

    const (row,col) = ind;

    // shift column indices down
    for i in insertPt.._nnz-1 {
      idx(i) = idx(i+1);
    }

    // bump the startIdx counts
    if this.compressRows {
      for r in row+1..startIdxDom.highBound {  // want startIdxDom[row+1..]
        startIdx(r) -= 1;
      }
    } else {
      for r in col+1..startIdxDom.highBound {  // want startIdxDom[row+1..]
        startIdx(r) -= 1;
      }
    }

    // shift all of the arrays up and initialize nonzeroes if
    // necessary
    //
    // BLC: Note: if rectangular arrays had a user-settable
    // initialization value, we could set it to be the IRV and skip
    // this second initialization of any new values in the array.
    // we could also eliminate the oldNNZDomSize variable
    for a in _arrs {
      a.sparseShiftArrayBack(insertPt.._nnz-1);
    }

    return 1;
  }

  override proc dsiClear() {
    _nnz = 0;
    startIdx = 0;
  }

  iter dimIter(param d, ind) {
    if (d != 1 && this.compressRows) {
      compilerError("dimIter(0, ..) not supported on CS(compressRows=true) domains");
    } else if (d != 0 && !this.compressRows) {
      compilerError("dimIter(1, ..) not supported on CS(compressRows=false) domains");
    }

    foreach i in startIdx[ind]..stopIdx[ind] do
      yield idx[i];
  }

  proc dsiSerialWrite(f) {
    f.write("{\n");
    if this.compressRows {
      for r in rowRange {
        const lo = startIdx(r),
              hi = stopIdx(r);
        for c in lo..hi {
          f.write(" (", r, ", ", idx(c), ")");
          if c == hi then f.write("\n");
        }
      }
    } else {
      // Note: Prints differently than CSR
      for c in colRange {
        const lo = startIdx(c),
              hi = stopIdx(c);
        for r in lo..hi {
          f.write(" (", idx(r), ", ", c, ")");
          if r == hi then f.write("\n");
        }
      }
    }
    f.write("}\n");
  }

  override proc dsiSupportsAutoLocalAccess() param {
    return csLayoutSupportsAutoLocalAccess;
  }

} // CSDom


proc CSDom.rows() {
  return this.rowRange;
}

proc CSDom.cols() {
  return this.colRange;
}

@chpldoc.nodoc
iter CSDom.uidsInRowCol(rc) {
  for uid in startIdx[rc]..<startIdx[rc+1] do
    yield uid;
}


class CSArr: BaseSparseArrImpl(?) {

  proc init(type eltType,
            param rank : int,
            type idxType,
            dom,
            param initElts:bool) {
    super.init(eltType, rank, idxType, dom, initElts);
  }

  // dsiDestroyArr is defined in BaseSparseArrImpl

  proc dsiAccess(ind: rank*idxType) ref {
    // make sure we're in the dense bounding box
    dom.boundsCheck(ind);

    // lookup the index and return the data or IRV
    const (found, loc) = dom.find(ind);
    if found then
      return data(loc);
    else
      halt("attempting to assign a 'zero' value in a sparse array at index ",
           if rank == 1 then ind(0) else ind);
  }
  // value version for POD types
  proc dsiAccess(ind: rank*idxType)
  where shouldReturnRvalueByValue(eltType) {
    // make sure we're in the dense bounding box
    dom.boundsCheck(ind);

    // lookup the index and return the data or IRV
    const (found, loc) = dom.find(ind);
    if found then
      return data(loc);
    else
      return irv;
  }
  // const ref version for types with copy ctors
  proc dsiAccess(ind: rank*idxType) const ref {
    // make sure we're in the dense bounding box
    dom.boundsCheck(ind);

    // lookup the index and return the data or IRV
    const (found, loc) = dom.find(ind);
    if found then
      return data(loc);
    else
      return irv;
  }



  iter these() ref {
    foreach i in 0..#dom._nnz do yield data[i];
  }

  iter these(param tag: iterKind) where tag == iterKind.leader {
    // forward to the leader iterator on our domain
    // Note: this is so that arrays can be zippered with domains;
    // otherwise just chunk up data[1..dom._nnz] a-la DefaultSparseArr.
    for followThis in dom.these(tag) do
      yield followThis;
  }

  iter these(param tag: iterKind, followThis: (?,?,?)) ref where tag == iterKind.follower {
    // simpler than CSDom's follower - no need to deal with rows (or columns)
    var (followThisDom, startIx, endIx) = followThis;

    if (followThisDom != this.dom) then
      halt("Sparse arrays can't be zippered with anything other than their domains and sibling arrays (CS layout)");
    if debugCS then
      writeln("CSArr follower: ", startIx, "..", endIx);

    foreach i in startIx..endIx do yield data[i];
  }

  iter these(param tag: iterKind, followThis) where tag == iterKind.follower {
    compilerError("Sparse iterators can't yet be zippered with others (CS layout)");
    yield 0;    // Dummy.
  }

  proc dsiSerialWrite(f) {
    if dom.compressRows {
      for r in dom.rowRange {
        const lo = dom.startIdx(r);
        const hi = dom.stopIdx(r);
        for c in lo..hi {
          f.write(data(c), if (c==hi) then "\n" else " ");
        }
      }
    } else {
      for c in dom.colRange {
        const lo = dom.startIdx(c);
        const hi = dom.stopIdx(c);
        for r in lo..hi {
          f.write(data(r), if (r==hi) then "\n" else " ");
        }
      }
    }
  }

  proc doiBulkTransferToKnown(srcDom, destClass: this.type, destDom) {
    if srcDom == destDom {
      destClass.data = this.data;
      return true;
    } else {
      return false;
    }
  }

  proc doiBulkTransferFromKnown(destDom, srcClass: this.type, srcDom): bool {
    if srcDom == destDom {
      this.data = srcClass.data;
      return true;
    } else {
      return false;
    }
  }
} // CSArr

proc CSArr.rows() {
  return this.dom.rows();
}

proc CSArr.cols() {
  return this.dom.cols();
}

@chpldoc.nodoc
iter CSArr.indsAndVals(rc) {
  ref dom = this.dom;
  for uid in dom.uidsInRowCol(rc) do
    yield (dom.idx[uid], this.data[uid]);
}

iter CSArr.colsAndVals(r) {
  if this.dom.compressRows == false then
    compilerError("Can't (efficiently) iterate over rows using a CSC layout");
  for colVal in indsAndVals(r) do
    yield colVal;
}

iter CSArr.rowsAndVals(c) {
  if this.dom.compressRows == true then
    compilerError("Can't (efficiently) iterate over columns using a CSR layout");
  for rowVal in indsAndVals(c) do
    yield rowVal;
}

} // LayoutCS<|MERGE_RESOLUTION|>--- conflicted
+++ resolved
@@ -46,19 +46,11 @@
 const _columnComparator: _ColumnComparator;
 
 
-@deprecated("layout class 'CS' is deprecated, please use record 'cs' instead")
-type CS = cs;
-
+//
+// Necessary since `t == CS` does not support classes with param fields
+//
 @chpldoc.nodoc
-proc isCSType(type t:cs(?)) param do return true;
-
-/*
-@chpldoc.nodoc
-proc isCSType(type t:CSImpl(?)) param do return true;
-*/
-
-@chpldoc.nodoc
-proc isCSType(type t) param do return false;
+proc isCSType(type t) param do return isSubtype(_to_borrowed(t), CS);
 
 /*
 This CS layout provides a Compressed Sparse Row (CSR) and Compressed Sparse
@@ -98,12 +90,8 @@
 or for a specific domain by passing ``sortedIndices=false`` as an argument
 to the ``CS()`` initializer.
 */
-<<<<<<< HEAD
-class CSImpl: BaseDist {
-=======
 @deprecated("'CS' is deprecated, please use 'CompressedSparseLayout.[csrLayout|cscLayout]' instead")
 class CS: BaseDist {
->>>>>>> 892b7e79
   param compressRows: bool = true;
   param sortedIndices: bool = LayoutCSDefaultToSorted;
 
@@ -118,10 +106,10 @@
   }
 
   proc dsiClone() {
-    return new unmanaged CSImpl(compressRows=this.compressRows,sortedIndices=this.sortedIndices);
-  }
-
-  proc dsiEqualDMaps(that: CSImpl(this.compressRows,this.sortedIndices)) param {
+    return new unmanaged CS(compressRows=this.compressRows,sortedIndices=this.sortedIndices);
+  }
+
+  proc dsiEqualDMaps(that: CS(this.compressRows,this.sortedIndices)) param {
     return true;
   }
 
@@ -133,53 +121,13 @@
     return true;
   }
 } // CS
-
-record chpl_layoutHelper {
-  forwarding var _value;
-
-  proc newSparseDom(param rank: int, type idxType, dom: domain) {
-    var x = _value.dsiNewSparseDom(rank, idxType, dom);
-    if x.linksDistribution() {
-      _value.add_dom(x);
-    }
-    return x;
-  }
-}
-
-record cs {
-  param compressRows: bool = true;
-  param sortedIndices: bool = LayoutCSDefaultToSorted;
-  forwarding const chpl_layoutHelp: chpl_layoutHelper(unmanaged CSImpl(compressRows, sortedIndices)); // = new chpl_layoutHelper(new unmanaged CSImpl(compressRows, sortedIndices));
-
-  proc init(param compressRows: bool = true,
-            param sortedIndices: bool = LayoutCSDefaultToSorted) {
-    const value = new unmanaged CSImpl(compressRows, sortedIndices);
-    this.compressRows = compressRows;
-    this.sortedIndices = sortedIndices;
-    this.chpl_layoutHelp = new chpl_layoutHelper(value);
-  }
-
-  proc init(value: CSImpl(?)) {
-    this.compressRows = value.compressRows;
-    this.sortedIndices = value.sortedIndices;
-    this.chpl_layoutHelp = new chpl_layoutHelper(value);
-  }
-
-  operator ==(l: cs(?), r: cs(?)) param {
-    return l.type == r.type;
-  }
-
-  operator !=(l: cs(?), r: cs(?)) param {
-    return l.type != r.type;
-  }
-}
 
 
 class CSDom: BaseSparseDomImpl(?) {
   param compressRows;
   param sortedIndices;
   param strides;
-  var dist: unmanaged CSImpl(compressRows,sortedIndices);
+  var dist: unmanaged CS(compressRows,sortedIndices);
 
   var rowRange: range(idxType, strides=strides);
   var colRange: range(idxType, strides=strides);
@@ -197,7 +145,7 @@
   var idx: [nnzDom] idxType;      // would like index(parentDom.dim(0))
 
   /* Initializer */
-  proc init(param rank, type idxType, param compressRows, param sortedIndices, param strides, dist: unmanaged CSImpl(compressRows,sortedIndices), parentDom: domain) {
+  proc init(param rank, type idxType, param compressRows, param sortedIndices, param strides, dist: unmanaged CS(compressRows,sortedIndices), parentDom: domain) {
     if (rank != 2 || parentDom.rank != 2) then
       compilerError("Only 2D sparse domains are supported by the CS distribution");
     if parentDom.idxType != idxType then
@@ -227,10 +175,6 @@
     return _nnz;
   }
   override proc dsiMyDist() do return dist;
-
-  proc dsiGetDist() {
-    return new cs(dist);
-  }
 
   proc dsiAssignDomain(rhs: domain, lhsPrivate:bool) {
     if _to_borrowed(rhs._instance.type) == this.type &&
