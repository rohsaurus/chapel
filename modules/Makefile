# Copyright 2004-2015 Cray Inc.
# Other additional copyright holders may be indicated within.
# 
# The entirety of this work is licensed under the Apache License,
# Version 2.0 (the "License"); you may not use this file except
# in compliance with the License.
# 
# You may obtain a copy of the License at
# 
#     http://www.apache.org/licenses/LICENSE-2.0
# 
# Unless required by applicable law or agreed to in writing, software
# distributed under the License is distributed on an "AS IS" BASIS,
# WITHOUT WARRANTIES OR CONDITIONS OF ANY KIND, either express or implied.
# See the License for the specific language governing permissions and
# limitations under the License.

ifndef CHPL_MAKE_HOME
export CHPL_MAKE_HOME=$(shell pwd)/..
endif

CHPL_MAKE_HOST_TARGET = --target
include $(CHPL_MAKE_HOME)/make/Makefile.base

SYS_MODULES_DIR=standard/gen/$(CHPL_MAKE_PLATFORM)-$(CHPL_MAKE_COMPILER)
SYS_CTYPES_MODULE_DOC=standard/gen/doc/SysCTypes.chpl
SYS_CTYPES_MODULE=$(SYS_MODULES_DIR)/SysCTypes.chpl

default: all

all: $(SYS_CTYPES_MODULE)
	-@($(CHPL_MAKE_HOME)/util/chpltags -r . > /dev/null 2>&1 && echo "Updating TAGS...")

clean: FORCE

cleanall: FORCE

clobber: FORCE clean-documentation
	rm -rf standard/gen

depend:

MAKE_SYS_BASIC_TYPES=$(CHPL_MAKE_HOME)/util/config/makeSysBasicTypes

$(SYS_CTYPES_MODULE): $(MAKE_SYS_BASIC_TYPES)
	mkdir -p $(@D)
# When makeSysBasicTypes call fails, delete the SysCTypes.chpl file that is
# created, but still make sure the command fails.
	cd $(@D) && ( $(MAKE_SYS_BASIC_TYPES) > $(@F) || { rm -f $(@F) && false ; } )

$(SYS_CTYPES_MODULE_DOC): $(MAKE_SYS_BASIC_TYPES)
	mkdir -p $(@D)
# When makeSysBasicTypes call fails, delete the SysCTypes.chpl file that is
# created, but still make sure the command fails.
	cd $(@D) && ( $(MAKE_SYS_BASIC_TYPES) --doc > $(@F) || { rm -f $(@F) && false ; } )


MODULES_TO_DOCUMENT = \
	standard/BitOps.chpl \
	standard/Buffers.chpl \
<<<<<<< HEAD
	standard/FileSystem.chpl \
=======
	standard/Curl.chpl \
	standard/GMP.chpl \
	standard/HDFS.chpl \
	standard/HDFSiterator.chpl \
	standard/Help.chpl \
	standard/IO.chpl \
>>>>>>> be632a13
	standard/List.chpl \
	standard/Path.chpl \
	standard/Random.chpl \
	standard/Regexp.chpl \
	standard/Sort.chpl \
	standard/Sys.chpl \
	$(SYS_CTYPES_MODULE_DOC)

documentation: $(SYS_CTYPES_MODULE_DOC)
	$(CHPLDOC) $(MODULES_TO_DOCUMENT)

clean-documentation:
	rm -rf ./docs

FORCE:
<|MERGE_RESOLUTION|>--- conflicted
+++ resolved
@@ -58,16 +58,13 @@
 MODULES_TO_DOCUMENT = \
 	standard/BitOps.chpl \
 	standard/Buffers.chpl \
-<<<<<<< HEAD
+	standard/Curl.chpl \
 	standard/FileSystem.chpl \
-=======
-	standard/Curl.chpl \
 	standard/GMP.chpl \
 	standard/HDFS.chpl \
 	standard/HDFSiterator.chpl \
 	standard/Help.chpl \
 	standard/IO.chpl \
->>>>>>> be632a13
 	standard/List.chpl \
 	standard/Path.chpl \
 	standard/Random.chpl \
