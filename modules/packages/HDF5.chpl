/*
 * Copyright 2020 Hewlett Packard Enterprise Development LP
 * Copyright 2004-2019 Cray Inc.
 * Other additional copyright holders may be indicated within.
 *
 * The entirety of this work is licensed under the Apache License,
 * Version 2.0 (the "License"); you may not use this file except
 * in compliance with the License.
 *
 * You may obtain a copy of the License at
 *
 *     http://www.apache.org/licenses/LICENSE-2.0
 *
 * Unless required by applicable law or agreed to in writing, software
 * distributed under the License is distributed on an "AS IS" BASIS,
 * WITHOUT WARRANTIES OR CONDITIONS OF ANY KIND, either express or implied.
 * See the License for the specific language governing permissions and
 * limitations under the License.
 */

/* HDF5 bindings for Chapel

This module implements the C-API for HDF5 version 1.10.1, as well as some
functionality for reading and writing HDF5 files built on top of the C-API.

Compiling with HDF5
-------------------

In order to compile a Chapel program that uses this module, the HDF5 library
must be installed on the system.  The paths to the ``hdf5_hl.h`` header
file and HDF5 library must be known to the compiler, either by finding
them in a default search path, or by using the ``-I`` and ``-L`` compiler
arguments.

The compilation command should look something like this:

.. code-block:: sh

  chpl -I$PATH_TO_HDF5_DIR \
       -L$PATH_TO_HDF5_LIBS -lhdf5 source.chpl

On Cray systems with the ``cray-hdf5`` module loaded, no compiler flags
are necessary to use the HDF5 module.

This module currently requires using a version of the Chapel compiler that
is linked with LLVM.  See :ref:`readme-llvm`.

Chapel HDF5 API
---------------
This module provides some higher-level functions using the HDF5 API. It
provides for parallel reads and writes to HDF5 files using multiple
Chapel locales.

The native HDF5 functions can be called directly by calling into the
:mod:`C_HDF5` submodule.
*/
module HDF5 {
  use SysCTypes;

  // This interface was generated with HDF5 1.10.1. Due to a change of the
  // `hid_t` type from 32-bit to 64-bit in this version, versions prior
  // to 1.10.0 cannot be safely used.
  verifyMinimumHDF5Version(1, 10, 0);

  coforall loc in Locales do on loc {
    // Check that the HDF5 version matches what is expected
    // and initialize the HDF5 library on all locales.
    C_HDF5.H5check();
    C_HDF5.H5open();
  }

  /* The C_HDF5 module defines the interface to the HDF5 library.
     Documentation for its functions, types, and constants can be found
     at the official HDF5 web site:
     https://portal.hdfgroup.org/display/HDF5/HDF5
  */
  module C_HDF5 {
    public use SysCTypes;

    // Header given to c2chapel:
    require "hdf5_hl.h";
    require "-lhdf5", "-lhdf5_hl";

    public use HDF5_WAR;

    extern proc H5open() : herr_t;

    extern proc H5close() : herr_t;

    extern proc H5dont_atexit() : herr_t;

    extern proc H5garbage_collect() : herr_t;

    extern proc H5set_free_list_limits(reg_global_lim : c_int, reg_list_lim : c_int, arr_global_lim : c_int, arr_list_lim : c_int, blk_global_lim : c_int, blk_list_lim : c_int) : herr_t;

    extern proc H5get_libversion(ref majnum : c_uint, ref minnum : c_uint, ref relnum : c_uint) : herr_t;

    extern proc H5check_version(majnum : c_uint, minnum : c_uint, relnum : c_uint) : herr_t;

    extern proc H5is_library_threadsafe(ref is_ts : hbool_t) : herr_t;

    extern proc H5free_memory(mem : c_void_ptr) : herr_t;

    extern proc H5allocate_memory(size : size_t, clear : hbool_t) : c_void_ptr;

    extern proc H5resize_memory(mem : c_void_ptr, size : size_t) : c_void_ptr;

    extern proc H5Iregister(type_arg : H5I_type_t, object : c_void_ptr) : hid_t;

    extern proc H5Iobject_verify(id : hid_t, id_type : H5I_type_t) : c_void_ptr;

    extern proc H5Iremove_verify(id : hid_t, id_type : H5I_type_t) : c_void_ptr;

    extern proc H5Iget_type(id : hid_t) : H5I_type_t;

    extern proc H5Iget_file_id(id : hid_t) : hid_t;

    extern proc H5Iget_name(id : hid_t, name : c_string, size : size_t) : ssize_t;

    extern proc H5Iinc_ref(id : hid_t) : c_int;

    extern proc H5Idec_ref(id : hid_t) : c_int;

    extern proc H5Iget_ref(id : hid_t) : c_int;

    extern proc H5Iregister_type(hash_size : size_t, reserved : c_uint, free_func : H5I_free_t) : H5I_type_t;

    extern proc H5Iclear_type(type_arg : H5I_type_t, force : hbool_t) : herr_t;

    extern proc H5Idestroy_type(type_arg : H5I_type_t) : herr_t;

    extern proc H5Iinc_type_ref(type_arg : H5I_type_t) : c_int;

    extern proc H5Idec_type_ref(type_arg : H5I_type_t) : c_int;

    extern proc H5Iget_type_ref(type_arg : H5I_type_t) : c_int;

    extern proc H5Isearch(type_arg : H5I_type_t, func : H5I_search_func_t, key : c_void_ptr) : c_void_ptr;

    extern proc H5Inmembers(type_arg : H5I_type_t, ref num_members : hsize_t) : herr_t;

    extern proc H5Itype_exists(type_arg : H5I_type_t) : htri_t;

    extern proc H5Iis_valid(id : hid_t) : htri_t;

    extern var H5T_IEEE_F32BE_g : hid_t;

    extern var H5T_IEEE_F32LE_g : hid_t;

    extern var H5T_IEEE_F64BE_g : hid_t;

    extern var H5T_IEEE_F64LE_g : hid_t;

    extern var H5T_STD_I8BE_g : hid_t;

    extern var H5T_STD_I8LE_g : hid_t;

    extern var H5T_STD_I16BE_g : hid_t;

    extern var H5T_STD_I16LE_g : hid_t;

    extern var H5T_STD_I32BE_g : hid_t;

    extern var H5T_STD_I32LE_g : hid_t;

    extern var H5T_STD_I64BE_g : hid_t;

    extern var H5T_STD_I64LE_g : hid_t;

    extern var H5T_STD_U8BE_g : hid_t;

    extern var H5T_STD_U8LE_g : hid_t;

    extern var H5T_STD_U16BE_g : hid_t;

    extern var H5T_STD_U16LE_g : hid_t;

    extern var H5T_STD_U32BE_g : hid_t;

    extern var H5T_STD_U32LE_g : hid_t;

    extern var H5T_STD_U64BE_g : hid_t;

    extern var H5T_STD_U64LE_g : hid_t;

    extern var H5T_STD_B8BE_g : hid_t;

    extern var H5T_STD_B8LE_g : hid_t;

    extern var H5T_STD_B16BE_g : hid_t;

    extern var H5T_STD_B16LE_g : hid_t;

    extern var H5T_STD_B32BE_g : hid_t;

    extern var H5T_STD_B32LE_g : hid_t;

    extern var H5T_STD_B64BE_g : hid_t;

    extern var H5T_STD_B64LE_g : hid_t;

    extern var H5T_STD_REF_OBJ_g : hid_t;

    extern var H5T_STD_REF_DSETREG_g : hid_t;

    extern var H5T_UNIX_D32BE_g : hid_t;

    extern var H5T_UNIX_D32LE_g : hid_t;

    extern var H5T_UNIX_D64BE_g : hid_t;

    extern var H5T_UNIX_D64LE_g : hid_t;

    extern var H5T_C_S1_g : hid_t;

    extern var H5T_FORTRAN_S1_g : hid_t;

    extern var H5T_VAX_F32_g : hid_t;

    extern var H5T_VAX_F64_g : hid_t;

    extern var H5T_NATIVE_SCHAR_g : hid_t;

    extern var H5T_NATIVE_UCHAR_g : hid_t;

    extern var H5T_NATIVE_SHORT_g : hid_t;

    extern var H5T_NATIVE_USHORT_g : hid_t;

    extern var H5T_NATIVE_INT_g : hid_t;

    extern var H5T_NATIVE_UINT_g : hid_t;

    extern var H5T_NATIVE_LONG_g : hid_t;

    extern var H5T_NATIVE_ULONG_g : hid_t;

    extern var H5T_NATIVE_LLONG_g : hid_t;

    extern var H5T_NATIVE_ULLONG_g : hid_t;

    extern var H5T_NATIVE_FLOAT_g : hid_t;

    extern var H5T_NATIVE_DOUBLE_g : hid_t;

    extern var H5T_NATIVE_LDOUBLE_g : hid_t;

    extern var H5T_NATIVE_B8_g : hid_t;

    extern var H5T_NATIVE_B16_g : hid_t;

    extern var H5T_NATIVE_B32_g : hid_t;

    extern var H5T_NATIVE_B64_g : hid_t;

    extern var H5T_NATIVE_OPAQUE_g : hid_t;

    extern var H5T_NATIVE_HADDR_g : hid_t;

    extern var H5T_NATIVE_HSIZE_g : hid_t;

    extern var H5T_NATIVE_HSSIZE_g : hid_t;

    extern var H5T_NATIVE_HERR_g : hid_t;

    extern var H5T_NATIVE_HBOOL_g : hid_t;

    extern var H5T_NATIVE_INT8_g : hid_t;

    extern var H5T_NATIVE_UINT8_g : hid_t;

    extern var H5T_NATIVE_INT_LEAST8_g : hid_t;

    extern var H5T_NATIVE_UINT_LEAST8_g : hid_t;

    extern var H5T_NATIVE_INT_FAST8_g : hid_t;

    extern var H5T_NATIVE_UINT_FAST8_g : hid_t;

    extern var H5T_NATIVE_INT16_g : hid_t;

    extern var H5T_NATIVE_UINT16_g : hid_t;

    extern var H5T_NATIVE_INT_LEAST16_g : hid_t;

    extern var H5T_NATIVE_UINT_LEAST16_g : hid_t;

    extern var H5T_NATIVE_INT_FAST16_g : hid_t;

    extern var H5T_NATIVE_UINT_FAST16_g : hid_t;

    extern var H5T_NATIVE_INT32_g : hid_t;

    extern var H5T_NATIVE_UINT32_g : hid_t;

    extern var H5T_NATIVE_INT_LEAST32_g : hid_t;

    extern var H5T_NATIVE_UINT_LEAST32_g : hid_t;

    extern var H5T_NATIVE_INT_FAST32_g : hid_t;

    extern var H5T_NATIVE_UINT_FAST32_g : hid_t;

    extern var H5T_NATIVE_INT64_g : hid_t;

    extern var H5T_NATIVE_UINT64_g : hid_t;

    extern var H5T_NATIVE_INT_LEAST64_g : hid_t;

    extern var H5T_NATIVE_UINT_LEAST64_g : hid_t;

    extern var H5T_NATIVE_INT_FAST64_g : hid_t;

    extern var H5T_NATIVE_UINT_FAST64_g : hid_t;

    extern proc H5Tcreate(type_arg : H5T_class_t, size : size_t) : hid_t;

    extern proc H5Tcopy(type_id : hid_t) : hid_t;

    extern proc H5Tclose(type_id : hid_t) : herr_t;

    extern proc H5Tequal(type1_id : hid_t, type2_id : hid_t) : htri_t;

    extern proc H5Tlock(type_id : hid_t) : herr_t;

    extern proc H5Tcommit2(loc_id : hid_t, name : c_string, type_id : hid_t, lcpl_id : hid_t, tcpl_id : hid_t, tapl_id : hid_t) : herr_t;

    extern proc H5Topen2(loc_id : hid_t, name : c_string, tapl_id : hid_t) : hid_t;

    extern proc H5Tcommit_anon(loc_id : hid_t, type_id : hid_t, tcpl_id : hid_t, tapl_id : hid_t) : herr_t;

    extern proc H5Tget_create_plist(type_id : hid_t) : hid_t;

    extern proc H5Tcommitted(type_id : hid_t) : htri_t;

    extern proc H5Tencode(obj_id : hid_t, buf : c_void_ptr, ref nalloc : size_t) : herr_t;

    extern proc H5Tdecode(buf : c_void_ptr) : hid_t;

    extern proc H5Tflush(type_id : hid_t) : herr_t;

    extern proc H5Trefresh(type_id : hid_t) : herr_t;

    extern proc H5Tinsert(parent_id : hid_t, name : c_string, offset : size_t, member_id : hid_t) : herr_t;

    extern proc H5Tpack(type_id : hid_t) : herr_t;

    extern proc H5Tenum_create(base_id : hid_t) : hid_t;

    extern proc H5Tenum_insert(type_arg : hid_t, name : c_string, value : c_void_ptr) : herr_t;

    extern proc H5Tenum_nameof(type_arg : hid_t, value : c_void_ptr, name : c_string, size : size_t) : herr_t;

    extern proc H5Tenum_valueof(type_arg : hid_t, name : c_string, value : c_void_ptr) : herr_t;

    extern proc H5Tvlen_create(base_id : hid_t) : hid_t;

    extern proc H5Tarray_create2(base_id : hid_t, ndims : c_uint, dim : c_ptr(hsize_t)) : hid_t;

    extern proc H5Tget_array_ndims(type_id : hid_t) : c_int;

    extern proc H5Tget_array_dims2(type_id : hid_t, dims : c_ptr(hsize_t)) : c_int;

    extern proc H5Tset_tag(type_arg : hid_t, tag : c_string) : herr_t;

    extern proc H5Tget_tag(type_arg : hid_t) : c_string;

    extern proc H5Tget_super(type_arg : hid_t) : hid_t;

    extern proc H5Tget_class(type_id : hid_t) : H5T_class_t;

    extern proc H5Tdetect_class(type_id : hid_t, cls : H5T_class_t) : htri_t;

    extern proc H5Tget_size(type_id : hid_t) : size_t;

    extern proc H5Tget_order(type_id : hid_t) : H5T_order_t;

    extern proc H5Tget_precision(type_id : hid_t) : size_t;

    extern proc H5Tget_offset(type_id : hid_t) : c_int;

    extern proc H5Tget_pad(type_id : hid_t, ref lsb : H5T_pad_t, ref msb : H5T_pad_t) : herr_t;

    extern proc H5Tget_sign(type_id : hid_t) : H5T_sign_t;

    extern proc H5Tget_fields(type_id : hid_t, ref spos : size_t, ref epos : size_t, ref esize : size_t, ref mpos : size_t, ref msize : size_t) : herr_t;

    extern proc H5Tget_ebias(type_id : hid_t) : size_t;

    extern proc H5Tget_norm(type_id : hid_t) : H5T_norm_t;

    extern proc H5Tget_inpad(type_id : hid_t) : H5T_pad_t;

    extern proc H5Tget_strpad(type_id : hid_t) : H5T_str_t;

    extern proc H5Tget_nmembers(type_id : hid_t) : c_int;

    extern proc H5Tget_member_name(type_id : hid_t, membno : c_uint) : c_string;

    extern proc H5Tget_member_index(type_id : hid_t, name : c_string) : c_int;

    extern proc H5Tget_member_offset(type_id : hid_t, membno : c_uint) : size_t;

    extern proc H5Tget_member_class(type_id : hid_t, membno : c_uint) : H5T_class_t;

    extern proc H5Tget_member_type(type_id : hid_t, membno : c_uint) : hid_t;

    extern proc H5Tget_member_value(type_id : hid_t, membno : c_uint, value : c_void_ptr) : herr_t;

    extern proc H5Tget_cset(type_id : hid_t) : H5T_cset_t;

    extern proc H5Tis_variable_str(type_id : hid_t) : htri_t;

    extern proc H5Tget_native_type(type_id : hid_t, direction : H5T_direction_t) : hid_t;

    extern proc H5Tset_size(type_id : hid_t, size : size_t) : herr_t;

    extern proc H5Tset_order(type_id : hid_t, order : H5T_order_t) : herr_t;

    extern proc H5Tset_precision(type_id : hid_t, prec : size_t) : herr_t;

    extern proc H5Tset_offset(type_id : hid_t, offset : size_t) : herr_t;

    extern proc H5Tset_pad(type_id : hid_t, lsb : H5T_pad_t, msb : H5T_pad_t) : herr_t;

    extern proc H5Tset_sign(type_id : hid_t, sign : H5T_sign_t) : herr_t;

    extern proc H5Tset_fields(type_id : hid_t, spos : size_t, epos : size_t, esize : size_t, mpos : size_t, msize : size_t) : herr_t;

    extern proc H5Tset_ebias(type_id : hid_t, ebias : size_t) : herr_t;

    extern proc H5Tset_norm(type_id : hid_t, norm : H5T_norm_t) : herr_t;

    extern proc H5Tset_inpad(type_id : hid_t, pad : H5T_pad_t) : herr_t;

    extern proc H5Tset_cset(type_id : hid_t, cset : H5T_cset_t) : herr_t;

    extern proc H5Tset_strpad(type_id : hid_t, strpad : H5T_str_t) : herr_t;

    extern proc H5Tregister(pers : H5T_pers_t, name : c_string, src_id : hid_t, dst_id : hid_t, func : H5T_conv_t) : herr_t;

    extern proc H5Tunregister(pers : H5T_pers_t, name : c_string, src_id : hid_t, dst_id : hid_t, func : H5T_conv_t) : herr_t;

    extern proc H5Tfind(src_id : hid_t, dst_id : hid_t, ref pcdata : c_ptr(H5T_cdata_t)) : H5T_conv_t;

    extern proc H5Tcompiler_conv(src_id : hid_t, dst_id : hid_t) : htri_t;

    extern proc H5Tconvert(src_id : hid_t, dst_id : hid_t, nelmts : size_t, buf : c_void_ptr, background : c_void_ptr, plist_id : hid_t) : herr_t;

    extern proc H5Tcommit1(loc_id : hid_t, name : c_string, type_id : hid_t) : herr_t;

    extern proc H5Topen1(loc_id : hid_t, name : c_string) : hid_t;

    extern proc H5Tarray_create1(base_id : hid_t, ndims : c_int, dim : c_ptr(hsize_t), perm : c_ptr(c_int)) : hid_t;

    extern proc H5Tget_array_dims1(type_id : hid_t, dims : c_ptr(hsize_t), perm : c_ptr(c_int)) : c_int;

    extern proc H5Lmove(src_loc : hid_t, src_name : c_string, dst_loc : hid_t, dst_name : c_string, lcpl_id : hid_t, lapl_id : hid_t) : herr_t;

    extern proc H5Lcopy(src_loc : hid_t, src_name : c_string, dst_loc : hid_t, dst_name : c_string, lcpl_id : hid_t, lapl_id : hid_t) : herr_t;

    extern proc H5Lcreate_hard(cur_loc : hid_t, cur_name : c_string, dst_loc : hid_t, dst_name : c_string, lcpl_id : hid_t, lapl_id : hid_t) : herr_t;

    extern proc H5Lcreate_soft(link_target : c_string, link_loc_id : hid_t, link_name : c_string, lcpl_id : hid_t, lapl_id : hid_t) : herr_t;

    extern proc H5Ldelete(loc_id : hid_t, name : c_string, lapl_id : hid_t) : herr_t;

    extern proc H5Ldelete_by_idx(loc_id : hid_t, group_name : c_string, idx_type : H5_index_t, order : H5_iter_order_t, n : hsize_t, lapl_id : hid_t) : herr_t;

    extern proc H5Lget_val(loc_id : hid_t, name : c_string, buf : c_void_ptr, size : size_t, lapl_id : hid_t) : herr_t;

    extern proc H5Lget_val_by_idx(loc_id : hid_t, group_name : c_string, idx_type : H5_index_t, order : H5_iter_order_t, n : hsize_t, buf : c_void_ptr, size : size_t, lapl_id : hid_t) : herr_t;

    extern proc H5Lexists(loc_id : hid_t, name : c_string, lapl_id : hid_t) : htri_t;

    extern proc H5Lget_info(loc_id : hid_t, name : c_string, ref linfo : H5L_info_t, lapl_id : hid_t) : herr_t;

    extern proc H5Lget_info_by_idx(loc_id : hid_t, group_name : c_string, idx_type : H5_index_t, order : H5_iter_order_t, n : hsize_t, ref linfo : H5L_info_t, lapl_id : hid_t) : herr_t;

    extern proc H5Lget_name_by_idx(loc_id : hid_t, group_name : c_string, idx_type : H5_index_t, order : H5_iter_order_t, n : hsize_t, name : c_string, size : size_t, lapl_id : hid_t) : ssize_t;

    extern proc H5Literate(grp_id : hid_t, idx_type : H5_index_t, order : H5_iter_order_t, ref idx : hsize_t, op : H5L_iterate_t, op_data : c_void_ptr) : herr_t;

    extern proc H5Literate_by_name(loc_id : hid_t, group_name : c_string, idx_type : H5_index_t, order : H5_iter_order_t, ref idx : hsize_t, op : H5L_iterate_t, op_data : c_void_ptr, lapl_id : hid_t) : herr_t;

    extern proc H5Lvisit(grp_id : hid_t, idx_type : H5_index_t, order : H5_iter_order_t, op : H5L_iterate_t, op_data : c_void_ptr) : herr_t;

    extern proc H5Lvisit_by_name(loc_id : hid_t, group_name : c_string, idx_type : H5_index_t, order : H5_iter_order_t, op : H5L_iterate_t, op_data : c_void_ptr, lapl_id : hid_t) : herr_t;

    extern proc H5Lcreate_ud(link_loc_id : hid_t, link_name : c_string, link_type : H5L_type_t, udata : c_void_ptr, udata_size : size_t, lcpl_id : hid_t, lapl_id : hid_t) : herr_t;

    extern proc H5Lregister(ref cls : H5L_class_t) : herr_t;

    extern proc H5Lunregister(id : H5L_type_t) : herr_t;

    extern proc H5Lis_registered(id : H5L_type_t) : htri_t;

    extern proc H5Lunpack_elink_val(ext_linkval : c_void_ptr, link_size : size_t, ref flags : c_uint, ref filename : c_string, ref obj_path : c_string) : herr_t;

    extern proc H5Lcreate_external(file_name : c_string, obj_name : c_string, link_loc_id : hid_t, link_name : c_string, lcpl_id : hid_t, lapl_id : hid_t) : herr_t;

    extern proc H5Oopen(loc_id : hid_t, name : c_string, lapl_id : hid_t) : hid_t;

    extern proc H5Oopen_by_addr(loc_id : hid_t, addr : haddr_t) : hid_t;

    extern proc H5Oopen_by_idx(loc_id : hid_t, group_name : c_string, idx_type : H5_index_t, order : H5_iter_order_t, n : hsize_t, lapl_id : hid_t) : hid_t;

    extern proc H5Oexists_by_name(loc_id : hid_t, name : c_string, lapl_id : hid_t) : htri_t;

    extern proc H5Oget_info(loc_id : hid_t, ref oinfo : H5O_info_t) : herr_t;

    extern proc H5Oget_info_by_name(loc_id : hid_t, name : c_string, ref oinfo : H5O_info_t, lapl_id : hid_t) : herr_t;

    extern proc H5Oget_info_by_idx(loc_id : hid_t, group_name : c_string, idx_type : H5_index_t, order : H5_iter_order_t, n : hsize_t, ref oinfo : H5O_info_t, lapl_id : hid_t) : herr_t;

    extern proc H5Olink(obj_id : hid_t, new_loc_id : hid_t, new_name : c_string, lcpl_id : hid_t, lapl_id : hid_t) : herr_t;

    extern proc H5Oincr_refcount(object_id : hid_t) : herr_t;

    extern proc H5Odecr_refcount(object_id : hid_t) : herr_t;

    extern proc H5Ocopy(src_loc_id : hid_t, src_name : c_string, dst_loc_id : hid_t, dst_name : c_string, ocpypl_id : hid_t, lcpl_id : hid_t) : herr_t;

    extern proc H5Oset_comment(obj_id : hid_t, comment : c_string) : herr_t;

    extern proc H5Oset_comment_by_name(loc_id : hid_t, name : c_string, comment : c_string, lapl_id : hid_t) : herr_t;

    extern proc H5Oget_comment(obj_id : hid_t, comment : c_string, bufsize : size_t) : ssize_t;

    extern proc H5Oget_comment_by_name(loc_id : hid_t, name : c_string, comment : c_string, bufsize : size_t, lapl_id : hid_t) : ssize_t;

    extern proc H5Ovisit(obj_id : hid_t, idx_type : H5_index_t, order : H5_iter_order_t, op : H5O_iterate_t, op_data : c_void_ptr) : herr_t;

    extern proc H5Ovisit_by_name(loc_id : hid_t, obj_name : c_string, idx_type : H5_index_t, order : H5_iter_order_t, op : H5O_iterate_t, op_data : c_void_ptr, lapl_id : hid_t) : herr_t;

    extern proc H5Oclose(object_id : hid_t) : herr_t;

    extern proc H5Oflush(obj_id : hid_t) : herr_t;

    extern proc H5Orefresh(oid : hid_t) : herr_t;

    extern proc H5Odisable_mdc_flushes(object_id : hid_t) : herr_t;

    extern proc H5Oenable_mdc_flushes(object_id : hid_t) : herr_t;

    extern proc H5Oare_mdc_flushes_disabled(object_id : hid_t, ref are_disabled : hbool_t) : herr_t;

    extern proc H5Acreate2(loc_id : hid_t, attr_name : c_string, type_id : hid_t, space_id : hid_t, acpl_id : hid_t, aapl_id : hid_t) : hid_t;

    extern proc H5Acreate_by_name(loc_id : hid_t, obj_name : c_string, attr_name : c_string, type_id : hid_t, space_id : hid_t, acpl_id : hid_t, aapl_id : hid_t, lapl_id : hid_t) : hid_t;

    extern proc H5Aopen(obj_id : hid_t, attr_name : c_string, aapl_id : hid_t) : hid_t;

    extern proc H5Aopen_by_name(loc_id : hid_t, obj_name : c_string, attr_name : c_string, aapl_id : hid_t, lapl_id : hid_t) : hid_t;

    extern proc H5Aopen_by_idx(loc_id : hid_t, obj_name : c_string, idx_type : H5_index_t, order : H5_iter_order_t, n : hsize_t, aapl_id : hid_t, lapl_id : hid_t) : hid_t;

    extern proc H5Awrite(attr_id : hid_t, type_id : hid_t, buf : c_void_ptr) : herr_t;

    extern proc H5Aread(attr_id : hid_t, type_id : hid_t, buf : c_void_ptr) : herr_t;

    extern proc H5Aclose(attr_id : hid_t) : herr_t;

    extern proc H5Aget_space(attr_id : hid_t) : hid_t;

    extern proc H5Aget_type(attr_id : hid_t) : hid_t;

    extern proc H5Aget_create_plist(attr_id : hid_t) : hid_t;

    extern proc H5Aget_name(attr_id : hid_t, buf_size : size_t, buf : c_string) : ssize_t;

    extern proc H5Aget_name_by_idx(loc_id : hid_t, obj_name : c_string, idx_type : H5_index_t, order : H5_iter_order_t, n : hsize_t, name : c_string, size : size_t, lapl_id : hid_t) : ssize_t;

    extern proc H5Aget_storage_size(attr_id : hid_t) : hsize_t;

    extern proc H5Aget_info(attr_id : hid_t, ref ainfo : H5A_info_t) : herr_t;

    extern proc H5Aget_info_by_name(loc_id : hid_t, obj_name : c_string, attr_name : c_string, ref ainfo : H5A_info_t, lapl_id : hid_t) : herr_t;

    extern proc H5Aget_info_by_idx(loc_id : hid_t, obj_name : c_string, idx_type : H5_index_t, order : H5_iter_order_t, n : hsize_t, ref ainfo : H5A_info_t, lapl_id : hid_t) : herr_t;

    extern proc H5Arename(loc_id : hid_t, old_name : c_string, new_name : c_string) : herr_t;

    extern proc H5Arename_by_name(loc_id : hid_t, obj_name : c_string, old_attr_name : c_string, new_attr_name : c_string, lapl_id : hid_t) : herr_t;

    extern proc H5Aiterate2(loc_id : hid_t, idx_type : H5_index_t, order : H5_iter_order_t, ref idx : hsize_t, op : H5A_operator2_t, op_data : c_void_ptr) : herr_t;

    extern proc H5Aiterate_by_name(loc_id : hid_t, obj_name : c_string, idx_type : H5_index_t, order : H5_iter_order_t, ref idx : hsize_t, op : H5A_operator2_t, op_data : c_void_ptr, lapd_id : hid_t) : herr_t;

    extern proc H5Adelete(loc_id : hid_t, name : c_string) : herr_t;

    extern proc H5Adelete_by_name(loc_id : hid_t, obj_name : c_string, attr_name : c_string, lapl_id : hid_t) : herr_t;

    extern proc H5Adelete_by_idx(loc_id : hid_t, obj_name : c_string, idx_type : H5_index_t, order : H5_iter_order_t, n : hsize_t, lapl_id : hid_t) : herr_t;

    extern proc H5Aexists(obj_id : hid_t, attr_name : c_string) : htri_t;

    extern proc H5Aexists_by_name(obj_id : hid_t, obj_name : c_string, attr_name : c_string, lapl_id : hid_t) : htri_t;

    extern proc H5Acreate1(loc_id : hid_t, name : c_string, type_id : hid_t, space_id : hid_t, acpl_id : hid_t) : hid_t;

    extern proc H5Aopen_name(loc_id : hid_t, name : c_string) : hid_t;

    extern proc H5Aopen_idx(loc_id : hid_t, idx : c_uint) : hid_t;

    extern proc H5Aget_num_attrs(loc_id : hid_t) : c_int;

    extern proc H5Aiterate1(loc_id : hid_t, ref attr_num : c_uint, op : H5A_operator1_t, op_data : c_void_ptr) : herr_t;

    // Enum: H5C_cache_incr_mode
    extern type H5C_cache_incr_mode = c_int;
    extern const H5C_incr__off :H5C_cache_incr_mode;
    extern const H5C_incr__threshold :H5C_cache_incr_mode;


    // Enum: H5C_cache_flash_incr_mode
    extern type H5C_cache_flash_incr_mode = c_int;
    extern const H5C_flash_incr__off :H5C_cache_flash_incr_mode;
    extern const H5C_flash_incr__add_space :H5C_cache_flash_incr_mode;


    // Enum: H5C_cache_decr_mode
    extern type H5C_cache_decr_mode = c_int;
    extern const H5C_decr__off :H5C_cache_decr_mode;
    extern const H5C_decr__threshold :H5C_cache_decr_mode;
    extern const H5C_decr__age_out :H5C_cache_decr_mode;
    extern const H5C_decr__age_out_with_threshold :H5C_cache_decr_mode;


    extern proc H5Dcreate2(loc_id : hid_t, name : c_string, type_id : hid_t, space_id : hid_t, lcpl_id : hid_t, dcpl_id : hid_t, dapl_id : hid_t) : hid_t;

    extern proc H5Dcreate_anon(file_id : hid_t, type_id : hid_t, space_id : hid_t, plist_id : hid_t, dapl_id : hid_t) : hid_t;

    extern proc H5Dopen2(file_id : hid_t, name : c_string, dapl_id : hid_t) : hid_t;
    extern proc H5Dopen(file_id : hid_t, name : c_string, dapl_id : hid_t) : hid_t;

    extern proc H5Dclose(dset_id : hid_t) : herr_t;

    extern proc H5Dget_space(dset_id : hid_t) : hid_t;

    extern proc H5Dget_space_status(dset_id : hid_t, ref allocation : H5D_space_status_t) : herr_t;

    extern proc H5Dget_type(dset_id : hid_t) : hid_t;

    extern proc H5Dget_create_plist(dset_id : hid_t) : hid_t;

    extern proc H5Dget_access_plist(dset_id : hid_t) : hid_t;

    extern proc H5Dget_storage_size(dset_id : hid_t) : hsize_t;

    extern proc H5Dget_offset(dset_id : hid_t) : haddr_t;

    extern proc H5Dread(dset_id : hid_t, mem_type_id : hid_t, mem_space_id : hid_t, file_space_id : hid_t, plist_id : hid_t, buf : c_void_ptr) : herr_t;

    extern proc H5Dwrite(dset_id : hid_t, mem_type_id : hid_t, mem_space_id : hid_t, file_space_id : hid_t, plist_id : hid_t, buf : c_void_ptr) : herr_t;

    extern proc H5Diterate(buf : c_void_ptr, type_id : hid_t, space_id : hid_t, op : H5D_operator_t, operator_data : c_void_ptr) : herr_t;

    extern proc H5Dvlen_reclaim(type_id : hid_t, space_id : hid_t, plist_id : hid_t, buf : c_void_ptr) : herr_t;

    extern proc H5Dvlen_get_buf_size(dataset_id : hid_t, type_id : hid_t, space_id : hid_t, ref size : hsize_t) : herr_t;

    extern proc H5Dfill(fill : c_void_ptr, fill_type : hid_t, buf : c_void_ptr, buf_type : hid_t, space : hid_t) : herr_t;

    extern proc H5Dset_extent(dset_id : hid_t, size : c_ptr(hsize_t)) : herr_t;

    extern proc H5Dflush(dset_id : hid_t) : herr_t;

    extern proc H5Drefresh(dset_id : hid_t) : herr_t;

    extern proc H5Dscatter(op : H5D_scatter_func_t, op_data : c_void_ptr, type_id : hid_t, dst_space_id : hid_t, dst_buf : c_void_ptr) : herr_t;

    extern proc H5Dgather(src_space_id : hid_t, src_buf : c_void_ptr, type_id : hid_t, dst_buf_size : size_t, dst_buf : c_void_ptr, op : H5D_gather_func_t, op_data : c_void_ptr) : herr_t;

    extern proc H5Ddebug(dset_id : hid_t) : herr_t;

    extern proc H5Dformat_convert(dset_id : hid_t) : herr_t;

    extern proc H5Dget_chunk_index_type(did : hid_t, ref idx_type : H5D_chunk_index_t) : herr_t;

    extern proc H5Dcreate1(file_id : hid_t, name : c_string, type_id : hid_t, space_id : hid_t, dcpl_id : hid_t) : hid_t;

    extern proc H5Dopen1(file_id : hid_t, name : c_string) : hid_t;

    extern proc H5Dextend(dset_id : hid_t, size : c_ptr(hsize_t)) : herr_t;

    extern var H5E_ERR_CLS_g : hid_t;

    extern var H5E_FUNC_g : hid_t;

    extern var H5E_FILE_g : hid_t;

    extern var H5E_SOHM_g : hid_t;

    extern var H5E_SYM_g : hid_t;

    extern var H5E_PLUGIN_g : hid_t;

    extern var H5E_VFL_g : hid_t;

    extern var H5E_INTERNAL_g : hid_t;

    extern var H5E_BTREE_g : hid_t;

    extern var H5E_REFERENCE_g : hid_t;

    extern var H5E_DATASPACE_g : hid_t;

    extern var H5E_RESOURCE_g : hid_t;

    extern var H5E_RS_g : hid_t;

    extern var H5E_FARRAY_g : hid_t;

    extern var H5E_HEAP_g : hid_t;

    extern var H5E_ATTR_g : hid_t;

    extern var H5E_IO_g : hid_t;

    extern var H5E_EFL_g : hid_t;

    extern var H5E_TST_g : hid_t;

    extern var H5E_PAGEBUF_g : hid_t;

    extern var H5E_FSPACE_g : hid_t;

    extern var H5E_DATASET_g : hid_t;

    extern var H5E_STORAGE_g : hid_t;

    extern var H5E_LINK_g : hid_t;

    extern var H5E_PLIST_g : hid_t;

    extern var H5E_DATATYPE_g : hid_t;

    extern var H5E_OHDR_g : hid_t;

    extern var H5E_ATOM_g : hid_t;

    extern var H5E_NONE_MAJOR_g : hid_t;

    extern var H5E_SLIST_g : hid_t;

    extern var H5E_ARGS_g : hid_t;

    extern var H5E_EARRAY_g : hid_t;

    extern var H5E_PLINE_g : hid_t;

    extern var H5E_ERROR_g : hid_t;

    extern var H5E_CACHE_g : hid_t;

    extern var H5E_SEEKERROR_g : hid_t;

    extern var H5E_READERROR_g : hid_t;

    extern var H5E_WRITEERROR_g : hid_t;

    extern var H5E_CLOSEERROR_g : hid_t;

    extern var H5E_OVERFLOW_g : hid_t;

    extern var H5E_FCNTL_g : hid_t;

    extern var H5E_NOSPACE_g : hid_t;

    extern var H5E_CANTALLOC_g : hid_t;

    extern var H5E_CANTCOPY_g : hid_t;

    extern var H5E_CANTFREE_g : hid_t;

    extern var H5E_ALREADYEXISTS_g : hid_t;

    extern var H5E_CANTLOCK_g : hid_t;

    extern var H5E_CANTUNLOCK_g : hid_t;

    extern var H5E_CANTGC_g : hid_t;

    extern var H5E_CANTGETSIZE_g : hid_t;

    extern var H5E_OBJOPEN_g : hid_t;

    extern var H5E_CANTRESTORE_g : hid_t;

    extern var H5E_CANTCOMPUTE_g : hid_t;

    extern var H5E_CANTEXTEND_g : hid_t;

    extern var H5E_CANTATTACH_g : hid_t;

    extern var H5E_CANTUPDATE_g : hid_t;

    extern var H5E_CANTOPERATE_g : hid_t;

    extern var H5E_CANTINIT_g : hid_t;

    extern var H5E_ALREADYINIT_g : hid_t;

    extern var H5E_CANTRELEASE_g : hid_t;

    extern var H5E_CANTGET_g : hid_t;

    extern var H5E_CANTSET_g : hid_t;

    extern var H5E_DUPCLASS_g : hid_t;

    extern var H5E_SETDISALLOWED_g : hid_t;

    extern var H5E_CANTMERGE_g : hid_t;

    extern var H5E_CANTREVIVE_g : hid_t;

    extern var H5E_CANTSHRINK_g : hid_t;

    extern var H5E_LINKCOUNT_g : hid_t;

    extern var H5E_VERSION_g : hid_t;

    extern var H5E_ALIGNMENT_g : hid_t;

    extern var H5E_BADMESG_g : hid_t;

    extern var H5E_CANTDELETE_g : hid_t;

    extern var H5E_BADITER_g : hid_t;

    extern var H5E_CANTPACK_g : hid_t;

    extern var H5E_CANTRESET_g : hid_t;

    extern var H5E_CANTRENAME_g : hid_t;

    extern var H5E_SYSERRSTR_g : hid_t;

    extern var H5E_NOFILTER_g : hid_t;

    extern var H5E_CALLBACK_g : hid_t;

    extern var H5E_CANAPPLY_g : hid_t;

    extern var H5E_SETLOCAL_g : hid_t;

    extern var H5E_NOENCODER_g : hid_t;

    extern var H5E_CANTFILTER_g : hid_t;

    extern var H5E_CANTOPENOBJ_g : hid_t;

    extern var H5E_CANTCLOSEOBJ_g : hid_t;

    extern var H5E_COMPLEN_g : hid_t;

    extern var H5E_PATH_g : hid_t;

    extern var H5E_NONE_MINOR_g : hid_t;

    extern var H5E_OPENERROR_g : hid_t;

    extern var H5E_FILEEXISTS_g : hid_t;

    extern var H5E_FILEOPEN_g : hid_t;

    extern var H5E_CANTCREATE_g : hid_t;

    extern var H5E_CANTOPENFILE_g : hid_t;

    extern var H5E_CANTCLOSEFILE_g : hid_t;

    extern var H5E_NOTHDF5_g : hid_t;

    extern var H5E_BADFILE_g : hid_t;

    extern var H5E_TRUNCATED_g : hid_t;

    extern var H5E_MOUNT_g : hid_t;

    extern var H5E_BADATOM_g : hid_t;

    extern var H5E_BADGROUP_g : hid_t;

    extern var H5E_CANTREGISTER_g : hid_t;

    extern var H5E_CANTINC_g : hid_t;

    extern var H5E_CANTDEC_g : hid_t;

    extern var H5E_NOIDS_g : hid_t;

    extern var H5E_CANTFLUSH_g : hid_t;

    extern var H5E_CANTUNSERIALIZE_g : hid_t;

    extern var H5E_CANTSERIALIZE_g : hid_t;

    extern var H5E_CANTTAG_g : hid_t;

    extern var H5E_CANTLOAD_g : hid_t;

    extern var H5E_PROTECT_g : hid_t;

    extern var H5E_NOTCACHED_g : hid_t;

    extern var H5E_SYSTEM_g : hid_t;

    extern var H5E_CANTINS_g : hid_t;

    extern var H5E_CANTPROTECT_g : hid_t;

    extern var H5E_CANTUNPROTECT_g : hid_t;

    extern var H5E_CANTPIN_g : hid_t;

    extern var H5E_CANTUNPIN_g : hid_t;

    extern var H5E_CANTMARKDIRTY_g : hid_t;

    extern var H5E_CANTMARKCLEAN_g : hid_t;

    extern var H5E_CANTMARKUNSERIALIZED_g : hid_t;

    extern var H5E_CANTMARKSERIALIZED_g : hid_t;

    extern var H5E_CANTDIRTY_g : hid_t;

    extern var H5E_CANTCLEAN_g : hid_t;

    extern var H5E_CANTEXPUNGE_g : hid_t;

    extern var H5E_CANTRESIZE_g : hid_t;

    extern var H5E_CANTDEPEND_g : hid_t;

    extern var H5E_CANTUNDEPEND_g : hid_t;

    extern var H5E_CANTNOTIFY_g : hid_t;

    extern var H5E_LOGFAIL_g : hid_t;

    extern var H5E_CANTCORK_g : hid_t;

    extern var H5E_CANTUNCORK_g : hid_t;

    extern var H5E_TRAVERSE_g : hid_t;

    extern var H5E_NLINKS_g : hid_t;

    extern var H5E_NOTREGISTERED_g : hid_t;

    extern var H5E_CANTMOVE_g : hid_t;

    extern var H5E_CANTSORT_g : hid_t;

    extern var H5E_MPI_g : hid_t;

    extern var H5E_MPIERRSTR_g : hid_t;

    extern var H5E_CANTRECV_g : hid_t;

    extern var H5E_CANTCLIP_g : hid_t;

    extern var H5E_CANTCOUNT_g : hid_t;

    extern var H5E_CANTSELECT_g : hid_t;

    extern var H5E_CANTNEXT_g : hid_t;

    extern var H5E_BADSELECT_g : hid_t;

    extern var H5E_CANTCOMPARE_g : hid_t;

    extern var H5E_CANTAPPEND_g : hid_t;

    extern var H5E_UNINITIALIZED_g : hid_t;

    extern var H5E_UNSUPPORTED_g : hid_t;

    extern var H5E_BADTYPE_g : hid_t;

    extern var H5E_BADRANGE_g : hid_t;

    extern var H5E_BADVALUE_g : hid_t;

    extern var H5E_NOTFOUND_g : hid_t;

    extern var H5E_EXISTS_g : hid_t;

    extern var H5E_CANTENCODE_g : hid_t;

    extern var H5E_CANTDECODE_g : hid_t;

    extern var H5E_CANTSPLIT_g : hid_t;

    extern var H5E_CANTREDISTRIBUTE_g : hid_t;

    extern var H5E_CANTSWAP_g : hid_t;

    extern var H5E_CANTINSERT_g : hid_t;

    extern var H5E_CANTLIST_g : hid_t;

    extern var H5E_CANTMODIFY_g : hid_t;

    extern var H5E_CANTREMOVE_g : hid_t;

    extern var H5E_CANTCONVERT_g : hid_t;

    extern var H5E_BADSIZE_g : hid_t;

    extern proc H5Eregister_class(cls_name : c_string, lib_name : c_string, version : c_string) : hid_t;

    extern proc H5Eunregister_class(class_id : hid_t) : herr_t;

    extern proc H5Eclose_msg(err_id : hid_t) : herr_t;

    extern proc H5Ecreate_msg(cls : hid_t, msg_type : H5E_type_t, msg : c_string) : hid_t;

    extern proc H5Ecreate_stack() : hid_t;

    extern proc H5Eget_current_stack() : hid_t;

    extern proc H5Eclose_stack(stack_id : hid_t) : herr_t;

    extern proc H5Eget_class_name(class_id : hid_t, name : c_string, size : size_t) : ssize_t;

    extern proc H5Eset_current_stack(err_stack_id : hid_t) : herr_t;

    extern proc H5Epush2(err_stack : hid_t, file : c_string, func : c_string, line : c_uint, cls_id : hid_t, maj_id : hid_t, min_id : hid_t, msg : c_string, c__varargs ...) : herr_t;

    // Overload for empty varargs
    extern proc H5Epush2(err_stack : hid_t,file : c_string,func : c_string,line : c_uint,cls_id : hid_t,maj_id : hid_t,min_id : hid_t,msg : c_string) : herr_t;

    extern proc H5Epop(err_stack : hid_t, count : size_t) : herr_t;

    extern proc H5Eprint2(err_stack : hid_t, ref stream : _file) : herr_t;

    extern proc H5Ewalk2(err_stack : hid_t, direction : H5E_direction_t, func : H5E_walk2_t, client_data : c_void_ptr) : herr_t;

    extern proc H5Eget_auto2(estack_id : hid_t, ref func : H5E_auto2_t, ref client_data : c_void_ptr) : herr_t;

    extern proc H5Eset_auto2(estack_id : hid_t, func : H5E_auto2_t, client_data : c_void_ptr) : herr_t;

    extern proc H5Eclear2(err_stack : hid_t) : herr_t;

    extern proc H5Eauto_is_v2(err_stack : hid_t, ref is_stack : c_uint) : herr_t;

    extern proc H5Eget_msg(msg_id : hid_t, ref type_arg : H5E_type_t, msg : c_string, size : size_t) : ssize_t;

    extern proc H5Eget_num(error_stack_id : hid_t) : ssize_t;

    extern proc H5Eclear1() : herr_t;

    extern proc H5Eget_auto1(ref func : H5E_auto1_t, ref client_data : c_void_ptr) : herr_t;

    extern proc H5Epush1(file : c_string, func : c_string, line : c_uint, maj : H5E_major_t, min : H5E_minor_t, str : c_string) : herr_t;

    extern proc H5Eprint1(ref stream : _file) : herr_t;

    extern proc H5Eset_auto1(func : H5E_auto1_t, client_data : c_void_ptr) : herr_t;

    extern proc H5Ewalk1(direction : H5E_direction_t, func : H5E_walk1_t, client_data : c_void_ptr) : herr_t;

    extern proc H5Eget_major(maj : H5E_major_t) : c_string;

    extern proc H5Eget_minor(min : H5E_minor_t) : c_string;

    extern proc H5Fis_hdf5(filename : c_string) : htri_t;

    extern proc H5Fcreate(filename : c_string, flags : c_uint, create_plist : hid_t, access_plist : hid_t) : hid_t;

    extern proc H5Fopen(filename : c_string, flags : c_uint, access_plist : hid_t) : hid_t;

    extern proc H5Freopen(file_id : hid_t) : hid_t;

    extern proc H5Fflush(object_id : hid_t, scope : H5F_scope_t) : herr_t;

    extern proc H5Fclose(file_id : hid_t) : herr_t;

    extern proc H5Fget_create_plist(file_id : hid_t) : hid_t;

    extern proc H5Fget_access_plist(file_id : hid_t) : hid_t;

    extern proc H5Fget_intent(file_id : hid_t, ref intent : c_uint) : herr_t;

    extern proc H5Fget_obj_count(file_id : hid_t, types : c_uint) : ssize_t;

    extern proc H5Fget_obj_ids(file_id : hid_t, types : c_uint, max_objs : size_t, ref obj_id_list : hid_t) : ssize_t;

    extern proc H5Fget_vfd_handle(file_id : hid_t, fapl : hid_t, ref file_handle : c_void_ptr) : herr_t;

    extern proc H5Fmount(loc : hid_t, name : c_string, child : hid_t, plist : hid_t) : herr_t;

    extern proc H5Funmount(loc : hid_t, name : c_string) : herr_t;

    extern proc H5Fget_freespace(file_id : hid_t) : hssize_t;

    extern proc H5Fget_filesize(file_id : hid_t, ref size : hsize_t) : herr_t;

    extern proc H5Fget_file_image(file_id : hid_t, buf_ptr : c_void_ptr, buf_len : size_t) : ssize_t;

    extern proc H5Fget_mdc_config(file_id : hid_t, ref config_ptr : H5AC_cache_config_t) : herr_t;

    extern proc H5Fset_mdc_config(file_id : hid_t, ref config_ptr : H5AC_cache_config_t) : herr_t;

    extern proc H5Fget_mdc_hit_rate(file_id : hid_t, ref hit_rate_ptr : c_double) : herr_t;

    extern proc H5Fget_mdc_size(file_id : hid_t, ref max_size_ptr : size_t, ref min_clean_size_ptr : size_t, ref cur_size_ptr : size_t, ref cur_num_entries_ptr : c_int) : herr_t;

    extern proc H5Freset_mdc_hit_rate_stats(file_id : hid_t) : herr_t;

    extern proc H5Fget_name(obj_id : hid_t, name : c_string, size : size_t) : ssize_t;

    extern proc H5Fget_info2(obj_id : hid_t, ref finfo : H5F_info2_t) : herr_t;

    extern proc H5Fget_metadata_read_retry_info(file_id : hid_t, ref info : H5F_retry_info_t) : herr_t;

    extern proc H5Fstart_swmr_write(file_id : hid_t) : herr_t;

    extern proc H5Fget_free_sections(file_id : hid_t, type_arg : H5F_mem_t, nsects : size_t, ref sect_info : H5F_sect_info_t) : ssize_t;

    extern proc H5Fclear_elink_file_cache(file_id : hid_t) : herr_t;

    extern proc H5Fset_latest_format(file_id : hid_t, latest_format : hbool_t) : herr_t;

    extern proc H5Fstart_mdc_logging(file_id : hid_t) : herr_t;

    extern proc H5Fstop_mdc_logging(file_id : hid_t) : herr_t;

    extern proc H5Fget_mdc_logging_status(file_id : hid_t, ref is_enabled : hbool_t, ref is_currently_logging : hbool_t) : herr_t;

    extern proc H5Fformat_convert(fid : hid_t) : herr_t;

    extern proc H5Freset_page_buffering_stats(file_id : hid_t) : herr_t;

    extern proc H5Fget_page_buffering_stats(file_id : hid_t, accesses : c_ptr(c_uint), hits : c_ptr(c_uint), misses : c_ptr(c_uint), evictions : c_ptr(c_uint), bypasses : c_ptr(c_uint)) : herr_t;

    extern proc H5Fget_mdc_image_info(file_id : hid_t, ref image_addr : haddr_t, ref image_size : hsize_t) : herr_t;

    extern proc H5Fget_info1(obj_id : hid_t, ref finfo : H5F_info1_t) : herr_t;

    extern record H5FD_t {
      var driver_id : hid_t;
      var cls : c_ptr(H5FD_class_t);
      var fileno : c_ulong;
      var access_flags : c_uint;
      var feature_flags : c_ulong;
      var maxaddr : haddr_t;
      var base_addr : haddr_t;
      var threshold : hsize_t;
      var alignment : hsize_t;
      var paged_aggr : hbool_t;
    }

    extern proc H5FDregister(ref cls : H5FD_class_t) : hid_t;

    extern proc H5FDunregister(driver_id : hid_t) : herr_t;

    extern proc H5FDopen(name : c_string, flags : c_uint, fapl_id : hid_t, maxaddr : haddr_t) : c_ptr(H5FD_t);

    extern proc H5FDclose(ref file : H5FD_t) : herr_t;

    extern proc H5FDcmp(ref f1 : H5FD_t, ref f2 : H5FD_t) : c_int;

    extern proc H5FDquery(ref f : H5FD_t, ref flags : c_ulong) : c_int;

    extern proc H5FDalloc(ref file : H5FD_t, type_arg : H5FD_mem_t, dxpl_id : hid_t, size : hsize_t) : haddr_t;

    extern proc H5FDfree(ref file : H5FD_t, type_arg : H5FD_mem_t, dxpl_id : hid_t, addr : haddr_t, size : hsize_t) : herr_t;

    extern proc H5FDget_eoa(ref file : H5FD_t, type_arg : H5FD_mem_t) : haddr_t;

    extern proc H5FDset_eoa(ref file : H5FD_t, type_arg : H5FD_mem_t, eoa : haddr_t) : herr_t;

    extern proc H5FDget_eof(ref file : H5FD_t, type_arg : H5FD_mem_t) : haddr_t;

    extern proc H5FDget_vfd_handle(ref file : H5FD_t, fapl : hid_t, ref file_handle : c_void_ptr) : herr_t;

    extern proc H5FDread(ref file : H5FD_t, type_arg : H5FD_mem_t, dxpl_id : hid_t, addr : haddr_t, size : size_t, buf : c_void_ptr) : herr_t;

    extern proc H5FDwrite(ref file : H5FD_t, type_arg : H5FD_mem_t, dxpl_id : hid_t, addr : haddr_t, size : size_t, buf : c_void_ptr) : herr_t;

    extern proc H5FDflush(ref file : H5FD_t, dxpl_id : hid_t, closing : hbool_t) : herr_t;

    extern proc H5FDtruncate(ref file : H5FD_t, dxpl_id : hid_t, closing : hbool_t) : herr_t;

    extern proc H5FDlock(ref file : H5FD_t, rw : hbool_t) : herr_t;

    extern proc H5FDunlock(ref file : H5FD_t) : herr_t;

    extern proc H5Gcreate2(loc_id : hid_t, name : c_string, lcpl_id : hid_t, gcpl_id : hid_t, gapl_id : hid_t) : hid_t;

    extern proc H5Gcreate_anon(loc_id : hid_t, gcpl_id : hid_t, gapl_id : hid_t) : hid_t;

    extern proc H5Gopen2(loc_id : hid_t, name : c_string, gapl_id : hid_t) : hid_t;

    extern proc H5Gget_create_plist(group_id : hid_t) : hid_t;

    extern proc H5Gget_info(loc_id : hid_t, ref ginfo : H5G_info_t) : herr_t;

    extern proc H5Gget_info_by_name(loc_id : hid_t, name : c_string, ref ginfo : H5G_info_t, lapl_id : hid_t) : herr_t;

    extern proc H5Gget_info_by_idx(loc_id : hid_t, group_name : c_string, idx_type : H5_index_t, order : H5_iter_order_t, n : hsize_t, ref ginfo : H5G_info_t, lapl_id : hid_t) : herr_t;

    extern proc H5Gclose(group_id : hid_t) : herr_t;

    extern proc H5Gflush(group_id : hid_t) : herr_t;

    extern proc H5Grefresh(group_id : hid_t) : herr_t;

    extern proc H5Gcreate1(loc_id : hid_t, name : c_string, size_hint : size_t) : hid_t;

    extern proc H5Gopen1(loc_id : hid_t, name : c_string) : hid_t;

    extern proc H5Glink(cur_loc_id : hid_t, type_arg : H5L_type_t, cur_name : c_string, new_name : c_string) : herr_t;

    extern proc H5Glink2(cur_loc_id : hid_t, cur_name : c_string, type_arg : H5L_type_t, new_loc_id : hid_t, new_name : c_string) : herr_t;

    extern proc H5Gmove(src_loc_id : hid_t, src_name : c_string, dst_name : c_string) : herr_t;

    extern proc H5Gmove2(src_loc_id : hid_t, src_name : c_string, dst_loc_id : hid_t, dst_name : c_string) : herr_t;

    extern proc H5Gunlink(loc_id : hid_t, name : c_string) : herr_t;

    extern proc H5Gget_linkval(loc_id : hid_t, name : c_string, size : size_t, buf : c_string) : herr_t;

    extern proc H5Gset_comment(loc_id : hid_t, name : c_string, comment : c_string) : herr_t;

    extern proc H5Gget_comment(loc_id : hid_t, name : c_string, bufsize : size_t, buf : c_string) : c_int;

    extern proc H5Giterate(loc_id : hid_t, name : c_string, ref idx : c_int, op : H5G_iterate_t, op_data : c_void_ptr) : herr_t;

    extern proc H5Gget_num_objs(loc_id : hid_t, ref num_objs : hsize_t) : herr_t;

    extern proc H5Gget_objinfo(loc_id : hid_t, name : c_string, follow_link : hbool_t, ref statbuf : H5G_stat_t) : herr_t;

    extern proc H5Gget_objname_by_idx(loc_id : hid_t, idx : hsize_t, name : c_string, size : size_t) : ssize_t;

    extern proc H5Gget_objtype_by_idx(loc_id : hid_t, idx : hsize_t) : H5G_obj_t;

    extern proc H5Zregister(cls : c_void_ptr) : herr_t;

    extern proc H5Zunregister(id : H5Z_filter_t) : herr_t;

    extern proc H5Zfilter_avail(id : H5Z_filter_t) : htri_t;

    extern proc H5Zget_filter_info(filter : H5Z_filter_t, ref filter_config_flags : c_uint) : herr_t;

    extern var H5P_CLS_ROOT_ID_g : hid_t;

    extern var H5P_CLS_OBJECT_CREATE_ID_g : hid_t;

    extern var H5P_CLS_FILE_CREATE_ID_g : hid_t;

    extern var H5P_CLS_FILE_ACCESS_ID_g : hid_t;

    extern var H5P_CLS_DATASET_CREATE_ID_g : hid_t;

    extern var H5P_CLS_DATASET_ACCESS_ID_g : hid_t;

    extern var H5P_CLS_DATASET_XFER_ID_g : hid_t;

    extern var H5P_CLS_FILE_MOUNT_ID_g : hid_t;

    extern var H5P_CLS_GROUP_CREATE_ID_g : hid_t;

    extern var H5P_CLS_GROUP_ACCESS_ID_g : hid_t;

    extern var H5P_CLS_DATATYPE_CREATE_ID_g : hid_t;

    extern var H5P_CLS_DATATYPE_ACCESS_ID_g : hid_t;

    extern var H5P_CLS_STRING_CREATE_ID_g : hid_t;

    extern var H5P_CLS_ATTRIBUTE_CREATE_ID_g : hid_t;

    extern var H5P_CLS_ATTRIBUTE_ACCESS_ID_g : hid_t;

    extern var H5P_CLS_OBJECT_COPY_ID_g : hid_t;

    extern var H5P_CLS_LINK_CREATE_ID_g : hid_t;

    extern var H5P_CLS_LINK_ACCESS_ID_g : hid_t;

    extern var H5P_LST_FILE_CREATE_ID_g : hid_t;

    extern var H5P_LST_FILE_ACCESS_ID_g : hid_t;

    extern var H5P_LST_DATASET_CREATE_ID_g : hid_t;

    extern var H5P_LST_DATASET_ACCESS_ID_g : hid_t;

    extern var H5P_LST_DATASET_XFER_ID_g : hid_t;

    extern var H5P_LST_FILE_MOUNT_ID_g : hid_t;

    extern var H5P_LST_GROUP_CREATE_ID_g : hid_t;

    extern var H5P_LST_GROUP_ACCESS_ID_g : hid_t;

    extern var H5P_LST_DATATYPE_CREATE_ID_g : hid_t;

    extern var H5P_LST_DATATYPE_ACCESS_ID_g : hid_t;

    extern var H5P_LST_ATTRIBUTE_CREATE_ID_g : hid_t;

    extern var H5P_LST_ATTRIBUTE_ACCESS_ID_g : hid_t;

    extern var H5P_LST_OBJECT_COPY_ID_g : hid_t;

    extern var H5P_LST_LINK_CREATE_ID_g : hid_t;

    extern var H5P_LST_LINK_ACCESS_ID_g : hid_t;

    extern proc H5Pcreate_class(parent : hid_t, name : c_string, cls_create : H5P_cls_create_func_t, create_data : c_void_ptr, cls_copy : H5P_cls_copy_func_t, copy_data : c_void_ptr, cls_close : H5P_cls_close_func_t, close_data : c_void_ptr) : hid_t;

    extern proc H5Pget_class_name(pclass_id : hid_t) : c_string;

    extern proc H5Pcreate(cls_id : hid_t) : hid_t;

    extern proc H5Pregister2(cls_id : hid_t, name : c_string, size : size_t, def_value : c_void_ptr, prp_create : H5P_prp_create_func_t, prp_set : H5P_prp_set_func_t, prp_get : H5P_prp_get_func_t, prp_del : H5P_prp_delete_func_t, prp_copy : H5P_prp_copy_func_t, prp_cmp : H5P_prp_compare_func_t, prp_close : H5P_prp_close_func_t) : herr_t;

    extern proc H5Pinsert2(plist_id : hid_t, name : c_string, size : size_t, value : c_void_ptr, prp_set : H5P_prp_set_func_t, prp_get : H5P_prp_get_func_t, prp_delete : H5P_prp_delete_func_t, prp_copy : H5P_prp_copy_func_t, prp_cmp : H5P_prp_compare_func_t, prp_close : H5P_prp_close_func_t) : herr_t;

    extern proc H5Pset(plist_id : hid_t, name : c_string, value : c_void_ptr) : herr_t;

    extern proc H5Pexist(plist_id : hid_t, name : c_string) : htri_t;

    extern proc H5Pencode(plist_id : hid_t, buf : c_void_ptr, ref nalloc : size_t) : herr_t;

    extern proc H5Pdecode(buf : c_void_ptr) : hid_t;

    extern proc H5Pget_size(id : hid_t, name : c_string, ref size : size_t) : herr_t;

    extern proc H5Pget_nprops(id : hid_t, ref nprops : size_t) : herr_t;

    extern proc H5Pget_class(plist_id : hid_t) : hid_t;

    extern proc H5Pget_class_parent(pclass_id : hid_t) : hid_t;

    extern proc H5Pget(plist_id : hid_t, name : c_string, value : c_void_ptr) : herr_t;

    extern proc H5Pequal(id1 : hid_t, id2 : hid_t) : htri_t;

    extern proc H5Pisa_class(plist_id : hid_t, pclass_id : hid_t) : htri_t;

    extern proc H5Piterate(id : hid_t, ref idx : c_int, iter_func : H5P_iterate_t, iter_data : c_void_ptr) : c_int;

    extern proc H5Pcopy_prop(dst_id : hid_t, src_id : hid_t, name : c_string) : herr_t;

    extern proc H5Premove(plist_id : hid_t, name : c_string) : herr_t;

    extern proc H5Punregister(pclass_id : hid_t, name : c_string) : herr_t;

    extern proc H5Pclose_class(plist_id : hid_t) : herr_t;

    extern proc H5Pclose(plist_id : hid_t) : herr_t;

    extern proc H5Pcopy(plist_id : hid_t) : hid_t;

    extern proc H5Pset_attr_phase_change(plist_id : hid_t, max_compact : c_uint, min_dense : c_uint) : herr_t;

    extern proc H5Pget_attr_phase_change(plist_id : hid_t, ref max_compact : c_uint, ref min_dense : c_uint) : herr_t;

    extern proc H5Pset_attr_creation_order(plist_id : hid_t, crt_order_flags : c_uint) : herr_t;

    extern proc H5Pget_attr_creation_order(plist_id : hid_t, ref crt_order_flags : c_uint) : herr_t;

    extern proc H5Pset_obj_track_times(plist_id : hid_t, track_times : hbool_t) : herr_t;

    extern proc H5Pget_obj_track_times(plist_id : hid_t, ref track_times : hbool_t) : herr_t;

    extern proc H5Pmodify_filter(plist_id : hid_t, filter : H5Z_filter_t, flags : c_uint, cd_nelmts : size_t, cd_values : c_ptr(c_uint)) : herr_t;

    extern proc H5Pset_filter(plist_id : hid_t, filter : H5Z_filter_t, flags : c_uint, cd_nelmts : size_t, c_values : c_ptr(c_uint)) : herr_t;

    extern proc H5Pget_nfilters(plist_id : hid_t) : c_int;

    extern proc H5Pget_filter2(plist_id : hid_t, filter : c_uint, ref flags : c_uint, ref cd_nelmts : size_t, cd_values : c_ptr(c_uint), namelen : size_t, name : c_ptr(c_char), ref filter_config : c_uint) : H5Z_filter_t;

    extern proc H5Pget_filter_by_id2(plist_id : hid_t, id : H5Z_filter_t, ref flags : c_uint, ref cd_nelmts : size_t, cd_values : c_ptr(c_uint), namelen : size_t, name : c_ptr(c_char), ref filter_config : c_uint) : herr_t;

    extern proc H5Pall_filters_avail(plist_id : hid_t) : htri_t;

    extern proc H5Premove_filter(plist_id : hid_t, filter : H5Z_filter_t) : herr_t;

    extern proc H5Pset_deflate(plist_id : hid_t, aggression : c_uint) : herr_t;

    extern proc H5Pset_fletcher32(plist_id : hid_t) : herr_t;

    extern proc H5Pset_userblock(plist_id : hid_t, size : hsize_t) : herr_t;

    extern proc H5Pget_userblock(plist_id : hid_t, ref size : hsize_t) : herr_t;

    extern proc H5Pset_sizes(plist_id : hid_t, sizeof_addr : size_t, sizeof_size : size_t) : herr_t;

    extern proc H5Pget_sizes(plist_id : hid_t, ref sizeof_addr : size_t, ref sizeof_size : size_t) : herr_t;

    extern proc H5Pset_sym_k(plist_id : hid_t, ik : c_uint, lk : c_uint) : herr_t;

    extern proc H5Pget_sym_k(plist_id : hid_t, ref ik : c_uint, ref lk : c_uint) : herr_t;

    extern proc H5Pset_istore_k(plist_id : hid_t, ik : c_uint) : herr_t;

    extern proc H5Pget_istore_k(plist_id : hid_t, ref ik : c_uint) : herr_t;

    extern proc H5Pset_shared_mesg_nindexes(plist_id : hid_t, nindexes : c_uint) : herr_t;

    extern proc H5Pget_shared_mesg_nindexes(plist_id : hid_t, ref nindexes : c_uint) : herr_t;

    extern proc H5Pset_shared_mesg_index(plist_id : hid_t, index_num : c_uint, mesg_type_flags : c_uint, min_mesg_size : c_uint) : herr_t;

    extern proc H5Pget_shared_mesg_index(plist_id : hid_t, index_num : c_uint, ref mesg_type_flags : c_uint, ref min_mesg_size : c_uint) : herr_t;

    extern proc H5Pset_shared_mesg_phase_change(plist_id : hid_t, max_list : c_uint, min_btree : c_uint) : herr_t;

    extern proc H5Pget_shared_mesg_phase_change(plist_id : hid_t, ref max_list : c_uint, ref min_btree : c_uint) : herr_t;

    extern proc H5Pset_file_space_strategy(plist_id : hid_t, strategy : H5F_fspace_strategy_t, persist : hbool_t, threshold : hsize_t) : herr_t;

    extern proc H5Pget_file_space_strategy(plist_id : hid_t, ref strategy : H5F_fspace_strategy_t, ref persist : hbool_t, ref threshold : hsize_t) : herr_t;

    extern proc H5Pset_file_space_page_size(plist_id : hid_t, fsp_size : hsize_t) : herr_t;

    extern proc H5Pget_file_space_page_size(plist_id : hid_t, ref fsp_size : hsize_t) : herr_t;

    extern proc H5Pset_alignment(fapl_id : hid_t, threshold : hsize_t, alignment : hsize_t) : herr_t;

    extern proc H5Pget_alignment(fapl_id : hid_t, ref threshold : hsize_t, ref alignment : hsize_t) : herr_t;

    extern proc H5Pset_driver(plist_id : hid_t, driver_id : hid_t, driver_info : c_void_ptr) : herr_t;

    extern proc H5Pget_driver(plist_id : hid_t) : hid_t;

    extern proc H5Pget_driver_info(plist_id : hid_t) : c_void_ptr;

    extern proc H5Pset_family_offset(fapl_id : hid_t, offset : hsize_t) : herr_t;

    extern proc H5Pget_family_offset(fapl_id : hid_t, ref offset : hsize_t) : herr_t;

    extern proc H5Pset_multi_type(fapl_id : hid_t, type_arg : H5FD_mem_t) : herr_t;

    extern proc H5Pget_multi_type(fapl_id : hid_t, ref type_arg : H5FD_mem_t) : herr_t;

    extern proc H5Pset_cache(plist_id : hid_t, mdc_nelmts : c_int, rdcc_nslots : size_t, rdcc_nbytes : size_t, rdcc_w0 : c_double) : herr_t;

    extern proc H5Pget_cache(plist_id : hid_t, ref mdc_nelmts : c_int, ref rdcc_nslots : size_t, ref rdcc_nbytes : size_t, ref rdcc_w0 : c_double) : herr_t;

    extern proc H5Pset_mdc_config(plist_id : hid_t, ref config_ptr : H5AC_cache_config_t) : herr_t;

    extern proc H5Pget_mdc_config(plist_id : hid_t, ref config_ptr : H5AC_cache_config_t) : herr_t;

    extern proc H5Pset_gc_references(fapl_id : hid_t, gc_ref : c_uint) : herr_t;

    extern proc H5Pget_gc_references(fapl_id : hid_t, ref gc_ref : c_uint) : herr_t;

    extern proc H5Pset_fclose_degree(fapl_id : hid_t, degree : H5F_close_degree_t) : herr_t;

    extern proc H5Pget_fclose_degree(fapl_id : hid_t, ref degree : H5F_close_degree_t) : herr_t;

    extern proc H5Pset_meta_block_size(fapl_id : hid_t, size : hsize_t) : herr_t;

    extern proc H5Pget_meta_block_size(fapl_id : hid_t, ref size : hsize_t) : herr_t;

    extern proc H5Pset_sieve_buf_size(fapl_id : hid_t, size : size_t) : herr_t;

    extern proc H5Pget_sieve_buf_size(fapl_id : hid_t, ref size : size_t) : herr_t;

    extern proc H5Pset_small_data_block_size(fapl_id : hid_t, size : hsize_t) : herr_t;

    extern proc H5Pget_small_data_block_size(fapl_id : hid_t, ref size : hsize_t) : herr_t;

    extern proc H5Pset_libver_bounds(plist_id : hid_t, low : H5F_libver_t, high : H5F_libver_t) : herr_t;

    extern proc H5Pget_libver_bounds(plist_id : hid_t, ref low : H5F_libver_t, ref high : H5F_libver_t) : herr_t;

    extern proc H5Pset_elink_file_cache_size(plist_id : hid_t, efc_size : c_uint) : herr_t;

    extern proc H5Pget_elink_file_cache_size(plist_id : hid_t, ref efc_size : c_uint) : herr_t;

    extern proc H5Pset_file_image(fapl_id : hid_t, buf_ptr : c_void_ptr, buf_len : size_t) : herr_t;

    extern proc H5Pget_file_image(fapl_id : hid_t, ref buf_ptr_ptr : c_void_ptr, ref buf_len_ptr : size_t) : herr_t;

    extern proc H5Pset_file_image_callbacks(fapl_id : hid_t, ref callbacks_ptr : H5FD_file_image_callbacks_t) : herr_t;

    extern proc H5Pget_file_image_callbacks(fapl_id : hid_t, ref callbacks_ptr : H5FD_file_image_callbacks_t) : herr_t;

    extern proc H5Pset_core_write_tracking(fapl_id : hid_t, is_enabled : hbool_t, page_size : size_t) : herr_t;

    extern proc H5Pget_core_write_tracking(fapl_id : hid_t, ref is_enabled : hbool_t, ref page_size : size_t) : herr_t;

    extern proc H5Pset_metadata_read_attempts(plist_id : hid_t, attempts : c_uint) : herr_t;

    extern proc H5Pget_metadata_read_attempts(plist_id : hid_t, ref attempts : c_uint) : herr_t;

    extern proc H5Pset_object_flush_cb(plist_id : hid_t, func : H5F_flush_cb_t, udata : c_void_ptr) : herr_t;

    extern proc H5Pget_object_flush_cb(plist_id : hid_t, ref func : H5F_flush_cb_t, ref udata : c_void_ptr) : herr_t;

    extern proc H5Pset_mdc_log_options(plist_id : hid_t, is_enabled : hbool_t, location : c_string, start_on_access : hbool_t) : herr_t;

    extern proc H5Pget_mdc_log_options(plist_id : hid_t, ref is_enabled : hbool_t, location : c_string, ref location_size : size_t, ref start_on_access : hbool_t) : herr_t;

    extern proc H5Pset_evict_on_close(fapl_id : hid_t, evict_on_close : hbool_t) : herr_t;

    extern proc H5Pget_evict_on_close(fapl_id : hid_t, ref evict_on_close : hbool_t) : herr_t;

    extern proc H5Pset_mdc_image_config(plist_id : hid_t, ref config_ptr : H5AC_cache_image_config_t) : herr_t;

    extern proc H5Pget_mdc_image_config(plist_id : hid_t, ref config_ptr : H5AC_cache_image_config_t) : herr_t;

    extern proc H5Pset_page_buffer_size(plist_id : hid_t, buf_size : size_t, min_meta_per : c_uint, min_raw_per : c_uint) : herr_t;

    extern proc H5Pget_page_buffer_size(plist_id : hid_t, ref buf_size : size_t, ref min_meta_per : c_uint, ref min_raw_per : c_uint) : herr_t;

    extern proc H5Pset_layout(plist_id : hid_t, layout : H5D_layout_t) : herr_t;

    extern proc H5Pget_layout(plist_id : hid_t) : H5D_layout_t;

    extern proc H5Pset_chunk(plist_id : hid_t, ndims : c_int, dim : c_ptr(hsize_t)) : herr_t;

    extern proc H5Pget_chunk(plist_id : hid_t, max_ndims : c_int, dim : c_ptr(hsize_t)) : c_int;

    extern proc H5Pset_virtual(dcpl_id : hid_t, vspace_id : hid_t, src_file_name : c_string, src_dset_name : c_string, src_space_id : hid_t) : herr_t;

    extern proc H5Pget_virtual_count(dcpl_id : hid_t, ref count : size_t) : herr_t;

    extern proc H5Pget_virtual_vspace(dcpl_id : hid_t, index_arg : size_t) : hid_t;

    extern proc H5Pget_virtual_srcspace(dcpl_id : hid_t, index_arg : size_t) : hid_t;

    extern proc H5Pget_virtual_filename(dcpl_id : hid_t, index_arg : size_t, name : c_string, size : size_t) : ssize_t;

    extern proc H5Pget_virtual_dsetname(dcpl_id : hid_t, index_arg : size_t, name : c_string, size : size_t) : ssize_t;

    extern proc H5Pset_external(plist_id : hid_t, name : c_string, offset : off_t, size : hsize_t) : herr_t;

    extern proc H5Pset_chunk_opts(plist_id : hid_t, opts : c_uint) : herr_t;

    extern proc H5Pget_chunk_opts(plist_id : hid_t, ref opts : c_uint) : herr_t;

    extern proc H5Pget_external_count(plist_id : hid_t) : c_int;

    extern proc H5Pget_external(plist_id : hid_t, idx : c_uint, name_size : size_t, name : c_string, ref offset : off_t, ref size : hsize_t) : herr_t;

    extern proc H5Pset_szip(plist_id : hid_t, options_mask : c_uint, pixels_per_block : c_uint) : herr_t;

    extern proc H5Pset_shuffle(plist_id : hid_t) : herr_t;

    extern proc H5Pset_nbit(plist_id : hid_t) : herr_t;

    extern proc H5Pset_scaleoffset(plist_id : hid_t, scale_type : H5Z_SO_scale_type_t, scale_factor : c_int) : herr_t;

    extern proc H5Pset_fill_value(plist_id : hid_t, type_id : hid_t, value : c_void_ptr) : herr_t;

    extern proc H5Pget_fill_value(plist_id : hid_t, type_id : hid_t, value : c_void_ptr) : herr_t;

    extern proc H5Pfill_value_defined(plist : hid_t, ref status : H5D_fill_value_t) : herr_t;

    extern proc H5Pset_alloc_time(plist_id : hid_t, alloc_time : H5D_alloc_time_t) : herr_t;

    extern proc H5Pget_alloc_time(plist_id : hid_t, ref alloc_time : H5D_alloc_time_t) : herr_t;

    extern proc H5Pset_fill_time(plist_id : hid_t, fill_time : H5D_fill_time_t) : herr_t;

    extern proc H5Pget_fill_time(plist_id : hid_t, ref fill_time : H5D_fill_time_t) : herr_t;

    extern proc H5Pset_chunk_cache(dapl_id : hid_t, rdcc_nslots : size_t, rdcc_nbytes : size_t, rdcc_w0 : c_double) : herr_t;

    extern proc H5Pget_chunk_cache(dapl_id : hid_t, ref rdcc_nslots : size_t, ref rdcc_nbytes : size_t, ref rdcc_w0 : c_double) : herr_t;

    extern proc H5Pset_virtual_view(plist_id : hid_t, view : H5D_vds_view_t) : herr_t;

    extern proc H5Pget_virtual_view(plist_id : hid_t, ref view : H5D_vds_view_t) : herr_t;

    extern proc H5Pset_virtual_printf_gap(plist_id : hid_t, gap_size : hsize_t) : herr_t;

    extern proc H5Pget_virtual_printf_gap(plist_id : hid_t, ref gap_size : hsize_t) : herr_t;

    extern proc H5Pset_append_flush(plist_id : hid_t, ndims : c_uint, boundary : c_ptr(hsize_t), func : H5D_append_cb_t, udata : c_void_ptr) : herr_t;

    extern proc H5Pget_append_flush(plist_id : hid_t, dims : c_uint, boundary : c_ptr(hsize_t), ref func : H5D_append_cb_t, ref udata : c_void_ptr) : herr_t;

    extern proc H5Pset_efile_prefix(dapl_id : hid_t, prefix : c_string) : herr_t;

    extern proc H5Pget_efile_prefix(dapl_id : hid_t, prefix : c_string, size : size_t) : ssize_t;

    extern proc H5Pset_data_transform(plist_id : hid_t, expression : c_string) : herr_t;

    extern proc H5Pget_data_transform(plist_id : hid_t, expression : c_string, size : size_t) : ssize_t;

    extern proc H5Pset_buffer(plist_id : hid_t, size : size_t, tconv : c_void_ptr, bkg : c_void_ptr) : herr_t;

    extern proc H5Pget_buffer(plist_id : hid_t, ref tconv : c_void_ptr, ref bkg : c_void_ptr) : size_t;

    extern proc H5Pset_preserve(plist_id : hid_t, status : hbool_t) : herr_t;

    extern proc H5Pget_preserve(plist_id : hid_t) : c_int;

    extern proc H5Pset_edc_check(plist_id : hid_t, check : H5Z_EDC_t) : herr_t;

    extern proc H5Pget_edc_check(plist_id : hid_t) : H5Z_EDC_t;

    extern proc H5Pset_filter_callback(plist_id : hid_t, func : H5Z_filter_func_t, op_data : c_void_ptr) : herr_t;

    extern proc H5Pset_btree_ratios(plist_id : hid_t, left : c_double, middle : c_double, right : c_double) : herr_t;

    extern proc H5Pget_btree_ratios(plist_id : hid_t, ref left : c_double, ref middle : c_double, ref right : c_double) : herr_t;

    extern proc H5Pset_vlen_mem_manager(plist_id : hid_t, alloc_func : H5MM_allocate_t, alloc_info : c_void_ptr, free_func : H5MM_free_t, free_info : c_void_ptr) : herr_t;

    extern proc H5Pget_vlen_mem_manager(plist_id : hid_t, ref alloc_func : H5MM_allocate_t, ref alloc_info : c_void_ptr, ref free_func : H5MM_free_t, ref free_info : c_void_ptr) : herr_t;

    extern proc H5Pset_hyper_vector_size(fapl_id : hid_t, size : size_t) : herr_t;

    extern proc H5Pget_hyper_vector_size(fapl_id : hid_t, ref size : size_t) : herr_t;

    extern proc H5Pset_type_conv_cb(dxpl_id : hid_t, op : H5T_conv_except_func_t, operate_data : c_void_ptr) : herr_t;

    extern proc H5Pget_type_conv_cb(dxpl_id : hid_t, ref op : H5T_conv_except_func_t, ref operate_data : c_void_ptr) : herr_t;

    extern proc H5Pset_create_intermediate_group(plist_id : hid_t, crt_intmd : c_uint) : herr_t;

    extern proc H5Pget_create_intermediate_group(plist_id : hid_t, ref crt_intmd : c_uint) : herr_t;

    extern proc H5Pset_local_heap_size_hint(plist_id : hid_t, size_hint : size_t) : herr_t;

    extern proc H5Pget_local_heap_size_hint(plist_id : hid_t, ref size_hint : size_t) : herr_t;

    extern proc H5Pset_link_phase_change(plist_id : hid_t, max_compact : c_uint, min_dense : c_uint) : herr_t;

    extern proc H5Pget_link_phase_change(plist_id : hid_t, ref max_compact : c_uint, ref min_dense : c_uint) : herr_t;

    extern proc H5Pset_est_link_info(plist_id : hid_t, est_num_entries : c_uint, est_name_len : c_uint) : herr_t;

    extern proc H5Pget_est_link_info(plist_id : hid_t, ref est_num_entries : c_uint, ref est_name_len : c_uint) : herr_t;

    extern proc H5Pset_link_creation_order(plist_id : hid_t, crt_order_flags : c_uint) : herr_t;

    extern proc H5Pget_link_creation_order(plist_id : hid_t, ref crt_order_flags : c_uint) : herr_t;

    extern proc H5Pset_char_encoding(plist_id : hid_t, encoding : H5T_cset_t) : herr_t;

    extern proc H5Pget_char_encoding(plist_id : hid_t, ref encoding : H5T_cset_t) : herr_t;

    extern proc H5Pset_nlinks(plist_id : hid_t, nlinks : size_t) : herr_t;

    extern proc H5Pget_nlinks(plist_id : hid_t, ref nlinks : size_t) : herr_t;

    extern proc H5Pset_elink_prefix(plist_id : hid_t, prefix : c_string) : herr_t;

    extern proc H5Pget_elink_prefix(plist_id : hid_t, prefix : c_string, size : size_t) : ssize_t;

    extern proc H5Pget_elink_fapl(lapl_id : hid_t) : hid_t;

    extern proc H5Pset_elink_fapl(lapl_id : hid_t, fapl_id : hid_t) : herr_t;

    extern proc H5Pset_elink_acc_flags(lapl_id : hid_t, flags : c_uint) : herr_t;

    extern proc H5Pget_elink_acc_flags(lapl_id : hid_t, ref flags : c_uint) : herr_t;

    extern proc H5Pset_elink_cb(lapl_id : hid_t, func : H5L_elink_traverse_t, op_data : c_void_ptr) : herr_t;

    extern proc H5Pget_elink_cb(lapl_id : hid_t, ref func : H5L_elink_traverse_t, ref op_data : c_void_ptr) : herr_t;

    extern proc H5Pset_copy_object(plist_id : hid_t, crt_intmd : c_uint) : herr_t;

    extern proc H5Pget_copy_object(plist_id : hid_t, ref crt_intmd : c_uint) : herr_t;

    extern proc H5Padd_merge_committed_dtype_path(plist_id : hid_t, path : c_string) : herr_t;

    extern proc H5Pfree_merge_committed_dtype_paths(plist_id : hid_t) : herr_t;

    extern proc H5Pset_mcdt_search_cb(plist_id : hid_t, func : H5O_mcdt_search_cb_t, op_data : c_void_ptr) : herr_t;

    extern proc H5Pget_mcdt_search_cb(plist_id : hid_t, ref func : H5O_mcdt_search_cb_t, ref op_data : c_void_ptr) : herr_t;

    extern proc H5Pregister1(cls_id : hid_t, name : c_string, size : size_t, def_value : c_void_ptr, prp_create : H5P_prp_create_func_t, prp_set : H5P_prp_set_func_t, prp_get : H5P_prp_get_func_t, prp_del : H5P_prp_delete_func_t, prp_copy : H5P_prp_copy_func_t, prp_close : H5P_prp_close_func_t) : herr_t;

    extern proc H5Pinsert1(plist_id : hid_t, name : c_string, size : size_t, value : c_void_ptr, prp_set : H5P_prp_set_func_t, prp_get : H5P_prp_get_func_t, prp_delete : H5P_prp_delete_func_t, prp_copy : H5P_prp_copy_func_t, prp_close : H5P_prp_close_func_t) : herr_t;

    extern proc H5Pget_filter1(plist_id : hid_t, filter : c_uint, ref flags : c_uint, ref cd_nelmts : size_t, cd_values : c_ptr(c_uint), namelen : size_t, name : c_ptr(c_char)) : H5Z_filter_t;

    extern proc H5Pget_filter_by_id1(plist_id : hid_t, id : H5Z_filter_t, ref flags : c_uint, ref cd_nelmts : size_t, cd_values : c_ptr(c_uint), namelen : size_t, name : c_ptr(c_char)) : herr_t;

    extern proc H5Pget_version(plist_id : hid_t, ref boot : c_uint, ref freelist : c_uint, ref stab : c_uint, ref shhdr : c_uint) : herr_t;

    extern proc H5Pset_file_space(plist_id : hid_t, strategy : H5F_file_space_type_t, threshold : hsize_t) : herr_t;

    extern proc H5Pget_file_space(plist_id : hid_t, ref strategy : H5F_file_space_type_t, ref threshold : hsize_t) : herr_t;

    extern proc H5PLset_loading_state(plugin_type : c_uint) : herr_t;

    extern proc H5PLget_loading_state(ref plugin_type : c_uint) : herr_t;

    extern proc H5PLappend(plugin_path : c_string) : herr_t;

    extern proc H5PLprepend(plugin_path : c_string) : herr_t;

    extern proc H5PLreplace(plugin_path : c_string, index_arg : c_uint) : herr_t;

    extern proc H5PLinsert(plugin_path : c_string, index_arg : c_uint) : herr_t;

    extern proc H5PLremove(index_arg : c_uint) : herr_t;

    extern proc H5PLget(index_arg : c_uint, pathname : c_string, size : size_t) : ssize_t;

    extern proc H5PLsize(ref listsize : c_uint) : herr_t;

    extern proc H5Rcreate(ref_arg : c_void_ptr, loc_id : hid_t, name : c_string, ref_type : H5R_type_t, space_id : hid_t) : herr_t;

    extern proc H5Rdereference2(obj_id : hid_t, oapl_id : hid_t, ref_type : H5R_type_t, ref_arg : c_void_ptr) : hid_t;

    extern proc H5Rget_region(dataset : hid_t, ref_type : H5R_type_t, ref_arg : c_void_ptr) : hid_t;

    extern proc H5Rget_obj_type2(id : hid_t, ref_type : H5R_type_t, _ref : c_void_ptr, ref obj_type : H5O_type_t) : herr_t;

    extern proc H5Rget_name(loc_id : hid_t, ref_type : H5R_type_t, ref_arg : c_void_ptr, name : c_string, size : size_t) : ssize_t;

    extern proc H5Rget_obj_type1(id : hid_t, ref_type : H5R_type_t, _ref : c_void_ptr) : H5G_obj_t;

    extern proc H5Rdereference1(obj_id : hid_t, ref_type : H5R_type_t, ref_arg : c_void_ptr) : hid_t;

    extern proc H5Screate(type_arg : H5S_class_t) : hid_t;

    extern proc H5Screate_simple(rank : c_int, dims : c_ptr(hsize_t), maxdims : c_ptr(hsize_t)) : hid_t;

    extern proc H5Sset_extent_simple(space_id : hid_t, rank : c_int, dims : c_ptr(hsize_t), max : c_ptr(hsize_t)) : herr_t;

    extern proc H5Scopy(space_id : hid_t) : hid_t;

    extern proc H5Sclose(space_id : hid_t) : herr_t;

    extern proc H5Sencode(obj_id : hid_t, buf : c_void_ptr, ref nalloc : size_t) : herr_t;

    extern proc H5Sdecode(buf : c_void_ptr) : hid_t;

    extern proc H5Sget_simple_extent_npoints(space_id : hid_t) : hssize_t;

    extern proc H5Sget_simple_extent_ndims(space_id : hid_t) : c_int;

    extern proc H5Sget_simple_extent_dims(space_id : hid_t, dims : c_ptr(hsize_t), maxdims : c_ptr(hsize_t)) : c_int;

    extern proc H5Sis_simple(space_id : hid_t) : htri_t;

    extern proc H5Sget_select_npoints(spaceid : hid_t) : hssize_t;

    extern proc H5Sselect_hyperslab(space_id : hid_t, op : H5S_seloper_t, start : c_ptr(hsize_t), _stride : c_ptr(hsize_t), count : c_ptr(hsize_t), _block : c_ptr(hsize_t)) : herr_t;

    extern proc H5Sselect_elements(space_id : hid_t, op : H5S_seloper_t, num_elem : size_t, ref coord : hsize_t) : herr_t;

    extern proc H5Sget_simple_extent_type(space_id : hid_t) : H5S_class_t;

    extern proc H5Sset_extent_none(space_id : hid_t) : herr_t;

    extern proc H5Sextent_copy(dst_id : hid_t, src_id : hid_t) : herr_t;

    extern proc H5Sextent_equal(sid1 : hid_t, sid2 : hid_t) : htri_t;

    extern proc H5Sselect_all(spaceid : hid_t) : herr_t;

    extern proc H5Sselect_none(spaceid : hid_t) : herr_t;

    extern proc H5Soffset_simple(space_id : hid_t, ref offset : hssize_t) : herr_t;

    extern proc H5Sselect_valid(spaceid : hid_t) : htri_t;

    extern proc H5Sis_regular_hyperslab(spaceid : hid_t) : htri_t;

    extern proc H5Sget_regular_hyperslab(spaceid : hid_t, start : c_ptr(hsize_t), stride : c_ptr(hsize_t), count : c_ptr(hsize_t), block : c_ptr(hsize_t)) : htri_t;

    extern proc H5Sget_select_hyper_nblocks(spaceid : hid_t) : hssize_t;

    extern proc H5Sget_select_elem_npoints(spaceid : hid_t) : hssize_t;

    extern proc H5Sget_select_hyper_blocklist(spaceid : hid_t, startblock : hsize_t, numblocks : hsize_t, buf : c_ptr(hsize_t)) : herr_t;

    extern proc H5Sget_select_elem_pointlist(spaceid : hid_t, startpoint : hsize_t, numpoints : hsize_t, buf : c_ptr(hsize_t)) : herr_t;

    extern proc H5Sget_select_bounds(spaceid : hid_t, start : c_ptr(hsize_t), end : c_ptr(hsize_t)) : herr_t;

    extern proc H5Sget_select_type(spaceid : hid_t) : H5S_sel_type;

    extern proc H5FD_core_init() : hid_t;

    extern proc H5Pset_fapl_core(fapl_id : hid_t, increment : size_t, backing_store : hbool_t) : herr_t;

    extern proc H5Pget_fapl_core(fapl_id : hid_t, ref increment : size_t, ref backing_store : hbool_t) : herr_t;

    extern proc H5FD_family_init() : hid_t;

    extern proc H5Pset_fapl_family(fapl_id : hid_t, memb_size : hsize_t, memb_fapl_id : hid_t) : herr_t;

    extern proc H5Pget_fapl_family(fapl_id : hid_t, ref memb_size : hsize_t, ref memb_fapl_id : hid_t) : herr_t;

    extern proc H5FD_log_init() : hid_t;

    extern proc H5Pset_fapl_log(fapl_id : hid_t, logfile : c_string, flags : c_ulonglong, buf_size : size_t) : herr_t;

    extern proc H5FD_multi_init() : hid_t;

    extern proc H5Pset_fapl_multi(fapl_id : hid_t, ref memb_map : H5FD_mem_t, ref memb_fapl : hid_t, ref memb_name : c_string, ref memb_addr : haddr_t, relax : hbool_t) : herr_t;

    extern proc H5Pget_fapl_multi(fapl_id : hid_t, ref memb_map : H5FD_mem_t, ref memb_fapl : hid_t, ref memb_name : c_string, ref memb_addr : haddr_t, ref relax : hbool_t) : herr_t;

    extern proc H5Pset_fapl_split(fapl : hid_t, meta_ext : c_string, meta_plist_id : hid_t, raw_ext : c_string, raw_plist_id : hid_t) : herr_t;

    extern proc H5FD_sec2_init() : hid_t;

    extern proc H5Pset_fapl_sec2(fapl_id : hid_t) : herr_t;

    extern proc H5FD_stdio_init() : hid_t;

    extern proc H5Pset_fapl_stdio(fapl_id : hid_t) : herr_t;

    extern proc H5DOwrite_chunk(dset_id : hid_t, dxpl_id : hid_t, filters : uint(32), ref offset : hsize_t, data_size : size_t, buf : c_void_ptr) : herr_t;

    extern proc H5DOappend(dset_id : hid_t, dxpl_id : hid_t, axis : c_uint, extension : size_t, memtype : hid_t, buf : c_void_ptr) : herr_t;

    extern proc H5DSattach_scale(did : hid_t, dsid : hid_t, idx : c_uint) : herr_t;

    extern proc H5DSdetach_scale(did : hid_t, dsid : hid_t, idx : c_uint) : herr_t;

    extern proc H5DSset_scale(dsid : hid_t, dimname : c_string) : herr_t;

    extern proc H5DSget_num_scales(did : hid_t, dim : c_uint) : c_int;

    extern proc H5DSset_label(did : hid_t, idx : c_uint, label_arg : c_string) : herr_t;

    extern proc H5DSget_label(did : hid_t, idx : c_uint, label_arg : c_string, size : size_t) : ssize_t;

    extern proc H5DSget_scale_name(did : hid_t, name : c_string, size : size_t) : ssize_t;

    extern proc H5DSis_scale(did : hid_t) : htri_t;

    extern proc H5DSiterate_scales(did : hid_t, dim : c_uint, ref idx : c_int, visitor : H5DS_iterate_t, visitor_data : c_void_ptr) : herr_t;

    extern proc H5DSis_attached(did : hid_t, dsid : hid_t, idx : c_uint) : htri_t;

    extern proc H5LTmake_dataset(loc_id : hid_t, dset_name : c_string, rank : c_int, ref dims : hsize_t, type_id : hid_t, buffer : c_void_ptr) : herr_t;

    extern proc H5LTmake_dataset_char(loc_id : hid_t, dset_name : c_string, rank : c_int, ref dims : hsize_t, buffer : c_string) : herr_t;

    extern proc H5LTmake_dataset_short(loc_id : hid_t, dset_name : c_string, rank : c_int, ref dims : hsize_t, ref buffer : c_short) : herr_t;

    extern proc H5LTmake_dataset_int(loc_id : hid_t, dset_name : c_string, rank : c_int, ref dims : hsize_t, ref buffer : c_int) : herr_t;

    extern proc H5LTmake_dataset_long(loc_id : hid_t, dset_name : c_string, rank : c_int, ref dims : hsize_t, ref buffer : c_long) : herr_t;

    extern proc H5LTmake_dataset_float(loc_id : hid_t, dset_name : c_string, rank : c_int, ref dims : hsize_t, ref buffer : c_float) : herr_t;

    extern proc H5LTmake_dataset_double(loc_id : hid_t, dset_name : c_string, rank : c_int, ref dims : hsize_t, ref buffer : c_double) : herr_t;

    extern proc H5LTmake_dataset_string(loc_id : hid_t, dset_name : c_string, buf : c_string) : herr_t;

    extern proc H5LTread_dataset(loc_id : hid_t, dset_name : c_string, type_id : hid_t, buffer : c_void_ptr) : herr_t;

    extern proc H5LTread_dataset_char(loc_id : hid_t, dset_name : c_string, buffer : c_string) : herr_t;

    extern proc H5LTread_dataset_short(loc_id : hid_t, dset_name : c_string, ref buffer : c_short) : herr_t;

    extern proc H5LTread_dataset_int(loc_id : hid_t, dset_name : c_string, ref buffer : c_int) : herr_t;

    extern proc H5LTread_dataset_long(loc_id : hid_t, dset_name : c_string, ref buffer : c_long) : herr_t;

    extern proc H5LTread_dataset_float(loc_id : hid_t, dset_name : c_string, ref buffer : c_float) : herr_t;

    extern proc H5LTread_dataset_double(loc_id : hid_t, dset_name : c_string, ref buffer : c_double) : herr_t;

    extern proc H5LTread_dataset_string(loc_id : hid_t, dset_name : c_string, buf : c_string) : herr_t;

    extern proc H5LTget_dataset_ndims(loc_id : hid_t, dset_name : c_string, ref rank : c_int) : herr_t;

    extern proc H5LTget_dataset_info(loc_id : hid_t, dset_name : c_string, ref dims : hsize_t, ref type_class : H5T_class_t, ref type_size : size_t) : herr_t;
    extern proc H5LTget_dataset_info(loc_id : hid_t, dset_name : c_string, ref dims : hsize_t, type_class : c_ptr(H5T_class_t), type_size : c_ptr(size_t)) : herr_t;

    extern proc H5LTfind_dataset(loc_id : hid_t, name : c_string) : herr_t;

    extern proc H5LTset_attribute_string(loc_id : hid_t, obj_name : c_string, attr_name : c_string, attr_data : c_string) : herr_t;

    extern proc H5LTset_attribute_char(loc_id : hid_t, obj_name : c_string, attr_name : c_string, buffer : c_string, size : size_t) : herr_t;

    extern proc H5LTset_attribute_uchar(loc_id : hid_t, obj_name : c_string, attr_name : c_string, ref buffer : c_uchar, size : size_t) : herr_t;

    extern proc H5LTset_attribute_short(loc_id : hid_t, obj_name : c_string, attr_name : c_string, ref buffer : c_short, size : size_t) : herr_t;

    extern proc H5LTset_attribute_ushort(loc_id : hid_t, obj_name : c_string, attr_name : c_string, ref buffer : c_ushort, size : size_t) : herr_t;

    extern proc H5LTset_attribute_int(loc_id : hid_t, obj_name : c_string, attr_name : c_string, ref buffer : c_int, size : size_t) : herr_t;

    extern proc H5LTset_attribute_uint(loc_id : hid_t, obj_name : c_string, attr_name : c_string, ref buffer : c_uint, size : size_t) : herr_t;

    extern proc H5LTset_attribute_long(loc_id : hid_t, obj_name : c_string, attr_name : c_string, ref buffer : c_long, size : size_t) : herr_t;

    extern proc H5LTset_attribute_long_long(loc_id : hid_t, obj_name : c_string, attr_name : c_string, ref buffer : c_longlong, size : size_t) : herr_t;

    extern proc H5LTset_attribute_ulong(loc_id : hid_t, obj_name : c_string, attr_name : c_string, ref buffer : c_ulong, size : size_t) : herr_t;

    extern proc H5LTset_attribute_float(loc_id : hid_t, obj_name : c_string, attr_name : c_string, ref buffer : c_float, size : size_t) : herr_t;

    extern proc H5LTset_attribute_double(loc_id : hid_t, obj_name : c_string, attr_name : c_string, ref buffer : c_double, size : size_t) : herr_t;

    extern proc H5LTget_attribute(loc_id : hid_t, obj_name : c_string, attr_name : c_string, mem_type_id : hid_t, data : c_void_ptr) : herr_t;

    extern proc H5LTget_attribute_string(loc_id : hid_t, obj_name : c_string, attr_name : c_string, data : c_string) : herr_t;

    extern proc H5LTget_attribute_char(loc_id : hid_t, obj_name : c_string, attr_name : c_string, data : c_string) : herr_t;

    extern proc H5LTget_attribute_uchar(loc_id : hid_t, obj_name : c_string, attr_name : c_string, ref data : c_uchar) : herr_t;

    extern proc H5LTget_attribute_short(loc_id : hid_t, obj_name : c_string, attr_name : c_string, ref data : c_short) : herr_t;

    extern proc H5LTget_attribute_ushort(loc_id : hid_t, obj_name : c_string, attr_name : c_string, ref data : c_ushort) : herr_t;

    extern proc H5LTget_attribute_int(loc_id : hid_t, obj_name : c_string, attr_name : c_string, ref data : c_int) : herr_t;

    extern proc H5LTget_attribute_uint(loc_id : hid_t, obj_name : c_string, attr_name : c_string, ref data : c_uint) : herr_t;

    extern proc H5LTget_attribute_long(loc_id : hid_t, obj_name : c_string, attr_name : c_string, ref data : c_long) : herr_t;

    extern proc H5LTget_attribute_long_long(loc_id : hid_t, obj_name : c_string, attr_name : c_string, ref data : c_longlong) : herr_t;

    extern proc H5LTget_attribute_ulong(loc_id : hid_t, obj_name : c_string, attr_name : c_string, ref data : c_ulong) : herr_t;

    extern proc H5LTget_attribute_float(loc_id : hid_t, obj_name : c_string, attr_name : c_string, ref data : c_float) : herr_t;

    extern proc H5LTget_attribute_double(loc_id : hid_t, obj_name : c_string, attr_name : c_string, ref data : c_double) : herr_t;

    extern proc H5LTget_attribute_ndims(loc_id : hid_t, obj_name : c_string, attr_name : c_string, ref rank : c_int) : herr_t;

    extern proc H5LTget_attribute_info(loc_id : hid_t, obj_name : c_string, attr_name : c_string, ref dims : hsize_t, ref type_class : H5T_class_t, ref type_size : size_t) : herr_t;

    extern proc H5LTtext_to_dtype(text : c_string, lang_type : H5LT_lang_t) : hid_t;

    extern proc H5LTdtype_to_text(dtype : hid_t, str : c_string, lang_type : H5LT_lang_t, ref len : size_t) : herr_t;

    extern proc H5LTfind_attribute(loc_id : hid_t, name : c_string) : herr_t;

    extern proc H5LTpath_valid(loc_id : hid_t, path : c_string, check_object_valid : hbool_t) : htri_t;

    extern proc H5LTopen_file_image(buf_ptr : c_void_ptr, buf_size : size_t, flags : c_uint) : hid_t;

    extern proc H5IMmake_image_8bit(loc_id : hid_t, dset_name : c_string, width : hsize_t, height : hsize_t, ref buffer : c_uchar) : herr_t;

    extern proc H5IMmake_image_24bit(loc_id : hid_t, dset_name : c_string, width : hsize_t, height : hsize_t, interlace : c_string, ref buffer : c_uchar) : herr_t;

    extern proc H5IMget_image_info(loc_id : hid_t, dset_name : c_string, ref width : hsize_t, ref height : hsize_t, ref planes : hsize_t, interlace : c_string, ref npals : hssize_t) : herr_t;

    extern proc H5IMread_image(loc_id : hid_t, dset_name : c_string, ref buffer : c_uchar) : herr_t;

    extern proc H5IMmake_palette(loc_id : hid_t, pal_name : c_string, ref pal_dims : hsize_t, ref pal_data : c_uchar) : herr_t;

    extern proc H5IMlink_palette(loc_id : hid_t, image_name : c_string, pal_name : c_string) : herr_t;

    extern proc H5IMunlink_palette(loc_id : hid_t, image_name : c_string, pal_name : c_string) : herr_t;

    extern proc H5IMget_npalettes(loc_id : hid_t, image_name : c_string, ref npals : hssize_t) : herr_t;

    extern proc H5IMget_palette_info(loc_id : hid_t, image_name : c_string, pal_number : c_int, ref pal_dims : hsize_t) : herr_t;

    extern proc H5IMget_palette(loc_id : hid_t, image_name : c_string, pal_number : c_int, ref pal_data : c_uchar) : herr_t;

    extern proc H5IMis_image(loc_id : hid_t, dset_name : c_string) : herr_t;

    extern proc H5IMis_palette(loc_id : hid_t, dset_name : c_string) : herr_t;

    extern proc H5TBmake_table(table_title : c_string, loc_id : hid_t, dset_name : c_string, nfields : hsize_t, nrecords : hsize_t, type_size : size_t, field_names : c_ptr(c_string), ref field_offset : size_t, ref field_types : hid_t, chunk_size : hsize_t, fill_data : c_void_ptr, compress : c_int, buf : c_void_ptr) : herr_t;

    extern proc H5TBappend_records(loc_id : hid_t, dset_name : c_string, nrecords : hsize_t, type_size : size_t, ref field_offset : size_t, ref dst_sizes : size_t, buf : c_void_ptr) : herr_t;

    extern proc H5TBwrite_records(loc_id : hid_t, dset_name : c_string, start : hsize_t, nrecords : hsize_t, type_size : size_t, ref field_offset : size_t, ref dst_sizes : size_t, buf : c_void_ptr) : herr_t;

    extern proc H5TBwrite_fields_name(loc_id : hid_t, dset_name : c_string, field_names : c_string, start : hsize_t, nrecords : hsize_t, type_size : size_t, ref field_offset : size_t, ref dst_sizes : size_t, buf : c_void_ptr) : herr_t;

    extern proc H5TBwrite_fields_index(loc_id : hid_t, dset_name : c_string, nfields : hsize_t, ref field_index : c_int, start : hsize_t, nrecords : hsize_t, type_size : size_t, ref field_offset : size_t, ref dst_sizes : size_t, buf : c_void_ptr) : herr_t;

    extern proc H5TBread_table(loc_id : hid_t, dset_name : c_string, dst_size : size_t, ref dst_offset : size_t, ref dst_sizes : size_t, dst_buf : c_void_ptr) : herr_t;

    extern proc H5TBread_fields_name(loc_id : hid_t, dset_name : c_string, field_names : c_string, start : hsize_t, nrecords : hsize_t, type_size : size_t, ref field_offset : size_t, ref dst_sizes : size_t, buf : c_void_ptr) : herr_t;

    extern proc H5TBread_fields_index(loc_id : hid_t, dset_name : c_string, nfields : hsize_t, ref field_index : c_int, start : hsize_t, nrecords : hsize_t, type_size : size_t, ref field_offset : size_t, ref dst_sizes : size_t, buf : c_void_ptr) : herr_t;

    extern proc H5TBread_records(loc_id : hid_t, dset_name : c_string, start : hsize_t, nrecords : hsize_t, type_size : size_t, ref dst_offset : size_t, ref dst_sizes : size_t, buf : c_void_ptr) : herr_t;

    extern proc H5TBget_table_info(loc_id : hid_t, dset_name : c_string, ref nfields : hsize_t, ref nrecords : hsize_t) : herr_t;

    extern proc H5TBget_field_info(loc_id : hid_t, dset_name : c_string, field_names : c_ptr(c_string), ref field_sizes : size_t, ref field_offsets : size_t, ref type_size : size_t) : herr_t;

    extern proc H5TBdelete_record(loc_id : hid_t, dset_name : c_string, start : hsize_t, nrecords : hsize_t) : herr_t;

    extern proc H5TBinsert_record(loc_id : hid_t, dset_name : c_string, start : hsize_t, nrecords : hsize_t, dst_size : size_t, ref dst_offset : size_t, ref dst_sizes : size_t, buf : c_void_ptr) : herr_t;

    extern proc H5TBadd_records_from(loc_id : hid_t, dset_name1 : c_string, start1 : hsize_t, nrecords : hsize_t, dset_name2 : c_string, start2 : hsize_t) : herr_t;

    extern proc H5TBcombine_tables(loc_id1 : hid_t, dset_name1 : c_string, loc_id2 : hid_t, dset_name2 : c_string, dset_name3 : c_string) : herr_t;

    extern proc H5TBinsert_field(loc_id : hid_t, dset_name : c_string, field_name : c_string, field_type : hid_t, position : hsize_t, fill_data : c_void_ptr, buf : c_void_ptr) : herr_t;

    extern proc H5TBdelete_field(loc_id : hid_t, dset_name : c_string, field_name : c_string) : herr_t;

    extern proc H5TBAget_title(loc_id : hid_t, table_title : c_string) : herr_t;

    extern proc H5TBAget_fill(loc_id : hid_t, dset_name : c_string, dset_id : hid_t, ref dst_buf : c_uchar) : htri_t;

    extern proc H5PTcreate(loc_id : hid_t, dset_name : c_string, dtype_id : hid_t, chunk_size : hsize_t, plist_id : hid_t) : hid_t;

    extern proc H5PTopen(loc_id : hid_t, dset_name : c_string) : hid_t;

    extern proc H5PTclose(table_id : hid_t) : herr_t;

    extern proc H5PTcreate_fl(loc_id : hid_t, dset_name : c_string, dtype_id : hid_t, chunk_size : hsize_t, compression : c_int) : hid_t;

    extern proc H5PTappend(table_id : hid_t, nrecords : size_t, data : c_void_ptr) : herr_t;

    extern proc H5PTget_next(table_id : hid_t, nrecords : size_t, data : c_void_ptr) : herr_t;

    extern proc H5PTread_packets(table_id : hid_t, start : hsize_t, nrecords : size_t, data : c_void_ptr) : herr_t;

    extern proc H5PTget_num_packets(table_id : hid_t, ref nrecords : hsize_t) : herr_t;

    extern proc H5PTis_valid(table_id : hid_t) : herr_t;

    extern proc H5PTis_varlen(table_id : hid_t) : herr_t;

    extern proc H5PTget_dataset(table_id : hid_t) : hid_t;

    extern proc H5PTget_type(table_id : hid_t) : hid_t;

    extern proc H5PTcreate_index(table_id : hid_t) : herr_t;

    extern proc H5PTset_index(table_id : hid_t, pt_index : hsize_t) : herr_t;

    extern proc H5PTget_index(table_id : hid_t, ref pt_index : hsize_t) : herr_t;

    extern proc H5PTfree_vlen_buff(table_id : hid_t, bufflen : size_t, buff : c_void_ptr) : herr_t;

    extern proc H5LDget_dset_dims(did : hid_t, ref cur_dims : hsize_t) : herr_t;

    extern proc H5LDget_dset_type_size(did : hid_t, fields : c_string) : size_t;

    extern proc H5LDget_dset_elmts(did : hid_t, ref prev_dims : hsize_t, ref cur_dims : hsize_t, fields : c_string, buf : c_void_ptr) : herr_t;

    // ==== c2chapel typedefs ====

    extern record H5AC_cache_config_t {
      var version : c_int;
      var rpt_fcn_enabled : hbool_t;
      var open_trace_file : hbool_t;
      var close_trace_file : hbool_t;
      var trace_file_name : c_ptr(c_char);
      var evictions_enabled : hbool_t;
      var set_initial_size : hbool_t;
      var initial_size : size_t;
      var min_clean_fraction : c_double;
      var max_size : size_t;
      var min_size : size_t;
      var epoch_length : c_long;
      var incr_mode : H5C_cache_incr_mode;
      var lower_hr_threshold : c_double;
      var increment : c_double;
      var apply_max_increment : hbool_t;
      var max_increment : size_t;
      var flash_incr_mode : H5C_cache_flash_incr_mode;
      var flash_multiple : c_double;
      var flash_threshold : c_double;
      var decr_mode : H5C_cache_decr_mode;
      var upper_hr_threshold : c_double;
      var decrement : c_double;
      var apply_max_decrement : hbool_t;
      var max_decrement : size_t;
      var epochs_before_eviction : c_int;
      var apply_empty_reserve : hbool_t;
      var empty_reserve : c_double;
      var dirty_bytes_threshold : size_t;
      var metadata_write_strategy : c_int;
    }

    extern record H5AC_cache_image_config_t {
      var version : c_int;
      var generate_image : hbool_t;
      var save_resize_status : hbool_t;
      var entry_ageout : c_int;
    }

    extern record H5A_info_t {
      var corder_valid : hbool_t;
      var corder : H5O_msg_crt_idx_t;
      var cset : H5T_cset_t;
      var data_size : hsize_t;
    }

    extern type H5A_operator1_t = c_fn_ptr;

    extern type H5A_operator2_t = c_fn_ptr;

    extern type H5DS_iterate_t = c_fn_ptr;

    // H5D_alloc_time_t enum
    extern type H5D_alloc_time_t = c_int;
    extern const H5D_ALLOC_TIME_ERROR :H5D_alloc_time_t;
    extern const H5D_ALLOC_TIME_DEFAULT :H5D_alloc_time_t;
    extern const H5D_ALLOC_TIME_EARLY :H5D_alloc_time_t;
    extern const H5D_ALLOC_TIME_LATE :H5D_alloc_time_t;
    extern const H5D_ALLOC_TIME_INCR :H5D_alloc_time_t;


    extern type H5D_append_cb_t = c_fn_ptr;

    // H5D_chunk_index_t enum
    extern type H5D_chunk_index_t = c_int;
    extern const H5D_CHUNK_IDX_BTREE :H5D_chunk_index_t;
    extern const H5D_CHUNK_IDX_SINGLE :H5D_chunk_index_t;
    extern const H5D_CHUNK_IDX_NONE :H5D_chunk_index_t;
    extern const H5D_CHUNK_IDX_FARRAY :H5D_chunk_index_t;
    extern const H5D_CHUNK_IDX_EARRAY :H5D_chunk_index_t;
    extern const H5D_CHUNK_IDX_BT2 :H5D_chunk_index_t;
    extern const H5D_CHUNK_IDX_NTYPES :H5D_chunk_index_t;


    // H5D_fill_time_t enum
    extern type H5D_fill_time_t = c_int;
    extern const H5D_FILL_TIME_ERROR :H5D_fill_time_t;
    extern const H5D_FILL_TIME_ALLOC :H5D_fill_time_t;
    extern const H5D_FILL_TIME_NEVER :H5D_fill_time_t;
    extern const H5D_FILL_TIME_IFSET :H5D_fill_time_t;


    // H5D_fill_value_t enum
    extern type H5D_fill_value_t = c_int;
    extern const H5D_FILL_VALUE_ERROR :H5D_fill_value_t;
    extern const H5D_FILL_VALUE_UNDEFINED :H5D_fill_value_t;
    extern const H5D_FILL_VALUE_DEFAULT :H5D_fill_value_t;
    extern const H5D_FILL_VALUE_USER_DEFINED :H5D_fill_value_t;


    extern type H5D_gather_func_t = c_fn_ptr;

    // H5D_layout_t enum
    extern type H5D_layout_t = c_int;
    extern const H5D_LAYOUT_ERROR :H5D_layout_t;
    extern const H5D_COMPACT :H5D_layout_t;
    extern const H5D_CONTIGUOUS :H5D_layout_t;
    extern const H5D_CHUNKED :H5D_layout_t;
    extern const H5D_VIRTUAL :H5D_layout_t;
    extern const H5D_NLAYOUTS :H5D_layout_t;


    // H5D_mpio_actual_chunk_opt_mode_t enum
    extern type H5D_mpio_actual_chunk_opt_mode_t = c_int;
    extern const H5D_MPIO_NO_CHUNK_OPTIMIZATION :H5D_mpio_actual_chunk_opt_mode_t;
    extern const H5D_MPIO_LINK_CHUNK :H5D_mpio_actual_chunk_opt_mode_t;
    extern const H5D_MPIO_MULTI_CHUNK :H5D_mpio_actual_chunk_opt_mode_t;


    // H5D_mpio_actual_io_mode_t enum
    extern type H5D_mpio_actual_io_mode_t = c_int;
    extern const H5D_MPIO_NO_COLLECTIVE :H5D_mpio_actual_io_mode_t;
    extern const H5D_MPIO_CHUNK_INDEPENDENT :H5D_mpio_actual_io_mode_t;
    extern const H5D_MPIO_CHUNK_COLLECTIVE :H5D_mpio_actual_io_mode_t;
    extern const H5D_MPIO_CHUNK_MIXED :H5D_mpio_actual_io_mode_t;
    extern const H5D_MPIO_CONTIGUOUS_COLLECTIVE :H5D_mpio_actual_io_mode_t;


    // H5D_mpio_no_collective_cause_t enum
    extern type H5D_mpio_no_collective_cause_t = c_int;
    extern const H5D_MPIO_COLLECTIVE :H5D_mpio_no_collective_cause_t;
    extern const H5D_MPIO_SET_INDEPENDENT :H5D_mpio_no_collective_cause_t;
    extern const H5D_MPIO_DATATYPE_CONVERSION :H5D_mpio_no_collective_cause_t;
    extern const H5D_MPIO_DATA_TRANSFORMS :H5D_mpio_no_collective_cause_t;
    extern const H5D_MPIO_MPI_OPT_TYPES_ENV_VAR_DISABLED :H5D_mpio_no_collective_cause_t;
    extern const H5D_MPIO_NOT_SIMPLE_OR_SCALAR_DATASPACES :H5D_mpio_no_collective_cause_t;
    extern const H5D_MPIO_NOT_CONTIGUOUS_OR_CHUNKED_DATASET :H5D_mpio_no_collective_cause_t;
    extern const H5D_MPIO_FILTERS :H5D_mpio_no_collective_cause_t;


    extern type H5D_operator_t = c_fn_ptr;

    extern type H5D_scatter_func_t = c_fn_ptr;

    // H5D_space_status_t enum
    extern type H5D_space_status_t = c_int;
    extern const H5D_SPACE_STATUS_ERROR :H5D_space_status_t;
    extern const H5D_SPACE_STATUS_NOT_ALLOCATED :H5D_space_status_t;
    extern const H5D_SPACE_STATUS_PART_ALLOCATED :H5D_space_status_t;
    extern const H5D_SPACE_STATUS_ALLOCATED :H5D_space_status_t;


    // H5D_vds_view_t enum
    extern type H5D_vds_view_t = c_int;
    extern const H5D_VDS_ERROR :H5D_vds_view_t;
    extern const H5D_VDS_FIRST_MISSING :H5D_vds_view_t;
    extern const H5D_VDS_LAST_AVAILABLE :H5D_vds_view_t;


    extern type H5E_auto1_t = c_fn_ptr;

    extern type H5E_auto2_t = c_fn_ptr;

    // H5E_direction_t enum
    extern type H5E_direction_t = c_int;
    extern const H5E_WALK_UPWARD :H5E_direction_t;
    extern const H5E_WALK_DOWNWARD :H5E_direction_t;


    extern record H5E_error1_t {
      var maj_num : H5E_major_t;
      var min_num : H5E_minor_t;
      var func_name : c_string;
      var file_name : c_string;
      var line : c_uint;
      var desc : c_string;
    }

    extern record H5E_error2_t {
      var cls_id : hid_t;
      var maj_num : hid_t;
      var min_num : hid_t;
      var line : c_uint;
      var func_name : c_string;
      var file_name : c_string;
      var desc : c_string;
    }

    extern type H5E_major_t = hid_t;

    extern type H5E_minor_t = hid_t;

    // H5E_type_t enum
    extern type H5E_type_t = c_int;
    extern const H5E_MAJOR :H5E_type_t;
    extern const H5E_MINOR :H5E_type_t;


    extern type H5E_walk1_t = c_fn_ptr;

    extern type H5E_walk2_t = c_fn_ptr;

    extern record H5FD_class_t {
      var name : c_string;
      var maxaddr : haddr_t;
      var fc_degree : H5F_close_degree_t;
      var terminate : c_fn_ptr;
      var sb_size : c_fn_ptr;
      var sb_encode : c_fn_ptr;
      var sb_decode : c_fn_ptr;
      var fapl_size : size_t;
      var fapl_get : c_fn_ptr;
      var fapl_copy : c_fn_ptr;
      var fapl_free : c_fn_ptr;
      var dxpl_size : size_t;
      var dxpl_copy : c_fn_ptr;
      var dxpl_free : c_fn_ptr;
      var open : c_fn_ptr;
      var close : c_fn_ptr;
      var cmp : c_fn_ptr;
      var query : c_fn_ptr;
      var get_type_map : c_fn_ptr;
      var alloc : c_fn_ptr;
      var free : c_fn_ptr;
      var get_eoa : c_fn_ptr;
      var set_eoa : c_fn_ptr;
      var get_eof : c_fn_ptr;
      var get_handle : c_fn_ptr;
      var read : c_fn_ptr;
      var write : c_fn_ptr;
      var flush : c_fn_ptr;
      var truncate : c_fn_ptr;
      var lock : c_fn_ptr;
      var unlock : c_fn_ptr;
      var fl_map : c_ptr(H5FD_mem_t);
    }

    extern record H5FD_file_image_callbacks_t {
      var image_malloc : c_fn_ptr;
      var image_memcpy : c_fn_ptr;
      var image_realloc : c_fn_ptr;
      var image_free : c_fn_ptr;
      var udata_copy : c_fn_ptr;
      var udata_free : c_fn_ptr;
      var udata : c_void_ptr;
    }

    // H5FD_file_image_op_t enum
    extern type H5FD_file_image_op_t = c_int;
    extern const H5FD_FILE_IMAGE_OP_NO_OP :H5FD_file_image_op_t;
    extern const H5FD_FILE_IMAGE_OP_PROPERTY_LIST_SET :H5FD_file_image_op_t;
    extern const H5FD_FILE_IMAGE_OP_PROPERTY_LIST_COPY :H5FD_file_image_op_t;
    extern const H5FD_FILE_IMAGE_OP_PROPERTY_LIST_GET :H5FD_file_image_op_t;
    extern const H5FD_FILE_IMAGE_OP_PROPERTY_LIST_CLOSE :H5FD_file_image_op_t;
    extern const H5FD_FILE_IMAGE_OP_FILE_OPEN :H5FD_file_image_op_t;
    extern const H5FD_FILE_IMAGE_OP_FILE_RESIZE :H5FD_file_image_op_t;
    extern const H5FD_FILE_IMAGE_OP_FILE_CLOSE :H5FD_file_image_op_t;


    extern record H5FD_free_t {
      var addr : haddr_t;
      var size : hsize_t;
      var next : c_ptr(H5FD_free_t);
    }

    // H5FD_mem_t enum
    extern type H5FD_mem_t = c_int;


    // H5FD_mpio_chunk_opt_t enum
    extern type H5FD_mpio_chunk_opt_t = c_int;
    extern const H5FD_MPIO_CHUNK_DEFAULT :H5FD_mpio_chunk_opt_t;
    extern const H5FD_MPIO_CHUNK_ONE_IO :H5FD_mpio_chunk_opt_t;
    extern const H5FD_MPIO_CHUNK_MULTI_IO :H5FD_mpio_chunk_opt_t;


    // H5FD_mpio_collective_opt_t enum
    extern type H5FD_mpio_collective_opt_t = c_int;
    extern const H5FD_MPIO_COLLECTIVE_IO :H5FD_mpio_collective_opt_t;
    extern const H5FD_MPIO_INDIVIDUAL_IO :H5FD_mpio_collective_opt_t;


    // H5FD_mpio_xfer_t enum
    extern type H5FD_mpio_xfer_t = c_int;
    extern const H5FD_MPIO_INDEPENDENT :H5FD_mpio_xfer_t;
    extern const H5FD_MPIO_COLLECTIVE :H5FD_mpio_xfer_t;


    // H5F_close_degree_t enum
    extern type H5F_close_degree_t = c_int;
    extern const H5F_CLOSE_DEFAULT :H5F_close_degree_t;
    extern const H5F_CLOSE_WEAK :H5F_close_degree_t;
    extern const H5F_CLOSE_SEMI :H5F_close_degree_t;
    extern const H5F_CLOSE_STRONG :H5F_close_degree_t;


    // H5F_file_space_type_t enum
    extern type H5F_file_space_type_t = c_int;
    extern const H5F_FILE_SPACE_DEFAULT :H5F_file_space_type_t;
    extern const H5F_FILE_SPACE_ALL_PERSIST :H5F_file_space_type_t;
    extern const H5F_FILE_SPACE_ALL :H5F_file_space_type_t;
    extern const H5F_FILE_SPACE_AGGR_VFD :H5F_file_space_type_t;
    extern const H5F_FILE_SPACE_VFD :H5F_file_space_type_t;
    extern const H5F_FILE_SPACE_NTYPES :H5F_file_space_type_t;


    extern type H5F_flush_cb_t = c_fn_ptr;

    // H5F_fspace_strategy_t enum
    extern type H5F_fspace_strategy_t = c_int;
    extern const H5F_FSPACE_STRATEGY_FSM_AGGR :H5F_fspace_strategy_t;
    extern const H5F_FSPACE_STRATEGY_PAGE :H5F_fspace_strategy_t;
    extern const H5F_FSPACE_STRATEGY_AGGR :H5F_fspace_strategy_t;
    extern const H5F_FSPACE_STRATEGY_NONE :H5F_fspace_strategy_t;
    extern const H5F_FSPACE_STRATEGY_NTYPES :H5F_fspace_strategy_t;


    extern record unnamedStruct0 {
      var hdr_size : hsize_t;
      var msgs_info : H5_ih_info_t;
    }

    extern record H5F_info1_t {
      var super_ext_size : hsize_t;
      var sohm : unnamedStruct0;
    }

    extern record unnamedStruct1 {
      var version : c_uint;
      var super_size : hsize_t;
      var super_ext_size : hsize_t;
    }

    extern record unnamedStruct2 {
      var version : c_uint;
      var meta_size : hsize_t;
      var tot_space : hsize_t;
    }

    extern record unnamedStruct3 {
      var version : c_uint;
      var hdr_size : hsize_t;
      var msgs_info : H5_ih_info_t;
    }

    extern record H5F_info2_t {
      var super : unnamedStruct1;
      var free : unnamedStruct2;
      var sohm : unnamedStruct3;
    }

    // H5F_libver_t enum
    extern type H5F_libver_t = c_int;
    extern const H5F_LIBVER_EARLIEST :H5F_libver_t;
    extern const H5F_LIBVER_LATEST :H5F_libver_t;


    // H5F_mem_t enum
    extern type H5F_mem_t = c_int;
    extern const H5FD_MEM_NOLIST :H5F_mem_t;
    extern const H5FD_MEM_DEFAULT :H5F_mem_t;
    extern const H5FD_MEM_SUPER :H5F_mem_t;
    extern const H5FD_MEM_BTREE :H5F_mem_t;
    extern const H5FD_MEM_DRAW :H5F_mem_t;
    extern const H5FD_MEM_GHEAP :H5F_mem_t;
    extern const H5FD_MEM_LHEAP :H5F_mem_t;
    extern const H5FD_MEM_OHDR :H5F_mem_t;
    extern const H5FD_MEM_NTYPES :H5F_mem_t;


    extern record H5F_retry_info_t {
      var nbins : c_uint;
      var retries : c_ptr(c_ptr(uint(32)));
    }

    // H5F_scope_t enum
    extern type H5F_scope_t = c_int;
    extern const H5F_SCOPE_LOCAL :H5F_scope_t;
    extern const H5F_SCOPE_GLOBAL :H5F_scope_t;


    extern record H5F_sect_info_t {
      var addr : haddr_t;
      var size : hsize_t;
    }

    extern record H5G_info_t {
      var storage_type : H5G_storage_type_t;
      var nlinks : hsize_t;
      var max_corder : int(64);
      var mounted : hbool_t;
    }

    extern type H5G_iterate_t = c_fn_ptr;

    // H5G_obj_t enum
    extern type H5G_obj_t = c_int;
    extern const H5G_UNKNOWN :H5G_obj_t;
    extern const H5G_GROUP :H5G_obj_t;
    extern const H5G_DATASET :H5G_obj_t;
    extern const H5G_TYPE :H5G_obj_t;
    extern const H5G_LINK :H5G_obj_t;
    extern const H5G_UDLINK :H5G_obj_t;
    extern const H5G_RESERVED_5 :H5G_obj_t;
    extern const H5G_RESERVED_6 :H5G_obj_t;
    extern const H5G_RESERVED_7 :H5G_obj_t;


    // Fields omitted because one or more of the identifiers is a Chapel keyword
    extern record H5G_stat_t {}

    // H5G_storage_type_t enum
    extern type H5G_storage_type_t = c_int;
    extern const H5G_STORAGE_TYPE_UNKNOWN :H5G_storage_type_t;
    extern const H5G_STORAGE_TYPE_SYMBOL_TABLE :H5G_storage_type_t;
    extern const H5G_STORAGE_TYPE_COMPACT :H5G_storage_type_t;
    extern const H5G_STORAGE_TYPE_DENSE :H5G_storage_type_t;


    extern type H5I_free_t = c_fn_ptr;

    extern type H5I_search_func_t = c_fn_ptr;

    // H5I_type_t enum
    extern type H5I_type_t = c_int;
    extern const H5I_UNINIT :H5I_type_t;
    extern const H5I_BADID :H5I_type_t;
    extern const H5I_FILE :H5I_type_t;
    extern const H5I_GROUP :H5I_type_t;
    extern const H5I_DATATYPE :H5I_type_t;
    extern const H5I_DATASPACE :H5I_type_t;
    extern const H5I_DATASET :H5I_type_t;
    extern const H5I_ATTR :H5I_type_t;
    extern const H5I_REFERENCE :H5I_type_t;
    extern const H5I_VFL :H5I_type_t;
    extern const H5I_GENPROP_CLS :H5I_type_t;
    extern const H5I_GENPROP_LST :H5I_type_t;
    extern const H5I_ERROR_CLASS :H5I_type_t;
    extern const H5I_ERROR_MSG :H5I_type_t;
    extern const H5I_ERROR_STACK :H5I_type_t;
    extern const H5I_NTYPES :H5I_type_t;


    // H5LT_lang_t enum
    extern type H5LT_lang_t = c_int;
    extern const H5LT_LANG_ERR :H5LT_lang_t;
    extern const H5LT_DDL :H5LT_lang_t;
    extern const H5LT_C :H5LT_lang_t;
    extern const H5LT_FORTRAN :H5LT_lang_t;
    extern const H5LT_NO_LANG :H5LT_lang_t;


    extern record H5L_class_t {
      var version : c_int;
      var id : H5L_type_t;
      var comment : c_string;
      var create_func : H5L_create_func_t;
      var move_func : H5L_move_func_t;
      var copy_func : H5L_copy_func_t;
      var trav_func : H5L_traverse_func_t;
      var del_func : H5L_delete_func_t;
      var query_func : H5L_query_func_t;
    }

    extern type H5L_copy_func_t = c_fn_ptr;

    extern type H5L_create_func_t = c_fn_ptr;

    extern type H5L_delete_func_t = c_fn_ptr;

    extern type H5L_elink_traverse_t = c_fn_ptr;

    // Fields omitted because one or more of the identifiers is a Chapel keyword
    extern record H5L_info_t {}

    extern type H5L_iterate_t = c_fn_ptr;

    extern type H5L_move_func_t = c_fn_ptr;

    extern type H5L_query_func_t = c_fn_ptr;

    extern type H5L_traverse_func_t = c_fn_ptr;

    // H5L_type_t enum
    extern type H5L_type_t = c_int;
    extern const H5L_TYPE_ERROR :H5L_type_t;
    extern const H5L_TYPE_HARD :H5L_type_t;
    extern const H5L_TYPE_SOFT :H5L_type_t;
    extern const H5L_TYPE_EXTERNAL :H5L_type_t;
    extern const H5L_TYPE_MAX :H5L_type_t;


    extern type H5MM_allocate_t = c_fn_ptr;

    extern type H5MM_free_t = c_fn_ptr;

    extern record unnamedStruct4 {
      var total : hsize_t;
      var meta : hsize_t;
      var mesg : hsize_t;
      var free : hsize_t;
    }

    extern record unnamedStruct5 {
      var present : uint(64);
      var isShared : uint(64);
    }

    extern record H5O_hdr_info_t {
      var version : c_uint;
      var nmesgs : c_uint;
      var nchunks : c_uint;
      var flags : c_uint;
      var space : unnamedStruct4;
      var mesg : unnamedStruct5;
    }

    // Fields omitted because one or more of the identifiers is a Chapel keyword
    extern record H5O_info_t {}

    extern type H5O_iterate_t = c_fn_ptr;

    extern type H5O_mcdt_search_cb_t = c_fn_ptr;

    // H5O_mcdt_search_ret_t enum
    extern type H5O_mcdt_search_ret_t = c_int;
    extern const H5O_MCDT_SEARCH_ERROR :H5O_mcdt_search_ret_t;
    extern const H5O_MCDT_SEARCH_CONT :H5O_mcdt_search_ret_t;
    extern const H5O_MCDT_SEARCH_STOP :H5O_mcdt_search_ret_t;


    extern type H5O_msg_crt_idx_t = uint(32);

    extern record H5O_stat_t {
      var size : hsize_t;
      var free : hsize_t;
      var nmesgs : c_uint;
      var nchunks : c_uint;
    }

    // H5O_type_t enum
    extern type H5O_type_t = c_int;
    extern const H5O_TYPE_UNKNOWN :H5O_type_t;
    extern const H5O_TYPE_GROUP :H5O_type_t;
    extern const H5O_TYPE_DATASET :H5O_type_t;
    extern const H5O_TYPE_NAMED_DATATYPE :H5O_type_t;
    extern const H5O_TYPE_NTYPES :H5O_type_t;


    // H5PL_type_t enum
    extern type H5PL_type_t = c_int;
    extern const H5PL_TYPE_ERROR :H5PL_type_t;
    extern const H5PL_TYPE_FILTER :H5PL_type_t;
    extern const H5PL_TYPE_NONE :H5PL_type_t;


    extern type H5P_cls_close_func_t = c_fn_ptr;

    extern type H5P_cls_copy_func_t = c_fn_ptr;

    extern type H5P_cls_create_func_t = c_fn_ptr;

    extern type H5P_iterate_t = c_fn_ptr;

    extern type H5P_prp_cb1_t = c_fn_ptr;

    extern type H5P_prp_cb2_t = c_fn_ptr;

    extern type H5P_prp_close_func_t = H5P_prp_cb1_t;

    extern type H5P_prp_compare_func_t = c_fn_ptr;

    extern type H5P_prp_copy_func_t = H5P_prp_cb1_t;

    extern type H5P_prp_create_func_t = H5P_prp_cb1_t;

    extern type H5P_prp_decode_func_t = c_fn_ptr;

    extern type H5P_prp_delete_func_t = H5P_prp_cb2_t;

    extern type H5P_prp_encode_func_t = c_fn_ptr;

    extern type H5P_prp_get_func_t = H5P_prp_cb2_t;

    extern type H5P_prp_set_func_t = H5P_prp_cb2_t;

    // H5R_type_t enum
    extern type H5R_type_t = c_int;
    extern const H5R_BADTYPE :H5R_type_t;
    extern const H5R_OBJECT :H5R_type_t;
    extern const H5R_DATASET_REGION :H5R_type_t;
    extern const H5R_MAXTYPE :H5R_type_t;


    // H5S_class_t enum
    extern type H5S_class_t = c_int;
    extern const H5S_NO_CLASS :H5S_class_t;
    extern const H5S_SCALAR :H5S_class_t;
    extern const H5S_SIMPLE :H5S_class_t;
    extern const H5S_NULL :H5S_class_t;


    // H5S_sel_type enum
    extern type H5S_sel_type = c_int;
    extern const H5S_SEL_ERROR :H5S_sel_type;
    extern const H5S_SEL_NONE :H5S_sel_type;
    extern const H5S_SEL_POINTS :H5S_sel_type;
    extern const H5S_SEL_HYPERSLABS :H5S_sel_type;
    extern const H5S_SEL_ALL :H5S_sel_type;
    extern const H5S_SEL_N :H5S_sel_type;


    // H5S_seloper_t enum
    extern type H5S_seloper_t = c_int;
    extern const H5S_SELECT_NOOP :H5S_seloper_t;
    extern const H5S_SELECT_SET :H5S_seloper_t;
    extern const H5S_SELECT_OR :H5S_seloper_t;
    extern const H5S_SELECT_AND :H5S_seloper_t;
    extern const H5S_SELECT_XOR :H5S_seloper_t;
    extern const H5S_SELECT_NOTB :H5S_seloper_t;
    extern const H5S_SELECT_NOTA :H5S_seloper_t;
    extern const H5S_SELECT_APPEND :H5S_seloper_t;
    extern const H5S_SELECT_PREPEND :H5S_seloper_t;
    extern const H5S_SELECT_INVALID :H5S_seloper_t;


    // H5T_bkg_t enum
    extern type H5T_bkg_t = c_int;
    extern const H5T_BKG_NO :H5T_bkg_t;
    extern const H5T_BKG_TEMP :H5T_bkg_t;
    extern const H5T_BKG_YES :H5T_bkg_t;


    extern record H5T_cdata_t {
      var command : H5T_cmd_t;
      var need_bkg : H5T_bkg_t;
      var recalc : hbool_t;
      var priv : c_void_ptr;
    }

    // H5T_class_t enum
    extern type H5T_class_t = c_int;
    extern const H5T_NO_CLASS :H5T_class_t;
    extern const H5T_INTEGER :H5T_class_t;
    extern const H5T_FLOAT :H5T_class_t;
    extern const H5T_TIME :H5T_class_t;
    extern const H5T_STRING :H5T_class_t;
    extern const H5T_BITFIELD :H5T_class_t;
    extern const H5T_OPAQUE :H5T_class_t;
    extern const H5T_COMPOUND :H5T_class_t;
    extern const H5T_REFERENCE :H5T_class_t;
    extern const H5T_ENUM :H5T_class_t;
    extern const H5T_VLEN :H5T_class_t;
    extern const H5T_ARRAY :H5T_class_t;
    extern const H5T_NCLASSES :H5T_class_t;


    // H5T_cmd_t enum
    extern type H5T_cmd_t = c_int;
    extern const H5T_CONV_INIT :H5T_cmd_t;
    extern const H5T_CONV_CONV :H5T_cmd_t;
    extern const H5T_CONV_FREE :H5T_cmd_t;


    extern type H5T_conv_except_func_t = c_fn_ptr;

    // H5T_conv_except_t enum
    extern type H5T_conv_except_t = c_int;
    extern const H5T_CONV_EXCEPT_RANGE_HI :H5T_conv_except_t;
    extern const H5T_CONV_EXCEPT_RANGE_LOW :H5T_conv_except_t;
    extern const H5T_CONV_EXCEPT_PRECISION :H5T_conv_except_t;
    extern const H5T_CONV_EXCEPT_TRUNCATE :H5T_conv_except_t;
    extern const H5T_CONV_EXCEPT_PINF :H5T_conv_except_t;
    extern const H5T_CONV_EXCEPT_NINF :H5T_conv_except_t;
    extern const H5T_CONV_EXCEPT_NAN :H5T_conv_except_t;


    // H5T_conv_ret_t enum
    extern type H5T_conv_ret_t = c_int;
    extern const H5T_CONV_ABORT :H5T_conv_ret_t;
    extern const H5T_CONV_UNHANDLED :H5T_conv_ret_t;
    extern const H5T_CONV_HANDLED :H5T_conv_ret_t;


    extern type H5T_conv_t = c_fn_ptr;

    // H5T_cset_t enum
    extern type H5T_cset_t = c_int;
    extern const H5T_CSET_ERROR :H5T_cset_t;
    extern const H5T_CSET_ASCII :H5T_cset_t;
    extern const H5T_CSET_UTF8 :H5T_cset_t;
    extern const H5T_CSET_RESERVED_2 :H5T_cset_t;
    extern const H5T_CSET_RESERVED_3 :H5T_cset_t;
    extern const H5T_CSET_RESERVED_4 :H5T_cset_t;
    extern const H5T_CSET_RESERVED_5 :H5T_cset_t;
    extern const H5T_CSET_RESERVED_6 :H5T_cset_t;
    extern const H5T_CSET_RESERVED_7 :H5T_cset_t;
    extern const H5T_CSET_RESERVED_8 :H5T_cset_t;
    extern const H5T_CSET_RESERVED_9 :H5T_cset_t;
    extern const H5T_CSET_RESERVED_10 :H5T_cset_t;
    extern const H5T_CSET_RESERVED_11 :H5T_cset_t;
    extern const H5T_CSET_RESERVED_12 :H5T_cset_t;
    extern const H5T_CSET_RESERVED_13 :H5T_cset_t;
    extern const H5T_CSET_RESERVED_14 :H5T_cset_t;
    extern const H5T_CSET_RESERVED_15 :H5T_cset_t;


    // H5T_direction_t enum
    extern type H5T_direction_t = c_int;
    extern const H5T_DIR_DEFAULT :H5T_direction_t;
    extern const H5T_DIR_ASCEND :H5T_direction_t;
    extern const H5T_DIR_DESCEND :H5T_direction_t;


    // H5T_norm_t enum
    extern type H5T_norm_t = c_int;
    extern const H5T_NORM_ERROR :H5T_norm_t;
    extern const H5T_NORM_IMPLIED :H5T_norm_t;
    extern const H5T_NORM_MSBSET :H5T_norm_t;
    extern const H5T_NORM_NONE :H5T_norm_t;


    // H5T_order_t enum
    extern type H5T_order_t = c_int;
    extern const H5T_ORDER_ERROR :H5T_order_t;
    extern const H5T_ORDER_LE :H5T_order_t;
    extern const H5T_ORDER_BE :H5T_order_t;
    extern const H5T_ORDER_VAX :H5T_order_t;
    extern const H5T_ORDER_MIXED :H5T_order_t;
    extern const H5T_ORDER_NONE :H5T_order_t;


    // H5T_pad_t enum
    extern type H5T_pad_t = c_int;
    extern const H5T_PAD_ERROR :H5T_pad_t;
    extern const H5T_PAD_ZERO :H5T_pad_t;
    extern const H5T_PAD_ONE :H5T_pad_t;
    extern const H5T_PAD_BACKGROUND :H5T_pad_t;
    extern const H5T_NPAD :H5T_pad_t;


    // H5T_pers_t enum
    extern type H5T_pers_t = c_int;
    extern const H5T_PERS_DONTCARE :H5T_pers_t;
    extern const H5T_PERS_HARD :H5T_pers_t;
    extern const H5T_PERS_SOFT :H5T_pers_t;


    // H5T_sign_t enum
    extern type H5T_sign_t = c_int;
    extern const H5T_SGN_ERROR :H5T_sign_t;
    extern const H5T_SGN_NONE :H5T_sign_t;
    extern const H5T_SGN_2 :H5T_sign_t;
    extern const H5T_NSGN :H5T_sign_t;


    // H5T_str_t enum
    extern type H5T_str_t = c_int;
    extern const H5T_STR_ERROR :H5T_str_t;
    extern const H5T_STR_NULLTERM :H5T_str_t;
    extern const H5T_STR_NULLPAD :H5T_str_t;
    extern const H5T_STR_SPACEPAD :H5T_str_t;
    extern const H5T_STR_RESERVED_3 :H5T_str_t;
    extern const H5T_STR_RESERVED_4 :H5T_str_t;
    extern const H5T_STR_RESERVED_5 :H5T_str_t;
    extern const H5T_STR_RESERVED_6 :H5T_str_t;
    extern const H5T_STR_RESERVED_7 :H5T_str_t;
    extern const H5T_STR_RESERVED_8 :H5T_str_t;
    extern const H5T_STR_RESERVED_9 :H5T_str_t;
    extern const H5T_STR_RESERVED_10 :H5T_str_t;
    extern const H5T_STR_RESERVED_11 :H5T_str_t;
    extern const H5T_STR_RESERVED_12 :H5T_str_t;
    extern const H5T_STR_RESERVED_13 :H5T_str_t;
    extern const H5T_STR_RESERVED_14 :H5T_str_t;
    extern const H5T_STR_RESERVED_15 :H5T_str_t;


    // H5Z_EDC_t enum
    extern type H5Z_EDC_t = c_int;
    extern const H5Z_ERROR_EDC :H5Z_EDC_t;
    extern const H5Z_DISABLE_EDC :H5Z_EDC_t;
    extern const H5Z_ENABLE_EDC :H5Z_EDC_t;
    extern const H5Z_NO_EDC :H5Z_EDC_t;


    // H5Z_SO_scale_type_t enum
    extern type H5Z_SO_scale_type_t = c_int;
    extern const H5Z_SO_FLOAT_DSCALE :H5Z_SO_scale_type_t;
    extern const H5Z_SO_FLOAT_ESCALE :H5Z_SO_scale_type_t;
    extern const H5Z_SO_INT :H5Z_SO_scale_type_t;


    extern type H5Z_can_apply_func_t = c_fn_ptr;

    // H5Z_cb_return_t enum
    extern type H5Z_cb_return_t = c_int;
    extern const H5Z_CB_ERROR :H5Z_cb_return_t;
    extern const H5Z_CB_FAIL :H5Z_cb_return_t;
    extern const H5Z_CB_CONT :H5Z_cb_return_t;
    extern const H5Z_CB_NO :H5Z_cb_return_t;


    extern record H5Z_cb_t {
      var func : H5Z_filter_func_t;
      var op_data : c_void_ptr;
    }

    extern record H5Z_class1_t {
      var id : H5Z_filter_t;
      var name : c_string;
      var can_apply : H5Z_can_apply_func_t;
      var set_local : H5Z_set_local_func_t;
      var filter : H5Z_func_t;
    }

    extern record H5Z_class2_t {
      var version : c_int;
      var id : H5Z_filter_t;
      var encoder_present : c_uint;
      var decoder_present : c_uint;
      var name : c_string;
      var can_apply : H5Z_can_apply_func_t;
      var set_local : H5Z_set_local_func_t;
      var filter : H5Z_func_t;
    }

    extern type H5Z_filter_func_t = c_fn_ptr;

    extern type H5Z_filter_t = c_int;

    extern type H5Z_func_t = c_fn_ptr;

    extern type H5Z_set_local_func_t = c_fn_ptr;

    extern record H5_ih_info_t {
      var index_size : hsize_t;
      var heap_size : hsize_t;
    }

    // H5_index_t enum
    extern type H5_index_t = c_int;
    extern const H5_INDEX_UNKNOWN :H5_index_t;
    extern const H5_INDEX_NAME :H5_index_t;
    extern const H5_INDEX_CRT_ORDER :H5_index_t;
    extern const H5_INDEX_N :H5_index_t;


    // H5_iter_order_t enum
    extern type H5_iter_order_t = c_int;
    extern const H5_ITER_UNKNOWN :H5_iter_order_t;
    extern const H5_ITER_INC :H5_iter_order_t;
    extern const H5_ITER_DEC :H5_iter_order_t;
    extern const H5_ITER_NATIVE :H5_iter_order_t;
    extern const H5_ITER_N :H5_iter_order_t;


    extern type haddr_t = c_ulong;

    extern type hbool_t = bool;

    extern type herr_t = c_int;

    extern type hid_t = int(64);

    extern type hobj_ref_t = haddr_t;

    extern type hsize_t = c_ulonglong;

    extern type hssize_t = c_longlong;

    extern type htri_t = c_int;

    extern record hvl_t {
      var len : size_t;
      var p : c_void_ptr;
    }

    /* Macros defined in H5public.h */
    extern const H5_VERS_MAJOR: c_uint;
    extern const H5_VERS_MINOR: c_uint;
    extern const H5_VERS_RELEASE: c_uint;
    extern const H5_VERS_SUBRELEASE: c_string;

    proc H5check() {
      H5check_version(H5_VERS_MAJOR, H5_VERS_MINOR, H5_VERS_RELEASE);
    }

    /* Macros defined in H5Fpublic.h */

    /* absence of rdwr => rd-only */
    param H5F_ACC_RDONLY = 0x0000: c_uint;

    /* open for read and write */
    param H5F_ACC_RDWR = 0x0001: c_uint;

    /* overwrite existing files */
    param H5F_ACC_TRUNC = 0x0002: c_uint;

    /* fail if file already exists */
    param H5F_ACC_EXCL = 0x0004: c_uint;

    /* NOTE: 0x0008u was H5F_ACC_DEBUG, now deprecated */

    /* create non-existing files */
    param H5F_ACC_CREAT = 0x0010: c_uint;

    /* indicate that this file is open for writing in a
       single-writer/multi-reader (SWMR) scenario.  Note that the
       process(es) opening the file for reading must open the file
       with RDONLY access, and use the special "SWMR_READ" access flag. */
    param H5F_ACC_SWMR_WRITE = 0x0020: c_uint;

    /* indicate that this file is open for reading in a
       single-writer/multi-reader (SWMR) scenario.  Note that the
       process(es) opening the file for SWMR reading must also
       open the file with the RDONLY flag.  */
    param H5F_ACC_SWMR_READ = 0x0040: c_uint;

    /* Value passed to H5Pset_elink_acc_flags to cause flags to be taken
       from the parent file.  Ignore setting on lapl */
    param H5F_ACC_DEFAULT = 0xffff: c_uint;


    /* Flags for H5Fget_obj_count() & H5Fget_obj_ids() calls */

    /* File objects */
    param H5F_OBJ_FILE = 0x0001: c_uint;

    /* Dataset objects */
    param H5F_OBJ_DATASET = 0x0002: c_uint;

    /* Group objects */
    param H5F_OBJ_GROUP = 0x0004: c_uint;

    /* Named datatype objects */
    param H5F_OBJ_DATATYPE = 0x0008: c_uint;

    /* Attribute objects */
    param H5F_OBJ_ATTR = 0x0010: c_uint;

    param H5F_OBJ_ALL = H5F_OBJ_FILE | H5F_OBJ_DATASET | H5F_OBJ_GROUP |
                        H5F_OBJ_DATATYPE | H5F_OBJ_ATTR;

    /* Restrict search to objects opened through current file ID
       as opposed to objects opened through any file ID accessing this file */
    param H5F_OBJ_LOCAL = 0x0020: c_uint;

    param H5F_FAMILY_DEFAULT = 0: hsize_t;

    /* Macros defined in H5Ppublic.h */
    /*
     * The library's property list classes
     */

    proc H5P_ROOT {
      return H5P_CLS_ROOT_ID_g;
    }

    proc H5P_OBJECT_CREATE {
      return H5P_CLS_OBJECT_CREATE_ID_g;
    }

    proc H5P_FILE_CREATE {
      return H5P_CLS_FILE_CREATE_ID_g;
    }

    proc H5P_FILE_ACCESS {
      return H5P_CLS_FILE_ACCESS_ID_g;
    }

    proc H5P_DATASET_CREATE {
      return H5P_CLS_DATASET_CREATE_ID_g;
    }

    proc H5P_DATASET_ACCESS {
      return H5P_CLS_DATASET_ACCESS_ID_g;
    }

    proc H5P_DATASET_XFER {
      return H5P_CLS_DATASET_XFER_ID_g;
    }

    proc H5P_FILE_MOUNT {
      return H5P_CLS_FILE_MOUNT_ID_g;
    }

    proc H5P_GROUP_CREATE {
      return H5P_CLS_GROUP_CREATE_ID_g;
    }

    proc H5P_GROUP_ACCESS {
      return H5P_CLS_GROUP_ACCESS_ID_g;
    }

    proc H5P_DATATYPE_CREATE {
      return H5P_CLS_DATATYPE_CREATE_ID_g;
    }

    proc H5P_DATATYPE_ACCESS {
      return H5P_CLS_DATATYPE_ACCESS_ID_g;
    }

    proc H5P_STRING_CREATE {
      return H5P_CLS_STRING_CREATE_ID_g;
    }

    proc H5P_ATTRIBUTE_CREATE {
      return H5P_CLS_ATTRIBUTE_CREATE_ID_g;
    }

    proc H5P_ATTRIBUTE_ACCESS {
      return H5P_CLS_ATTRIBUTE_ACCESS_ID_g;
    }

    proc H5P_OBJECT_COPY {
      return H5P_CLS_OBJECT_COPY_ID_g;
    }

    proc H5P_LINK_CREATE {
      return H5P_CLS_LINK_CREATE_ID_g;
    }

    proc H5P_LINK_ACCESS {
      return H5P_CLS_LINK_ACCESS_ID_g;
    }

    /* The library's default property lists */
    proc H5P_FILE_CREATE_DEFAULT {
      return H5P_LST_FILE_CREATE_ID_g;
    }

    proc H5P_FILE_ACCESS_DEFAULT {
      return H5P_LST_FILE_ACCESS_ID_g;
    }

    proc H5P_DATASET_CREATE_DEFAULT {
      return H5P_LST_DATASET_CREATE_ID_g;
    }

    proc H5P_DATASET_ACCESS_DEFAULT {
      return H5P_LST_DATASET_ACCESS_ID_g;
    }

    proc H5P_DATASET_XFER_DEFAULT {
      return H5P_LST_DATASET_XFER_ID_g;
    }

    proc H5P_FILE_MOUNT_DEFAULT {
      return H5P_LST_FILE_MOUNT_ID_g;
    }

    proc H5P_GROUP_CREATE_DEFAULT {
      return H5P_LST_GROUP_CREATE_ID_g;
    }

    proc H5P_GROUP_ACCESS_DEFAULT {
      return H5P_LST_GROUP_ACCESS_ID_g;
    }

    proc H5P_DATATYPE_CREATE_DEFAULT {
      return H5P_LST_DATATYPE_CREATE_ID_g;
    }

    proc H5P_DATATYPE_ACCESS_DEFAULT {
      return H5P_LST_DATATYPE_ACCESS_ID_g;
    }

    proc H5P_ATTRIBUTE_CREATE_DEFAULT {
      return H5P_LST_ATTRIBUTE_CREATE_ID_g;
    }

    proc H5P_ATTRIBUTE_ACCESS_DEFAULT {
      return H5P_LST_ATTRIBUTE_ACCESS_ID_g;
    }

    proc H5P_OBJECT_COPY_DEFAULT {
      return H5P_LST_OBJECT_COPY_ID_g;
    }

    proc H5P_LINK_CREATE_DEFAULT {
      return H5P_LST_LINK_CREATE_ID_g;
    }

    proc H5P_LINK_ACCESS_DEFAULT {
      return H5P_LST_LINK_ACCESS_ID_g;
    }

    /* Common creation order flags (for links in groups and
     * attributes on objects) */
    param H5P_CRT_ORDER_TRACKED = 0x0001: c_int;

    param H5P_CRT_ORDER_INDEXED = 0x0002: c_int;

    /* Default value for all property list classes */
    param H5P_DEFAULT = 0: hid_t;


    // Definitions from H5Spublic.h
    extern const H5S_ALL        : hid_t;
    extern const H5S_UNLIMITED  : hid_t;

    /* Macros defined in H5Tpublic.h */
    /*
     * The predefined native types. These are the types detected by H5detect and
     * they violate the naming scheme a little.  Instead of a class name,
     * precision and byte order as the last component, they have a C-like type
     * name.  If the type begins with `U' then it is the unsigned version of the
     * integer type; other integer types are signed.  The type LLONG corresponds
     * to C's `long long' and LDOUBLE is `long double' (these types might be the
     * same as `LONG' and `DOUBLE' respectively).
     */

    /* CHAR_MIN is defined in limits.h */
    extern const CHAR_MIN: c_int;

    proc H5T_NATIVE_CHAR {
      return if CHAR_MIN != 0 then H5T_NATIVE_SCHAR else H5T_NATIVE_UCHAR;
    }

    proc H5T_NATIVE_SCHAR {
      return H5T_NATIVE_SCHAR_g;
    }

    proc H5T_NATIVE_UCHAR {
      return H5T_NATIVE_UCHAR_g;
    }

    proc H5T_NATIVE_SHORT {
      return H5T_NATIVE_SHORT_g;
    }

    proc H5T_NATIVE_USHORT {
      return H5T_NATIVE_USHORT_g;
    }

    proc H5T_NATIVE_INT {
      return H5T_NATIVE_INT_g;
    }

    proc H5T_NATIVE_UINT {
      return H5T_NATIVE_UINT_g;
    }

    proc H5T_NATIVE_LONG {
      return H5T_NATIVE_LONG_g;
    }

    proc H5T_NATIVE_ULONG {
      return H5T_NATIVE_ULONG_g;
    }

    proc H5T_NATIVE_LLONG {
      return H5T_NATIVE_LLONG_g;
    }

    proc H5T_NATIVE_ULLONG {
      return H5T_NATIVE_ULLONG_g;
    }

    proc H5T_NATIVE_FLOAT {
      return H5T_NATIVE_FLOAT_g;
    }

    proc H5T_NATIVE_DOUBLE {
      return H5T_NATIVE_DOUBLE_g;
    }

    //#if H5_SIZEOF_LONG_DOUBLE !=0
    proc H5T_NATIVE_LDOUBLE {
      return H5T_NATIVE_LDOUBLE_g;
    }
    //#endif

    proc H5T_NATIVE_B8 {
      return H5T_NATIVE_B8_g;
    }

    proc H5T_NATIVE_B16 {
      return H5T_NATIVE_B16_g;
    }

    proc H5T_NATIVE_B32 {
      return H5T_NATIVE_B32_g;
    }

    proc H5T_NATIVE_B64 {
      return H5T_NATIVE_B64_g;
    }

    proc H5T_NATIVE_OPAQUE {
      return H5T_NATIVE_OPAQUE_g;
    }

    proc H5T_NATIVE_HADDR {
      return H5T_NATIVE_HADDR_g;
    }

    proc H5T_NATIVE_HSIZE {
      return H5T_NATIVE_HSIZE_g;
    }

    proc H5T_NATIVE_HSSIZE {
      return H5T_NATIVE_HSSIZE_g;
    }

    proc H5T_NATIVE_HERR {
      return H5T_NATIVE_HERR_g;
    }

    proc H5T_NATIVE_HBOOL {
      return H5T_NATIVE_HBOOL_g;
    }

    /*
      C9x types
    */
    proc H5T_NATIVE_INT8 {
      return H5T_NATIVE_INT8_g;
    }
    proc H5T_NATIVE_UINT8 {
      return H5T_NATIVE_UINT8_g;
    }
    proc H5T_NATIVE_INT_LEAST8 {
      return H5T_NATIVE_INT_LEAST8_g;
    }
    proc H5T_NATIVE_UINT_LEAST8 {
      return H5T_NATIVE_UINT_LEAST8_g;
    }
    proc H5T_NATIVE_INT_FAST8 {
      return H5T_NATIVE_INT_FAST8_g;
    }
    proc H5T_NATIVE_UINT_FAST8 {
      return H5T_NATIVE_UINT_FAST8_g;
    }


    proc H5T_NATIVE_INT16 {
      return H5T_NATIVE_INT16_g;
    }
    proc H5T_NATIVE_UINT16 {
      return H5T_NATIVE_UINT16_g;
    }
    proc H5T_NATIVE_INT_LEAST16 {
      return H5T_NATIVE_INT_LEAST16_g;
    }
    proc H5T_NATIVE_UINT_LEAST16 {
      return H5T_NATIVE_UINT_LEAST16_g;
    }
    proc H5T_NATIVE_INT_FAST16 {
      return H5T_NATIVE_INT_FAST16_g;
    }
    proc H5T_NATIVE_UINT_FAST16 {
      return H5T_NATIVE_UINT_FAST16_g;
    }

    proc H5T_NATIVE_INT32 {
      return H5T_NATIVE_INT32_g;
    }
    proc H5T_NATIVE_UINT32 {
      return H5T_NATIVE_UINT32_g;
    }
    proc H5T_NATIVE_INT_LEAST32 {
      return H5T_NATIVE_INT_LEAST32_g;
    }
    proc H5T_NATIVE_UINT_LEAST32 {
      return H5T_NATIVE_UINT_LEAST32_g;
    }
    proc H5T_NATIVE_INT_FAST32 {
      return H5T_NATIVE_INT_FAST32_g;
    }
    proc H5T_NATIVE_UINT_FAST32 {
      return H5T_NATIVE_UINT_FAST32_g;
    }

    proc H5T_NATIVE_INT64 {
      return H5T_NATIVE_INT64_g;
    }
    proc H5T_NATIVE_UINT64 {
      return H5T_NATIVE_UINT64_g;
    }
    proc H5T_NATIVE_INT_LEAST64 {
      return H5T_NATIVE_INT_LEAST64_g;
    }
    proc H5T_NATIVE_UINT_LEAST64 {
      return H5T_NATIVE_UINT_LEAST64_g;
    }
    proc H5T_NATIVE_INT_FAST64 {
      return H5T_NATIVE_INT_FAST64_g;
    }
    proc H5T_NATIVE_UINT_FAST64 {
      return H5T_NATIVE_UINT_FAST64_g;
    }

    /*
     * The IEEE floating point types in various byte orders.
     */
    proc H5T_IEEE_F32BE {
      return H5T_IEEE_F32BE_g;
    }
    proc H5T_IEEE_F32LE {
      return H5T_IEEE_F32LE_g;
    }
    proc H5T_IEEE_F64BE {
      return H5T_IEEE_F64BE_g;
    }
    proc H5T_IEEE_F64LE {
      return H5T_IEEE_F64LE_g;
    }
    /*
     * These are "standard" types.  For instance, signed (2's complement) and
     * unsigned integers of various sizes and byte orders.
     */
    proc H5T_STD_I8BE {
      return H5T_STD_I8BE_g;
    }
    proc H5T_STD_I8LE {
      return H5T_STD_I8LE_g;
    }
    proc H5T_STD_I16BE {
      return H5T_STD_I16BE_g;
    }
    proc H5T_STD_I16LE {
      return H5T_STD_I16LE_g;
    }
    proc H5T_STD_I32BE {
      return H5T_STD_I32BE_g;
    }
    proc H5T_STD_I32LE {
      return H5T_STD_I32LE_g;
    }
    proc H5T_STD_I64BE {
      return H5T_STD_I64BE_g;
    }
    proc H5T_STD_I64LE {
      return H5T_STD_I64LE_g;
    }
    proc H5T_STD_U8BE {
      return H5T_STD_U8BE_g;
    }
    proc H5T_STD_U8LE {
      return H5T_STD_U8LE_g;
    }
    proc H5T_STD_U16BE {
      return H5T_STD_U16BE_g;
    }
    proc H5T_STD_U16LE {
      return H5T_STD_U16LE_g;
    }
    proc H5T_STD_U32BE {
      return H5T_STD_U32BE_g;
    }
    proc H5T_STD_U32LE {
      return H5T_STD_U32LE_g;
    }
    proc H5T_STD_U64BE {
      return H5T_STD_U64BE_g;
    }
    proc H5T_STD_U64LE {
      return H5T_STD_U64LE_g;
    }
    proc H5T_STD_B8BE {
      return H5T_STD_B8BE_g;
    }
    proc H5T_STD_B8LE {
      return H5T_STD_B8LE_g;
    }
    proc H5T_STD_B16BE {
      return H5T_STD_B16BE_g;
    }
    proc H5T_STD_B16LE {
      return H5T_STD_B16LE_g;
    }
    proc H5T_STD_B32BE {
      return H5T_STD_B32BE_g;
    }
    proc H5T_STD_B32LE {
      return H5T_STD_B32LE_g;
    }
    proc H5T_STD_B64BE {
      return H5T_STD_B64BE_g;
    }
    proc H5T_STD_B64LE {
      return H5T_STD_B64LE_g;
    }
    proc H5T_STD_REF_OBJ {
      return H5T_STD_REF_OBJ_g;
    }
    proc H5T_STD_REF_DSETREG {
      return H5T_STD_REF_DSETREG_g;
    }

    /*
     * Types which are particular to Unix.
     */
    proc H5T_UNIX_D32BE {
      return H5T_UNIX_D32BE_g;
    }
    proc H5T_UNIX_D32LE {
      return H5T_UNIX_D32LE_g;
    }
    proc H5T_UNIX_D64BE {
      return H5T_UNIX_D64BE_g;
    }
    proc H5T_UNIX_D64LE {
      return H5T_UNIX_D64LE_g;
    }

    /* Types particular to the C language.  String types use 'bytes' instead
       of 'bits' as their size.
     */
    proc H5T_C_S1 {
      return H5T_C_S1_g;
    }
    proc H5T_VARIABLE {
      return (-1):size_t;
    }

    /* Types particular to Fortran.  */
    proc H5T_FORTRAN_S1 {
      return H5T_FORTRAN_S1_g;
    }

    /* This module defines some wrappers for HDF5 functions that issue #9324
       makes difficult/impossible to use otherwise. The workaround wrappers are
       named the same thing as the original HDF5 name, but with a `_WAR` suffix.
     */
    pragma "no doc"
    module HDF5_WAR {
      require "HDF5Helper/hdf5_helper.h";
      use C_HDF5;

      extern proc H5LTget_dataset_info_WAR(loc_id: hid_t,
                                           dset_name: c_string,
                                           dims: c_void_ptr,
                                           type_class: c_ptr(H5T_class_t),
                                           type_size: c_ptr(size_t)): herr_t;

      extern proc H5LTmake_dataset_WAR(loc_id: hid_t,
                                       dset_name: c_string,
                                       rank: c_int,
                                       dims: c_void_ptr,
                                       type_id: hid_t,
                                       buffer: c_void_ptr): herr_t;
    }
  }

  /*
  // This record could be used to open and close an HDF5 file based on
  // simple scoping rules.  It is currently not used.
  record HDF5_file {
    const filename: string;
    const file_id: hid_t;

    proc init(name: string, access: c_uint = C_HDF5.H5F_ACC_RDONLY) {
      filename = name;
      file_id = C_HDF5.H5Fopen(name.c_str(), access, C_HDF5.H5P_DEFAULT);
    }

    proc deinit() {
      C_HDF5.H5Fclose(file_id);
    }
  }
  */
  // Verify that the HDF5 version in use is at least as high as the
  // (major, minor, release) arguments.
  private proc verifyMinimumHDF5Version(major, minor, release) {
    const HDF5Version = (C_HDF5.H5_VERS_MAJOR,
                         C_HDF5.H5_VERS_MINOR,
                         C_HDF5.H5_VERS_RELEASE),
          requiredVersion = (major, minor, release);

    if HDF5Version < requiredVersion {
      halt("HDF5 version ", HDF5Version,
           " is below the required version ", requiredVersion);
    }
  }

  /* Read the dataset named `dsetName` from all HDF5 files in the
     directory `dirName` with filenames that begin with `filenameStart`.
     This will read the files in parallel with one task per locale in the
     `locs` array.  Specifying the same locale multiple times in the `locs`
     array will cause undefined behavior.

     Returns a distributed array of :record:`ArrayWrapper` records
     containing the arrays that are read. Each instance will reside on
     the locale where the corresponding data was read.
   */
  proc readAllHDF5Files(locs: [] locale, dirName: string, dsetName: string,
                        filenameStart: string, type eltType, param rank,
                        preprocessor: borrowed HDF5Preprocessor? = nil) {
    use FileSystem;

    var filenames: [1..0] string;
    for f in findfiles(dirName) {
      if f.startsWith(dirName + '/' + filenameStart:string) &&
         f.endsWith(".h5") {
        filenames.push_back(f);
      }
    }

    return readAllNamedHDF5Files(locs, filenames, dsetName,
                                 eltType, rank, preprocessor=preprocessor);
  }

  /* Read all HDF5 files named in the filenames array into arrays */
  proc readAllNamedHDF5Files(locs: [] locale, filenames: [] string,
                             dsetName: string, type eltType, param rank,
                             preprocessor: borrowed HDF5Preprocessor? = nil) {
    use BlockDist;

    const Space = filenames.domain;
    const BlockSpace = Space dmapped Block(Space, locs,
                                           dataParTasksPerLocale=1);
    var files: [BlockSpace] ArrayWrapper(eltType, rank);
    forall (f, name) in zip(files, filenames) {
      var locName = name; // copy this string to be local
      var file_id = C_HDF5.H5Fopen(locName.c_str(), C_HDF5.H5F_ACC_RDONLY, C_HDF5.H5P_DEFAULT);
      var dims: [0..#rank] C_HDF5.hsize_t;
      var dsetRank: c_int;

      C_HDF5.H5LTget_dataset_ndims(file_id, dsetName.c_str(), dsetRank);
      if rank != dsetRank {
        halt("rank mismatch in file: " + name + " dataset: " + dsetName +
             rank:string + " != " + dsetRank:string);
      }
      C_HDF5.HDF5_WAR.H5LTget_dataset_info_WAR(file_id, dsetName.c_str(),
                                               c_ptrTo(dims), nil, nil);
      var data: [0..# (* reduce dims)] eltType;
      readHDF5Dataset(file_id, dsetName, data);

      var rngTup: rank*range;
      for param i in 0..rank-1 do rngTup[i+1] = 1..dims[i]:int;

      const D = {(...rngTup)};

      if preprocessor then preprocessor!.preprocess(data);
      f = new ArrayWrapper(data.eltType, rank, D, reshape(data, D));
      C_HDF5.H5Fclose(file_id);
    }
    return files;
  }


  /* Read the datasets named `dsetName` from the files named in
     `filenames` into a 1D array.  This function assumes the data
     elements are all int(64)s.
     `fnCols` and `fnRows` refer to the columns and rows that `filenames`
     should have when converting it back to 2-D.
   */
  proc readNamedHDF5FilesInto1DArrayInt(filenames: [] string,
                                        fnCols: int, fnRows: int,
                                        dsetName: string,
                                        preprocessor: borrowed HDF5Preprocessor? = nil) {
    use BlockDist;

    var filenames2D = reshape(filenames, {1..fnCols, 1..fnRows});

    var data = readAllNamedHDF5Files(Locales, filenames2D, dsetName,
                                     int, rank=2, preprocessor=preprocessor);
<<<<<<< HEAD
    const rows = + reduce [subset in data[.., 1]] subset.D.dim(0).length;
    const cols = + reduce [subset in data[1, ..]] subset.D.dim(1).length;

    var A: [1..rows, 1..cols] int;

    const rowsPerFile = data(1,1).D.dim(0).length,
          colsPerFile = data(1,1).D.dim(1).length;
=======
    const rows = + reduce [subset in data[.., 1]] subset.D.dim(1).size;
    const cols = + reduce [subset in data[1, ..]] subset.D.dim(2).size;

    var A: [1..rows, 1..cols] int;

    const rowsPerFile = data(1,1).D.dim(1).size,
          colsPerFile = data(1,1).D.dim(2).size;
>>>>>>> fff56b98
    for (row, col) in data.domain {
      const startRow = (row-1)*rowsPerFile+1, endRow = row*rowsPerFile,
            startCol = (col-1)*colsPerFile+1, endCol = col*colsPerFile;
      A[startRow..endRow, startCol..endCol] = data(row, col).A;
    }

    return reshape(A, {1..rows*cols});
  }



  /* Read the dataset named `dsetName` from the open file that `file_id`
     refers to.  Store the dataset into the array `data`.
     Can read data of type int/uint (size 8, 16, 32, 64), real (size 32, 64),
     and c_string.
   */
  proc readHDF5Dataset(file_id, dsetName: string, data) {
    if !isArray(data) then compilerError("'data' must be an array");

    type eltType = data.eltType;

    const hdf5Type = getHDF5Type(eltType);
    C_HDF5.H5LTread_dataset(file_id, dsetName.c_str(),
                            hdf5Type, c_ptrTo(data));
  }

  /* Return the HDF5 type equivalent to the Chapel type `eltType` */
  proc getHDF5Type(type eltType) {
    var hdf5Type: C_HDF5.hid_t;
    select eltType {
      when int(8)   do hdf5Type = C_HDF5.H5T_STD_I8LE;
      when int(16)  do hdf5Type = C_HDF5.H5T_STD_I16LE;
      when int(32)  do hdf5Type = C_HDF5.H5T_STD_I32LE;
      when int(64)  do hdf5Type = C_HDF5.H5T_STD_I64LE;
      when uint(8)  do hdf5Type = C_HDF5.H5T_STD_U8LE;
      when uint(16) do hdf5Type = C_HDF5.H5T_STD_U16LE;
      when uint(32) do hdf5Type = C_HDF5.H5T_STD_U32LE;
      when uint(64) do hdf5Type = C_HDF5.H5T_STD_U64LE;
      when real(32) do hdf5Type = C_HDF5.H5T_IEEE_F32LE;
      when real(64) do hdf5Type = C_HDF5.H5T_IEEE_F64LE;

      when c_string {
        hdf5Type = C_HDF5.H5Tcopy(C_HDF5.H5T_C_S1);
        C_HDF5.H5Tset_size(hdf5Type, C_HDF5.H5T_VARIABLE);
      }

      otherwise {
        halt("Unhandled type in getHDF5Type: ", eltType:string);
      }
    }
    return hdf5Type;
  }

  /* Enum indicating the way to open a file for writing.  `Truncate` will
     clear the contents of an existing file.  `Append` will add to a file
     that already exists.  Both will open a new empty file.
   */
  enum Hdf5OpenMode { Truncate, Append };

  /* Write the arrays from the :record:`ArrayWrapper` records stored in
     the `data` argument to the corresponding filename in the
     `filenames` array. The dataset name is taken from the corresponding
     position in the `dsetNames` array.

     The `data` argument should be a Block distributed array with
     `dataParTasksPerLocale==1`.

     Either truncate or append to the file depending on the `mode` argument.

     It would be preferable to find the `eltType` and `rank` values
     directly from the `data` argument instead of needing explicit
     arguments for them, but it isn't obvious how to do that currently.
     If the generic fields in the `ArrayWrapper` could be queried that
     would be a nice replacement for these arguments.  e.g.
     `data: [] ArrayWrapper(?eltType, ?rank)`.
   */
  proc writeArraysToHDF5Files(dirName: string, dsetNames: [] string,
                              filenames: [] string, type eltType,
                              param rank: int,
                              data: [] ArrayWrapper(eltType, rank),
                              mode: Hdf5OpenMode) throws {
    use BlockDist, FileSystem;

    // assert(isBlockDistributed(data) &&
    //        data.<dist>.dataParTasksPerLocale==1);

    forall (arr, dsetName, fname) in zip(data, dsetNames, filenames) {
      var file_id: C_HDF5.hid_t;
      const filename = dirName + "/" + fname;
      var fileExists: bool;

      if mode == Hdf5OpenMode.Truncate || !exists(filename) {
        file_id = C_HDF5.H5Fcreate(filename.c_str(), C_HDF5.H5F_ACC_TRUNC,
                                   C_HDF5.H5P_DEFAULT, C_HDF5.H5P_DEFAULT);
      } else {
        file_id = C_HDF5.H5Fopen(filename.c_str(), C_HDF5.H5F_ACC_RDWR,
                                 C_HDF5.H5P_DEFAULT);
      }
      var dims: [0..#rank] C_HDF5.hsize_t;
      for param i in 0..rank-1 {
        dims[i] = arr.D.dim(i).size: C_HDF5.hsize_t;
      }
      C_HDF5.HDF5_WAR.H5LTmake_dataset_WAR(file_id, dsetName.c_str(), rank,
                                           c_ptrTo(dims),
                                           getHDF5Type(eltType),
                                           c_ptrTo(arr.A));
      C_HDF5.H5Fclose(file_id);
    }
  }

  /* Read the dataset named `dset` from the HDF5 file named `filename`.
     The dataset consists of elements of type `eltType`.  The file will
     be read in chunks matching the `chunkShape` domain, and yielded as
     arrays of that size until the end of the dataset is reached.

     This allows operating on a very large dataset in smaller sections,
     for example when it is too big to fit into the system memory, or
     to allow each section to fit within cache.

     Currently, the `chunkShape` domain describing the yielded array shape
     and the shape of the data in the file must both have the same rank.
     For example, if the data in the file is 2D, `chunkShape` must be
     two-dimensional as well.  It is expected that this restriction can
     be relaxed in the future.
   */
  iter hdf5ReadChunks(filename: string, dset: string,
                      chunkShape: domain, type eltType,
                      preprocessor: borrowed HDF5Preprocessor? = nil)
    where isRectangularDom(chunkShape) {

    param outRank = chunkShape.rank;
    var file_id = C_HDF5.H5Fopen(filename.c_str(),
                                 C_HDF5.H5F_ACC_RDONLY,
                                 C_HDF5.H5P_DEFAULT);
    var dataset = C_HDF5.H5Dopen(file_id, dset.c_str(),
                                 C_HDF5.H5P_DEFAULT);
    var dataspace = C_HDF5.H5Dget_space(dataset);

    var dsetRank: c_int;

    C_HDF5.H5LTget_dataset_ndims(file_id, dset.c_str(), dsetRank);

    var dims: [1..dsetRank] C_HDF5.hsize_t;
    C_HDF5.HDF5_WAR.H5LTget_dataset_info_WAR(file_id, dset.c_str(),
                                             c_ptrTo(dims), nil, nil);

    // Can't build a tuple with dsetRank because it isn't a param.
    // Otherwise we could do this to get a domain describing the data:
    // var dimTup: dsetRank * range;
    // for i in 1..dsetRank do dimTup(i) = 1..dims[i];
    // const dataDom = {(...dimTup)};

    if outRank == 1 {
      if dsetRank == 1 {
        for inOffset in 0..#dims[1] by chunkShape.size {
          const readCount = min(dims[1]:int-inOffset, chunkShape.size);
          var A: [1..readCount] eltType;

          var inOffsetArr = [inOffset: C_HDF5.hsize_t],
              inCountArr  = [readCount: C_HDF5.hsize_t];

          C_HDF5.H5Sselect_hyperslab(dataspace,
                                     C_HDF5.H5S_SELECT_SET,
                                     c_ptrTo(inOffsetArr), nil,
                                     c_ptrTo(inCountArr), nil);

          var outDims   = [readCount: C_HDF5.hsize_t],
              outOffset = [0: C_HDF5.hsize_t],
              outCount  = [readCount: C_HDF5.hsize_t];

          var memspace = C_HDF5.H5Screate_simple(1, c_ptrTo(outDims), nil);

          C_HDF5.H5Sselect_hyperslab(memspace,
                                     C_HDF5.H5S_SELECT_SET,
                                     c_ptrTo(outOffset), nil,
                                     c_ptrTo(outCount), nil);
          C_HDF5.H5Dread(dataset, getHDF5Type(eltType), memspace, dataspace,
                         C_HDF5.H5P_DEFAULT, c_ptrTo(A));

          C_HDF5.H5Sclose(memspace);

          if preprocessor then preprocessor!.preprocess(A);
          yield A;
        }
      } else {
        halt("reading in 1-D from ", dsetRank,
             "-D file not implemented");
      }
    } else if outRank == dsetRank {
      // Read N-D blocks matching the N-D rank of the datafile.  This
      // could replace the 1D/1D case above.

      // This iterator yields pairs (starts, counts) for each block to
      // be read. 'starts' is a rank-D start index for each block.
      // 'counts' contains a count of elements in each dimension.  The
      // block is then represented by the domain:
      //
      // { starts(1)..#counts(1), starts(2)..#counts(2),
      //           ...,           starts(n)..#counts(n) }
      //
      // The set of all of these blocks make the full space
      // representing the data set in the file to be read.
      iter blockStartsCounts(param dim=1) {
        for inOffset in 0..#dims[dim] by chunkShape.dim[dim].size {
          const readCount = min(dims[dim]:int - inOffset, chunkShape.dim[dim].size);
          if dim == outRank {
            yield ((inOffset,), (readCount,));
          } else {
            for inOffset2 in blockStartsCounts(dim+1) {
              yield ((inOffset, (...inOffset2(1))),
                     (readCount, (...inOffset2(2))));
            }
          }
        }
      }

      for (starts, counts) in blockStartsCounts() {
        // If `positionalRangeTup` were used instead of `rangeTup` below,
        // the yielded array's domain would reflect the position of the data
        // within the data set being read.  Instead, we are currently just
        // using 1-based domains for the yielded arrays.
        //
        //var positionalRangeTup: outRank * range,
        var rangeTup: outRank * range;

        var inOffsetArr, inCountArr,
            outOffsetArr, outCountArr: [1..outRank] C_HDF5.hsize_t;

        for param i in 1..outRank {
          inOffsetArr[i] = starts(i): C_HDF5.hsize_t;
          inCountArr[i] = counts(i): C_HDF5.hsize_t;
          outOffsetArr[i] = 0: C_HDF5.hsize_t;
          outCountArr[i] = counts(i): C_HDF5.hsize_t;
          //positionalRangeTup(i) = starts(i)..#counts(i);
          rangeTup(i) = 1..#counts(i);
        }
        var A: [(...rangeTup)] eltType;

        C_HDF5.H5Sselect_hyperslab(dataspace, C_HDF5.H5S_SELECT_SET,
                                   c_ptrTo(inOffsetArr), nil,
                                   c_ptrTo(inCountArr), nil);

        var memspace = C_HDF5.H5Screate_simple(outRank, c_ptrTo(outCountArr), nil);

        C_HDF5.H5Sselect_hyperslab(memspace, C_HDF5.H5S_SELECT_SET,
                                   c_ptrTo(outOffsetArr), nil,
                                   c_ptrTo(outCountArr), nil);

        C_HDF5.H5Dread(dataset, getHDF5Type(eltType), memspace,
                       dataspace, C_HDF5.H5P_DEFAULT, c_ptrTo(A));

        C_HDF5.H5Sclose(memspace);

        if preprocessor then preprocessor!.preprocess(A);
        yield A;
      }
    } else if outRank < dsetRank {
      // read a slice of the data set
      halt("slicing reads not supported");
    } else { // outRank > dsetRank
      halt("cannot read ", outRank, "-dimension slices from ",
           dsetRank, "D data");
    }

    C_HDF5.H5Dclose(dataset);
    C_HDF5.H5Sclose(dataspace);
    C_HDF5.H5Fclose(file_id);
  }


  /* A class to preprocess arrays returned by HDF5 file reading procedures.
     Procedures in this module that take an `HDF5Preprocessor` argument can
     accept a subclass of this class with the `preprocess` method overridden
     to do preprocessing as desired before returning the data read.
   */
  class HDF5Preprocessor {
    proc preprocess(A: []) {
      import HaltWrappers;
      HaltWrappers.pureVirtualMethodHalt();
    }
  }


  /* A record that stores a rectangular array.  An array of `ArrayWrapper`
     records can store multiple differently sized arrays.
   */
  record ArrayWrapper {
    type eltType;
    param rank: int;
    var D: domain(rank);
    var A: [D] eltType;
  }

  /* A module to encapsulate functions that use the MPI module so that it
     is not initialized unless these functions are actually used.
   */
  module IOusingMPI {
    /* Write the Block distributed Array `A` as an HDF5 dataset named `dsetName`
       in the file `filename` using parallel collective IO. This requires the
       hdf5-parallel library, which requires the MPI library.

       The file written by this function can be read in parallel with the
       function `hdf5ReadDistributedArray`. The write and read operations
       can use arrays distributed over different numbers of locales.
     */
    proc hdf5WriteDistributedArray(A: [], filename: string, dsetName: string) {
      use MPI, C_HDF5, BlockDist;

      // Declare some extern symbols this function uses
      extern type MPI_Info;
      extern const MPI_INFO_NULL: MPI_Info;
      param FAIL = -1;
      extern proc H5Pset_fapl_mpio(fapl_id: C_HDF5.hid_t,
                                   comm, info): C_HDF5.herr_t;
      extern proc H5Pset_dxpl_mpio(xferPlist: C_HDF5.hid_t,
                                   flag: C_HDF5.H5FD_mpio_xfer_t): C_HDF5.herr_t;

      proc isBlock(D: Block) param return true;
      proc isBlock(D) param return false;

      if !isBlock(A.dom.dist) {
        use Reflection;
        compilerError(getRoutineName(),
                      " requires a block distributed array argument");
      }

      coforall loc in A.domain.targetLocales() do on loc {
        const locFilename = filename;
        const jobSize = commSize(CHPL_COMM_WORLD),
              jobRank = commRank(CHPL_COMM_WORLD);

        const hdf5Type = getHDF5Type(A.eltType);

        var info = MPI_INFO_NULL;
        const accessTemplate = H5Pcreate(H5P_FILE_ACCESS);
        if accessTemplate == FAIL then
          halt("failed to create access template");

        var ret = H5Pset_fapl_mpio(accessTemplate, CHPL_COMM_WORLD, info);
        if  ret == FAIL then
          halt("failed to store communicator information to property list");

        var fid = H5Fcreate(locFilename.c_str(), H5F_ACC_TRUNC,
                            H5P_DEFAULT, accessTemplate);
        if fid == FAIL then
          halt("failed to create HDF5 file");

        const locDom = A.domain.localSubdomain();

        ret = H5Pclose(accessTemplate);
        if ret == FAIL then
          halt("failed to close access template");

        var dims: c_array(uint, A.rank);
        for param i in 0..A.rank-1 {
          dims[i] = A.domain.dim(i+1).size: uint;
        }

        var sid = H5Screate_simple(A.rank, dims, nil);
        if sid == FAIL then
          halt("failed to create dataspace");

        var dataset = H5Dcreate1(fid, dsetName.c_str(), hdf5Type,
                                 sid, H5P_DEFAULT);
        if dataset == FAIL then
          halt("failed to create dataset");

        // create a file dataspace
        var fileDataspace = H5Dget_space(dataset);
        if fileDataspace == FAIL then
          halt("failed to create file dataspace");

        var stride: c_array(uint, A.rank);
        var count: c_array(uint, A.rank);
        var start: c_array(uint, A.rank);

        for i in 0..#A.rank {
          stride[i] = 1;
          count[i] = locDom.dim(i+1).size: uint;
          start[i] = (locDom.dim(i+1).low - A.domain.dim(i+1).low): uint;
        }

        ret = H5Sselect_hyperslab(fileDataspace, H5S_SELECT_SET, start,
                                  stride, count, nil);
        if ret == FAIL then
          halt("failed to select hyperslab");

        // create a memory dataspace
        var memDataspace = H5Screate_simple(A.rank, count, nil);
        if memDataspace == FAIL then
          halt("failed to create memory dataspace");

        // set up the transfer properties list
        var xferPlist = H5Pcreate(H5P_DATASET_XFER);
        if xferPlist == FAIL then
          halt("failed to create transfer properties list");

        ret = H5Pset_dxpl_mpio(xferPlist, H5FD_MPIO_COLLECTIVE);
        if ret == FAIL then
          halt("failed to set data transfer property list");

        // write data
        ret = H5Dwrite(dataset, hdf5Type, memDataspace, fileDataspace,
                       xferPlist, c_ptrTo(A._value.myLocArr!.myElems));
        if ret == FAIL then
          halt("failed writing array data to file");

        // release temporary handles
        H5Sclose(fileDataspace);
        H5Sclose(memDataspace);
        H5Pclose(xferPlist);

        H5Dclose(dataset);
        H5Sclose(sid);
        H5Fclose(fid);
      }
    }

    /* Read the HDF5 dataset named `dsetName` from the file `filename` into
       the distributed array `A`.  Each locale reads its local portion of
       the array from the file.

       This function can read the file that is generated by
       `hdf5WriteDistributedArray`.

       Currently only Block and Cyclic distributed arrays are supported.
     */
    proc hdf5ReadDistributedArray(A, filename: string, dsetName: string) {
      // This function currently only supports Block and Cyclic distributed
      // arrays.  It is expected that this will be expanded to other
      // distributions in the future.
      //
      // BlockCyclic would work if it stored elements in its local blocks
      // sequentially instead of storing blocks side-by-side.
      // e.g. for 2x2 blocks A and B, store the elements of each block next
      // to each other in memory:
      // A11, A12, A21, A22, B11, B12, B21, B22
      // instead of:
      // A11, A12, B11, B12
      // A21, A22, B21, B22
      use BlockDist, CyclicDist, C_HDF5;
      proc isBlock(D: Block) param return true;
      proc isBlock(D) param return false;
      proc isCyclic(D: Cyclic) param return true;
      proc isCyclic(D) param return false;
      if !(isBlock(A.dom.dist) || isCyclic(A.dom.dist)) then
        compilerError("hdf5ReadDistributedArray currently only supports block or cyclic distributed arrays");

      coforall loc in A.targetLocales() do on loc {
        // make sure the file name is local
        var filenameCopy = filename;
        var file_id = C_HDF5.H5Fopen(filenameCopy.c_str(),
                                     C_HDF5.H5F_ACC_RDONLY,
                                     C_HDF5.H5P_DEFAULT);
        var dataset = C_HDF5.H5Dopen(file_id, dsetName.c_str(),
                                     C_HDF5.H5P_DEFAULT);
        var dataspace = C_HDF5.H5Dget_space(dataset);
        var dsetRank: c_int;

        C_HDF5.H5LTget_dataset_ndims(file_id, dsetName.c_str(), dsetRank);

        var dims: [1..dsetRank] C_HDF5.hsize_t;
        {
          /*
          // This chained module call causes a compiler error.  As a
          // workaround, 'use' the module in a new scope instead.
          C_HDF5.HDF5_WAR.H5LTget_dataset_info_WAR(file_id, dsetName.c_str(),
                                                   c_ptrTo(dims), nil, nil);
          */
          use C_HDF5.HDF5_WAR;
          H5LTget_dataset_info_WAR(file_id, dsetName.c_str(),
                                   c_ptrTo(dims), nil, nil);
        }

        const wholeLow = A.domain.whole.low;
        for dom in A.localSubdomains() {
          // The dataset is 0-based, so unTranslate each block
          const dsetBlock = dom.chpl__unTranslate(wholeLow);

          // Arrays to represent locations with the file
          var dsetOffsetArr, dsetCountArr,
              dsetStrideArr: [0..#dom.rank] C_HDF5.hsize_t;

          // Arrays to represent locations in the distributed array
          var memOffsetArr, memCountArr,
              memStrideArr: [0..#dom.rank] C_HDF5.hsize_t;

          for param i in 0..dom.rank-1 {
            dsetOffsetArr[i] = dsetBlock.dim(i).low: C_HDF5.hsize_t;
            dsetCountArr[i]  = dsetBlock.dim(i).size: C_HDF5.hsize_t;
            dsetStrideArr[i] = dsetBlock.dim(i).stride: C_HDF5.hsize_t;

            // We'll write to a slice of the array so that offset is always 0
            memOffsetArr[i] = 0: C_HDF5.hsize_t;
            memStrideArr[i] = 1: C_HDF5.hsize_t;
            memCountArr[i] = dom.dim(i).size: C_HDF5.hsize_t;
          }

          // create the hyperslab into the dataset on disk
          C_HDF5.H5Sselect_hyperslab(dataspace, C_HDF5.H5S_SELECT_SET,
                                     c_ptrTo(dsetOffsetArr),
                                     c_ptrTo(dsetStrideArr),
                                     c_ptrTo(dsetCountArr), nil);

          // create the hyperslab into the array to read the dataset into
          var memspace = C_HDF5.H5Screate_simple(dom.rank,
                                                 c_ptrTo(memCountArr), nil);
          C_HDF5.H5Sselect_hyperslab(memspace, C_HDF5.H5S_SELECT_SET,
                                     c_ptrTo(memOffsetArr),
                                     c_ptrTo(memStrideArr),
                                     c_ptrTo(memCountArr), nil);
          ref AA = A[dom];
          C_HDF5.H5Dread(dataset, getHDF5Type(A.eltType), memspace, dataspace,
                         C_HDF5.H5P_DEFAULT, c_ptrTo(AA));

          C_HDF5.H5Sclose(memspace);

        }

        // close dataspace, dataset
        C_HDF5.H5Dclose(dataset);
        C_HDF5.H5Sclose(dataspace);
        C_HDF5.H5Fclose(file_id);
      }
    }
  }
}<|MERGE_RESOLUTION|>--- conflicted
+++ resolved
@@ -3597,23 +3597,13 @@
 
     var data = readAllNamedHDF5Files(Locales, filenames2D, dsetName,
                                      int, rank=2, preprocessor=preprocessor);
-<<<<<<< HEAD
-    const rows = + reduce [subset in data[.., 1]] subset.D.dim(0).length;
-    const cols = + reduce [subset in data[1, ..]] subset.D.dim(1).length;
+    const rows = + reduce [subset in data[.., 1]] subset.D.dim(0).size;
+    const cols = + reduce [subset in data[1, ..]] subset.D.dim(1).size;
 
     var A: [1..rows, 1..cols] int;
 
-    const rowsPerFile = data(1,1).D.dim(0).length,
-          colsPerFile = data(1,1).D.dim(1).length;
-=======
-    const rows = + reduce [subset in data[.., 1]] subset.D.dim(1).size;
-    const cols = + reduce [subset in data[1, ..]] subset.D.dim(2).size;
-
-    var A: [1..rows, 1..cols] int;
-
-    const rowsPerFile = data(1,1).D.dim(1).size,
-          colsPerFile = data(1,1).D.dim(2).size;
->>>>>>> fff56b98
+    const rowsPerFile = data(1,1).D.dim(0).size,
+          colsPerFile = data(1,1).D.dim(1).size;
     for (row, col) in data.domain {
       const startRow = (row-1)*rowsPerFile+1, endRow = row*rowsPerFile,
             startCol = (col-1)*colsPerFile+1, endCol = col*colsPerFile;
