/*
 * Copyright 2004-2014 Cray Inc.
 * Other additional copyright holders may be indicated within.
 * 
 * The entirety of this work is licensed under the Apache License,
 * Version 2.0 (the "License"); you may not use this file except
 * in compliance with the License.
 * 
 * You may obtain a copy of the License at
 * 
 *     http://www.apache.org/licenses/LICENSE-2.0
 * 
 * Unless required by applicable law or agreed to in writing, software
 * distributed under the License is distributed on an "AS IS" BASIS,
 * WITHOUT WARRANTIES OR CONDITIONS OF ANY KIND, either express or implied.
 * See the License for the specific language governing permissions and
 * limitations under the License.
 */

/* "channel" I/O contributed by Michael Ferguson

   Future Work:
    - We would like to have a 'serialization' system, including allowing
      the writing of data structures with circular references, and
      encoding the types of classes.
    - Currently, the union tag numbers are per-compile; you could not read
      binary union data written in one Chapel program with another. This problem
      will also apply to class tag numbers once we start encoding types.
    - The Chapel compiler does not currently allow RAII/reference counting
      to work correctly in all cases (bug report 'records containing pointers'
      and test files in test/users/ferguson/{byvalue.chpl,refcnt.chpl};
      as a result, current code might need to close channels and files
      explicitly and/or sharing of channels and files between variables might
      not work correctly.
    - Channels have a lock, and some methods on a channel only make sense
      when the lock is held. In the future (again, once RAII makes sense),
      we might replace this with 'get locked channel' that returns a different
      type that has the methods that can only be used on a locked channel.
    - The error handling strategy here is a bit awkward for the library-writer
      (not so much for the user). A broader exceptions strategy would help
      quite a bit - and some of these interfaces will change when that happens.
    - Fancy features, like adding a bytes or buffer object to a channel
      (so that the channel just refers to it and does not copy it) are
      implemented but not well tested.
    - It would be nice if ioBits:string printed itself in binary instead of
      decimal.
    - Cleaning up to reduce the number of exported symbols, and using enums for
      all constants once 'use enum' is available and we have a way to get
      C constants into Chapel enums.
    - Support for libevent/qthreads system call thread so that we have
      something suitable for writing (in a straightforward manner) a
      multithreaded webserver
    - Doing something reasonable with a file that moves from one node to
      another - namely, when a channel is created with a file that resides
      remotely, if that same file is accessible locally (e.g. with Lustre or
      NFS), we should open a local copy of that file and use that in the
      channel. (not sure how to avoid opening # channels copies of these files
      -- seems that we'd want some way to cache that...).
    - Create leader/follower iterators for ItemReader/ItemWriter so that these
      are as efficient as possible when working with fixed-size data types
      (ie, they can open up channels that are not shared).
*/


use SysBasic;
use Error;

enum iomode {
  r = 1,
  cw = 2,
  rw = 3,
  cwr = 4,
}

enum iokind {
  /* don't change these without updating qio_style.h QIO_NATIVE, etc
     a default of 0 is always reasonable, but you can avoid some
     branches to get faster I/O by setting this to native, big, or little.
     In that case, the style is only consulted for text or string I/O.
     */
  dynamic = 0, // look in iostyle
  native = 1,
  big = 2, /* aka "network" */
  little = 3
}
param iodynamic = iokind.dynamic;
param ionative = iokind.native;
param iobig = iokind.big;
param iolittle = iokind.little;


enum iostringstyle {
  len1b_data = -1,
  len2b_data = -2,
  len4b_data = -4,
  len8b_data = -8,
  lenVb_data = -10,
  data_toeof = -0xff00,
  data_null = -0x0100,
}
proc stringStyleTerminated(terminator:uint(8)) {
  return -(terminator - iostringstyle.data_null);
}
proc stringStyleNullTerminated() {
  return iostringstyle.data_null;
}
proc stringStyleExactLen(len:int(64)) {
  return len;
}
proc stringStyleWithVariableLength() {
  return iostringstyle.lenVb_data;
}
proc stringStyleWithLength(lengthBytes:int) {
  var x = iostringstyle.lenVb_data;
  select lengthBytes {
    when 0 do x = iostringstyle.lenVb_data;
    when 1 do x = iostringstyle.len1b_data;
    when 2 do x = iostringstyle.len2b_data;
    when 4 do x = iostringstyle.len4b_data;
    when 8 do x = iostringstyle.len8b_data;
    otherwise halt("Unhandled string length prefix size");
  }
  return x;
}

extern const QIO_FDFLAG_UNK:c_int;
extern const QIO_FDFLAG_READABLE:c_int;
extern const QIO_FDFLAG_WRITEABLE:c_int;
extern const QIO_FDFLAG_SEEKABLE:c_int;

extern const QIO_CH_ALWAYS_UNBUFFERED:c_int;
extern const QIO_CH_ALWAYS_BUFFERED:c_int;
extern const QIO_CH_BUFFERED:c_int;

extern const QIO_METHOD_DEFAULT:c_int;
extern const QIO_METHOD_READWRITE:c_int;
extern const QIO_METHOD_PREADPWRITE:c_int;
extern const QIO_METHOD_FREADFWRITE:c_int;
extern const QIO_METHOD_MMAP:c_int;
extern const QIO_METHODMASK:c_int;
extern const QIO_HINT_RANDOM:c_int;
extern const QIO_HINT_SEQUENTIAL:c_int;
extern const QIO_HINT_LATENCY:c_int;
extern const QIO_HINT_BANDWIDTH:c_int;
extern const QIO_HINT_CACHED:c_int;
extern const QIO_HINT_PARALLEL:c_int;
extern const QIO_HINT_DIRECT:c_int;
extern const QIO_HINT_NOREUSE:c_int;

/** NONE means normal operation, nothing special
    to hint. Expect to use NONE most of the time.
    The other hints can be bitwise-ORed in.
 */
const IOHINT_NONE = 0:c_int;

/** RANDOM means we expect random access to a file */
const IOHINT_RANDOM = QIO_HINT_RANDOM;

/** SEQUENTAL means expect sequential access. On
    Linux, this should double the readahead.
 */
const IOHINT_SEQUENTIAL = QIO_HINT_SEQUENTIAL;

/** CACHED means we expect the entire file
    to be cached and/or we pull it in all at
    once. May request readahead on the entire file.
 */
const IOHINT_CACHED = QIO_HINT_CACHED;

/** PARALLEL means that we expect to have many
    channels working with this file in parallel.
    It might change the reading/writing implementation
    to something more efficient in that scenario.
 */
const IOHINT_PARALLEL = QIO_HINT_PARALLEL;

extern type qio_file_ptr_t;
extern const QIO_FILE_PTR_NULL:qio_file_ptr_t;

extern type qio_file_functions_ptr_t; // pointer to function ptr struct
extern type qio_file_functions_t;     // function ptr struct

extern type qio_channel_ptr_t;
extern const QIO_CHANNEL_PTR_NULL:qio_channel_ptr_t;

// also the type for a buffer for qio_file_open_mem.
extern type qbuffer_ptr_t;
extern const QBUFFER_PTR_NULL:qbuffer_ptr_t;

extern type style_char_t = uint(8);

extern const QIO_STRING_FORMAT_WORD:uint(8);
extern const QIO_STRING_FORMAT_BASIC:uint(8);
extern const QIO_STRING_FORMAT_CHPL:uint(8);
extern const QIO_STRING_FORMAT_JSON:uint(8);
extern const QIO_STRING_FORMAT_TOEND:uint(8);
extern const QIO_STRING_FORMAT_TOEOF:uint(8);

extern record iostyle { // aka qio_style_t
  var binary:uint(8) = 0;
  // binary style choices
  var byteorder:uint(8) = iokind.native:uint(8);
  // string binary style:
  // -1 -- 1 byte of length before
  // -2 -- 2 bytes of length before
  // -4 -- 4 bytes of length before
  // -8 -- 8 bytes of length before
  // -10 -- variable byte length before (hi-bit 1 means more, little endian)
  // -0x01XX -- read until terminator XX is read
  //  + -- nonzero positive -- read exactly this length.
  var str_style:int(64) = -10;
  // text style choices
  var min_width_columns:uint(32) = 0;
  var max_width_columns:uint(32) = max(uint(32));
  var max_width_characters:uint(32) = max(uint(32));
  var max_width_bytes:uint(32) = max(uint(32));

  var string_start:style_char_t = 0x22; // "
  var string_end:style_char_t = 0x22; // "

  /* QIO_STRING_FORMAT_WORD  string is as-is; reading reads until whitespace.
     QIO_STRING_FORMAT_BASIC only escape string_end and \ with \
     QIO_STRING_FORMAT_CHPL  escape string_end \ ' " \n with \
                             and nonprinting characters c = 0xXY with \xXY
     QIO_STRING_FORMAT_JSON  escape string_end " and \ with \,
                             and nonprinting characters c = \uABCD
     QIO_STRING_FORMAT_TOEND string is as-is; reading reads until string_end
   */
  var string_format:uint(8) = 0;
  // numeric scanning/printing choices
  var base:uint(8) = 0;
  var point_char:style_char_t = 0x2e; // .
  var exponent_char:style_char_t = 0x65; // e
  var other_exponent_char:style_char_t = 0x70; // p
  var positive_char:style_char_t = 0x2b; // +;
  var negative_char:style_char_t = 0x2d; // -;
  var i_char:style_char_t = 0x69; // i
  var prefix_base:uint(8) = 1;
  // numeric printing choices
  var pad_char:style_char_t = 0x20; // ' '
  var showplus:uint(8) = 0;
  var uppercase:uint(8) = 0;
  var leftjustify:uint(8) = 0;
  var showpoint:uint(8) = 0;
  var showpointzero:uint(8) = 1;
  var precision:int(32) = -1;
  var realfmt:uint(8) = 0;

  var complex_style:uint(8) = 0;
  var array_style:uint(8) = 0;
  var aggregate_style:uint(8) = 0;
  var tuple_style:uint(8) = 0;
}

extern proc qio_style_init_default(ref s: iostyle);

/* Extern functions */
extern proc qio_file_retain(f:qio_file_ptr_t);
extern proc qio_file_release(f:qio_file_ptr_t);

pragma "no prototype" // FIXME
extern proc qio_file_init(ref file_out:qio_file_ptr_t, fp:_file, fd:fd_t, iohints:c_int, const ref style:iostyle, usefilestar:c_int):syserr;
extern proc qio_file_open_access(ref file_out:qio_file_ptr_t, path:c_string, access:c_string, iohints:c_int, const ref style:iostyle):syserr;
extern proc qio_file_open_tmp(ref file_out:qio_file_ptr_t, iohints:c_int, const ref style:iostyle):syserr;
extern proc qio_file_open_mem(ref file_out:qio_file_ptr_t, buf:qbuffer_ptr_t, const ref style:iostyle):syserr;

// Same as qio_file_open_access in, except this time we pass though our
// struct that will initilize the file with the appropriate functions for that FS
extern proc qio_file_open_access_usr(out file_out:qio_file_ptr_t, path:string,
                                     access:string, iohints:c_int, /*const*/ ref style:iostyle,
                                     fs:c_void_ptr, s: qio_file_functions_ptr_t):syserr;

extern proc qio_file_close(f:qio_file_ptr_t):syserr;

extern proc qio_file_lock(f:qio_file_ptr_t):syserr;
extern proc qio_file_unlock(f:qio_file_ptr_t);

/* The general way to make sure data is written without error */
extern proc qio_file_sync(f:qio_file_ptr_t):syserr;

extern proc qio_channel_end_offset_unlocked(ch:qio_channel_ptr_t):int(64);
extern proc qio_file_get_style(f:qio_file_ptr_t, ref style:iostyle);
extern proc qio_file_length(f:qio_file_ptr_t, ref len:int(64)):syserr;

pragma "no prototype" // FIXME
extern proc qio_channel_create(ref ch:qio_channel_ptr_t, file:qio_file_ptr_t, hints:c_int, readable:c_int, writeable:c_int, start:int(64), end:int(64), const ref style:iostyle):syserr;

pragma "no prototype" // FIXME
extern proc qio_channel_path_offset(threadsafe:c_int, ch:qio_channel_ptr_t, ref path:c_string, ref offset:int(64)):syserr;

extern proc qio_channel_retain(ch:qio_channel_ptr_t);
extern proc qio_channel_release(ch:qio_channel_ptr_t);

extern proc qio_channel_lock(ch:qio_channel_ptr_t):syserr;
extern proc qio_channel_unlock(ch:qio_channel_ptr_t);

extern proc qio_channel_get_style(ch:qio_channel_ptr_t, ref style:iostyle);
extern proc qio_channel_set_style(ch:qio_channel_ptr_t, const ref style:iostyle);

extern proc qio_channel_binary(ch:qio_channel_ptr_t):uint(8);
extern proc qio_channel_byteorder(ch:qio_channel_ptr_t):uint(8);
extern proc qio_channel_str_style(ch:qio_channel_ptr_t):int(64);
extern proc qio_channel_style_element(ch:qio_channel_ptr_t, element:int(64)):int(64);

extern proc qio_channel_flush(threadsafe:c_int, ch:qio_channel_ptr_t):syserr;
extern proc qio_channel_close(threadsafe:c_int, ch:qio_channel_ptr_t):syserr;

extern proc qio_channel_read(threadsafe:c_int, ch:qio_channel_ptr_t, ref ptr, len:ssize_t, ref amt_read:ssize_t):syserr;
extern proc qio_channel_read_amt(threadsafe:c_int, ch:qio_channel_ptr_t, ref ptr, len:ssize_t):syserr;
// A specialization is needed for _ddata as the value is the pointer its memory
extern proc qio_channel_read_amt(threadsafe:c_int, ch:qio_channel_ptr_t, ptr:_ddata, len:ssize_t):syserr;
extern proc qio_channel_read_byte(threadsafe:c_int, ch:qio_channel_ptr_t):int(32);

extern proc qio_channel_write(threadsafe:c_int, ch:qio_channel_ptr_t, const ref ptr, len:ssize_t, ref amt_written:ssize_t):syserr;
extern proc qio_channel_write_amt(threadsafe:c_int, ch:qio_channel_ptr_t, const ref ptr, len:ssize_t):syserr;
// A specialization is needed for _ddata as the value is the pointer its memory
extern proc qio_channel_write_amt(threadsafe:c_int, ch:qio_channel_ptr_t, const ptr:_ddata, len:ssize_t):syserr;
extern proc qio_channel_write_byte(threadsafe:c_int, ch:qio_channel_ptr_t, byte:uint(8)):syserr;

extern proc qio_channel_offset_unlocked(ch:qio_channel_ptr_t):int(64);
extern proc qio_channel_advance(threadsafe:c_int, ch:qio_channel_ptr_t, nbytes:int(64)):syserr;
extern proc qio_channel_mark(threadsafe:c_int, ch:qio_channel_ptr_t):syserr;
extern proc qio_channel_revert_unlocked(ch:qio_channel_ptr_t);
extern proc qio_channel_commit_unlocked(ch:qio_channel_ptr_t);

extern proc qio_channel_write_bits(threadsafe:c_int, ch:qio_channel_ptr_t, v:uint(64), nbits:int(8)):syserr;
extern proc qio_channel_flush_bits(threadsafe:c_int, ch:qio_channel_ptr_t):syserr;
extern proc qio_channel_read_bits(threadsafe:c_int, ch:qio_channel_ptr_t, ref v:uint(64), nbits:int(8)):syserr;

extern proc qio_locales_for_region(fl:qio_file_ptr_t, start:int(64), end:int(64), ref
    loc_names:c_ptr(c_string), ref num_locs_out:c_int):syserr;
extern proc qio_get_chunk(fl:qio_file_ptr_t, ref len:int(64)):syserr;
extern proc qio_get_fs_type(fl:qio_file_ptr_t, ref tp:c_int):syserr;
extern proc qio_free_string(arg:c_string);

pragma "no prototype" // FIXME
extern proc qio_file_path_for_fd(fd:fd_t, ref path:c_string_copy):syserr;
pragma "no prototype" // FIXME
extern proc qio_file_path_for_fp(fp:_file, ref path:c_string_copy):syserr;
pragma "no prototype" // FIXME
extern proc qio_file_path(f:qio_file_ptr_t, ref path:c_string_copy):syserr;
pragma "no prototype" // FIXME
extern proc qio_shortest_path(fl: qio_file_ptr_t, ref path_out:c_string_copy, path_in:c_string):syserr;

extern proc qio_channel_read_int(threadsafe:c_int, byteorder:c_int, ch:qio_channel_ptr_t, ref ptr, len:size_t, issigned:c_int):syserr;
pragma "no prototype" // FIXME
extern proc qio_channel_write_int(threadsafe:c_int, byteorder:c_int, ch:qio_channel_ptr_t, const ref ptr, len:size_t, issigned:c_int):syserr;

extern proc qio_channel_read_float(threadsafe:c_int, byteorder:c_int, ch:qio_channel_ptr_t, ref ptr, len:size_t):syserr;
pragma "no prototype" // FIXME
extern proc qio_channel_write_float(threadsafe:c_int, byteorder:c_int, ch:qio_channel_ptr_t, const ref ptr, len:size_t):syserr;

extern proc qio_channel_read_complex(threadsafe:c_int, byteorder:c_int, ch:qio_channel_ptr_t, ref re_ptr, ref im_ptr, len:size_t):syserr;
extern proc qio_channel_write_complex(threadsafe:c_int, byteorder:c_int, ch:qio_channel_ptr_t, const ref re_ptr, const ref im_ptr, len:size_t):syserr;

extern proc qio_channel_read_string(threadsafe:c_int, byteorder:c_int, str_style:int(64), ch:qio_channel_ptr_t, ref s:c_string_copy, ref len:int(64), maxlen:ssize_t):syserr;
extern proc qio_channel_write_string(threadsafe:c_int, byteorder:c_int, str_style:int(64), ch:qio_channel_ptr_t, const s:c_string, len:ssize_t):syserr;

extern proc qio_channel_scan_int(threadsafe:c_int, ch:qio_channel_ptr_t, ref ptr, len:size_t, issigned:c_int):syserr;
pragma "no prototype" // FIXME
extern proc qio_channel_print_int(threadsafe:c_int, ch:qio_channel_ptr_t, const ref ptr, len:size_t, issigned:c_int):syserr;

extern proc qio_channel_scan_float(threadsafe:c_int, ch:qio_channel_ptr_t, ref ptr, len:size_t):syserr;
pragma "no prototype" // FIXME
extern proc qio_channel_print_float(threadsafe:c_int, ch:qio_channel_ptr_t, const ref ptr, len:size_t):syserr;

// These are the same as scan/print float but they assume an 'i' afterwards.
extern proc qio_channel_scan_imag(threadsafe:c_int, ch:qio_channel_ptr_t, ref ptr, len:size_t):syserr;
pragma "no prototype" // FIXME
extern proc qio_channel_print_imag(threadsafe:c_int, ch:qio_channel_ptr_t, const ref ptr, len:size_t):syserr;


extern proc qio_channel_scan_complex(threadsafe:c_int, ch:qio_channel_ptr_t, ref re_ptr, ref im_ptr, len:size_t):syserr;
extern proc qio_channel_print_complex(threadsafe:c_int, ch:qio_channel_ptr_t, const ref re_ptr, const ref im_ptr, len:size_t):syserr;


extern proc qio_channel_read_char(threadsafe:c_int, ch:qio_channel_ptr_t, ref char:int(32)):syserr;

extern proc qio_nbytes_char(chr:int(32)):c_int;
extern proc qio_encode_to_string(chr:int(32)):c_string_copy;
extern proc qio_decode_char_buf(ref chr:int(32), ref nbytes:c_int, buf:c_string, buflen:ssize_t):syserr;

extern proc qio_channel_write_char(threadsafe:c_int, ch:qio_channel_ptr_t, char:int(32)):syserr;
extern proc qio_channel_skip_past_newline(threadsafe:c_int, ch:qio_channel_ptr_t, skipOnlyWs:c_int):syserr;
extern proc qio_channel_write_newline(threadsafe:c_int, ch:qio_channel_ptr_t):syserr;

// Note, the returned ptr argument behaves like an allocated c_string
// (i.e. c_string_copy).  It should be freed by the caller, or stored and freed
// later.
extern proc qio_channel_scan_string(threadsafe:c_int, ch:qio_channel_ptr_t, ref ptr:c_string_copy, ref len:int(64), maxlen:ssize_t):syserr;
extern proc qio_channel_print_string(threadsafe:c_int, ch:qio_channel_ptr_t, const ptr:c_string, len:ssize_t):syserr;

extern proc qio_channel_scan_literal(threadsafe:c_int, ch:qio_channel_ptr_t, const match:c_string, len:ssize_t, skipws:c_int):syserr;
extern proc qio_channel_scan_literal_2(threadsafe:c_int, ch:qio_channel_ptr_t, match:c_void_ptr, len:ssize_t, skipws:c_int):syserr;
extern proc qio_channel_print_literal(threadsafe:c_int, ch:qio_channel_ptr_t, const match:c_string, len:ssize_t):syserr;
extern proc qio_channel_print_literal_2(threadsafe:c_int, ch:qio_channel_ptr_t, match:c_void_ptr, len:ssize_t):syserr;


/*********************** Curl/HDFS support ******************/

/***************** C U R L *******************/
extern type curl_handle;
extern const curl_function_struct:qio_file_functions_t;
extern const curl_function_struct_ptr:qio_file_functions_ptr_t;

/****************** H D F S ******************/
extern const hdfs_function_struct_ptr:qio_file_functions_ptr_t;
extern proc hdfs_connect(out fs: c_void_ptr, path: c_string, port: int): syserr; 
extern proc hdfs_do_release(fs:c_void_ptr);
// End

extern record qio_conv_t {
  var preArg1:uint(8);
  var preArg2:uint(8);
  var preArg3:uint(8);
  var argType:uint(8);
  var literal_is_whitespace:uint(8);
  var literal_length:uint(32);
  var literal:c_void_ptr;
  var regexp_length:uint(32);
  var regexp:c_void_ptr;
  var regexp_flags_length:uint(32);
  var regexp_flags:c_void_ptr;
}

extern const QIO_CONV_UNK:c_int;

extern const QIO_CONV_ARG_TYPE_NUMERIC:c_int;
extern const QIO_CONV_ARG_TYPE_SIGNED:c_int;
extern const QIO_CONV_ARG_TYPE_BINARY_SIGNED:c_int;
extern const QIO_CONV_ARG_TYPE_UNSIGNED:c_int;
extern const QIO_CONV_ARG_TYPE_BINARY_UNSIGNED:c_int;
extern const QIO_CONV_ARG_TYPE_REAL:c_int;
extern const QIO_CONV_ARG_TYPE_BINARY_REAL:c_int;
extern const QIO_CONV_ARG_TYPE_IMAG:c_int;
extern const QIO_CONV_ARG_TYPE_BINARY_IMAG:c_int;
extern const QIO_CONV_ARG_TYPE_COMPLEX:c_int;
extern const QIO_CONV_ARG_TYPE_BINARY_COMPLEX:c_int;

extern const QIO_CONV_ARG_TYPE_CHAR:c_int;
extern const QIO_CONV_ARG_TYPE_STRING:c_int;
extern const QIO_CONV_ARG_TYPE_REPR:c_int;
extern const QIO_CONV_ARG_TYPE_REGEXP:c_int;
extern const QIO_CONV_ARG_TYPE_NONE_REGEXP_LITERAL:c_int;
extern const QIO_CONV_ARG_TYPE_NONE_LITERAL:c_int;

extern const QIO_CONV_SET_MIN_WIDTH_COLS:c_int;
extern const QIO_CONV_SET_MAX_WIDTH_COLS:c_int;
extern const QIO_CONV_SET_MAX_WIDTH_CHARS:c_int;
extern const QIO_CONV_SET_MAX_WIDTH_BYTES:c_int;
extern const QIO_CONV_SET_PRECISION:c_int;
extern const QIO_CONV_SET_STRINGLEN:c_int;
extern const QIO_CONV_SET_TERMINATOR:c_int;
extern const QIO_CONV_SET_STRINGSTART:c_int;
extern const QIO_CONV_SET_STRINGSTARTEND:c_int;
extern const QIO_CONV_SET_STRINGEND:c_int;
extern const QIO_CONV_SET_CAPTURE:c_int;
extern const QIO_CONV_SET_DONE:c_int;

extern proc qio_conv_parse(const fmt:c_string, start:size_t, ref end:uint(64), scanning:c_int, ref spec:qio_conv_t, ref style:iostyle):syserr;

extern proc qio_format_error_too_many_args():syserr;
extern proc qio_format_error_too_few_args():syserr;
extern proc qio_format_error_arg_mismatch(arg:int):syserr;
extern proc qio_format_error_bad_regexp():syserr;
extern proc qio_format_error_write_regexp():syserr;

proc defaultIOStyle():iostyle {
  var ret:iostyle;
  qio_style_init_default(ret);
  return ret;
}

proc iostyle.native(str_style:int(64)=stringStyleWithVariableLength()):iostyle {
  var ret = this;
  ret.binary = 1;
  ret.byteorder = iokind.native:uint(8);
  ret.str_style = str_style;
  return ret;
}
proc iostyle.big(str_style:int(64)=stringStyleWithVariableLength()):iostyle {
  var ret = this;
  ret.binary = 1;
  ret.byteorder = iokind.big:uint(8);
  ret.str_style = str_style;
  return ret;
}
proc iostyle.little(str_style:int(64)=stringStyleWithVariableLength()):iostyle  {
  var ret = this;
  ret.binary = 1;
  ret.byteorder = iokind.little:uint(8);
  ret.str_style = str_style;
  return ret;
}
proc iostyle.text(/* args coming later */):iostyle  {
  var ret = this;
  ret.binary = 0;
  return ret;
}



/* fdflag_t specifies how a file can be used. It can be:
  QIO_FDFLAG_UNK,
  QIO_FDFLAG_READABLE,
  QIO_FDFLAG_WRITEABLE,
  QIO_FDFLAG_SEEKABLE
*/
extern type fdflag_t = c_int;

/* Access hints describe how a file will be used.
   These can help optimize. These might be:
  QIO_METHOD_DEFAULT,
  QIO_METHOD_READWRITE,
  QIO_METHOD_P_READWRITE,
  QIO_METHOD_MMAP,
  QIO_HINT_RANDOM,
  QIO_HINT_SEQUENTIAL,
  QIO_HINT_LATENCY,
  QIO_HINT_BANDWIDTH,
  QIO_HINT_CACHED,
  QIO_HINT_NOREUSE
}
*/
extern type iohints = c_int;

pragma "ignore noinit"
record file {
  var home: locale = here;
  var _file_internal:qio_file_ptr_t = QIO_FILE_PTR_NULL;
}

// TODO -- shouldn't have to write this this way!
pragma "init copy fn"
proc chpl__initCopy(x: file) {
  on x.home {
    qio_file_retain(x._file_internal);
  }
  return x;
}

proc =(ref ret:file, x:file) {
  // retain -- release
  on x.home {
    qio_file_retain(x._file_internal);
  }

  on ret.home {
    qio_file_release(ret._file_internal);
  }

  // compiler will do this copy.
  ret.home = x.home;
  ret._file_internal = x._file_internal;
}

proc file.check() {
  if(is_c_nil(_file_internal)) {
    halt("Operation attempted on an invalid file");
  }
}

proc file.~file() {
  on this.home {
    qio_file_release(_file_internal);
    this._file_internal = QIO_FILE_PTR_NULL;
  }
}

/*
   We could support file locking and unlocking, but
   at the moment I don't see any use case in which
   it would make sense. 
proc file.lock() {
  on this.home {
    seterr(nil, qio_file_lock(_file_internal));
  }
}
proc file.unlock() {
  on this.home {
    qio_file_unlock(_file_internal);
  }
}
*/

// File style cannot be modified after the file is created;
// this prevents race conditions;
// channel style is protected by channel lock, can be modified.
proc file._style:iostyle {
  check();

  var ret:iostyle;
  on this.home {
    var local_style:iostyle;
    qio_file_get_style(_file_internal, local_style);
    ret = local_style;
  }
  return ret;
}

<<<<<<< HEAD
/* Change the current working directory to the specified name. Returns any
   errors that occurred via an out parameter.
   err: a syserr used to indicate if an error occurred
   name: a string indicating a new directory
*/
proc chdir(out err: syserr, name: string) {
  err = qio_chdir(name.c_str());
}

/* Change the current working directory to the specified name. Generates an
   error if one occurred.
   name: a string indicating a new directory
*/
proc chdir(name: string) {
  var err: syserr = ENOERR;
  chdir(err, name);
  if err then ioerror(err, "in chdir", name);
}

/* Changes one or both of the owner and group id of the named file to the
   specified values.  If uid or gid are -1, the value in question will remain
   unchanged.
   err: a syserr used to indicate if an error occurred
   name: the name of the file to be changed.
   uid: user id to use as new owner, or -1 if it should remain the same.
   gid: group id to use as the new group owner, or -1 if it should remain the
        same.
*/
proc chown(out err: syserr, name: string, uid: int, gid: int) {
  err = qio_chown(name.c_str(), uid:c_int, gid:c_int);
}

/* Changes one or both of the owner and group id of the named file to the
   specified values.  If uid or gid are -1, the value in question will remain
   unchanged. Generates an error if one occurred.
   name: the name of the file to be changed.
   uid: user id to use as new owner, or -1 if it should remain the same.
   gid: group id to use as the new group owner, or -1 if it should remain the
        same.
*/
proc chown(name: string, uid: int, gid: int) {
  var err: syserr = ENOERR;
  chown(err, name, uid, gid);
  if err then ioerror(err, "in chown", name);
}

/* Returns the current working directory.
   err: a syserr used to indicate if an error occurred
*/
proc cwd(out err: syserr): string {
  var tmp:c_string_copy, ret:string;
  err = qio_cwd(tmp);
  if err then return "";
  ret = toString(tmp);
  chpl_free_c_string(tmp);
  return ret;
}

/* Returns the current working directory. Generates an error if one occurred. */
proc cwd(): string {
  var err: syserr = ENOERR;
  var ret = cwd(err);
  if err then ioerror(err, "in cwd");
  return ret;
}

=======
>>>>>>> aec833bf
/* Close a file.
   Alternately, file will be closed when it is no longer referred to */
proc file.close(out error:syserr) {
  check();
  on this.home {
    error = qio_file_close(_file_internal);
  }
}

proc file.close() {
  var err:syserr = ENOERR;
  this.close(err);
  if err then ioerror(err, "in file.close", this.tryGetPath());
}

/* Sync a file to disk. */
proc file.fsync(out error:syserr) {
  check();
  on this.home {
    error = qio_file_sync(_file_internal);
  }
}
proc file.fsync() {
  var err:syserr = ENOERR;
  this.fsync(err);
  if err then ioerror(err, "in file.fsync", this.tryGetPath());
}


/* Get the path to a file. */
proc file.getPath(out error:syserr) : string {
  check();
  var ret:string;
  on this.home {
    var tmp:c_string_copy;
    var tmp2:c_string_copy;
    error = qio_file_path(_file_internal, tmp);
    if !error {
      error = qio_shortest_path(_file_internal, tmp2, tmp);
    }
    chpl_free_c_string(tmp);
    if !error {
      // FIX ME: could use a toString() that doesn't allocate space
      ret = toString(tmp2);
      chpl_free_c_string(tmp2);
    } else {
      ret = "unknown";
    }
  }
 return ret; 
}

proc file.tryGetPath() : string {
  var err:syserr = ENOERR;
  var ret:string;
  ret = this.getPath(err);
  if err then return "unknown";
  else return ret;
}

proc file.path : string {
  var err:syserr = ENOERR;
  var ret:string;
  ret = this.getPath(err);
  if err then ioerror(err, "in file.path");
  return ret;
}

proc file.length():int(64) {
  var err:syserr = ENOERR;
  var len:int(64) = 0;
  on this.home {
    err = qio_file_length(this._file_internal, len);
  }
  if err then ioerror(err, "in file.length()");
  return len;
}

// these strings are here (vs in _modestring)
// in an attempt to avoid string copies, leaks,
// and unnecessary allocations.
const _r = "r";
const _rw  = "r+";
const _cw = "w";
const _cwr = "w+";

proc _modestring(mode:iomode) {
  select mode {
    when iomode.r do return _r;
    when iomode.rw do return _rw;
    when iomode.cw do return _cw;
    when iomode.cwr do return _cwr;
    otherwise halt("Invalid mode");
  }
}

proc open(out error:syserr, path:string="", mode:iomode, hints:iohints=IOHINT_NONE,
    style:iostyle = defaultIOStyle(), url:string=""):file {
  // hdfs paths are expected to be of the form:
  // hdfs://<host>:<port>/<path>
  proc parse_hdfs_path(path:string): (string, int, string) {

    var hostidx_start = path.indexOf("//");
    var new_str = path.substring(hostidx_start+2..path.length);
    var hostidx_end = new_str.indexOf(":");
    var host = new_str.substring(0..hostidx_end-1);

    new_str = new_str.substring(hostidx_end+1..new_str.length);

    var portidx_end = new_str.indexOf("/");
    var port = new_str.substring(0..portidx_end-1);

    //the file path is whatever we have left
    var file_path = new_str.substring(portidx_end+1..new_str.length);

    return (host, port:int, file_path);
  }

  var local_style = style;
  var ret:file;
  ret.home = here;
  if (url != "") {
    if (url.startsWith("hdfs://")) { // HDFS
      var (host, port, file_path) = parse_hdfs_path(url);
      var fs:c_void_ptr;
      error = hdfs_connect(fs, host.c_str(), port);
      if error then ioerror(error, "Unable to connect to HDFS", host);
      error = qio_file_open_access_usr(ret._file_internal, file_path.c_str(), _modestring(mode).c_str(), hints, local_style, fs, hdfs_function_struct_ptr);
      // Since we don't have an auto-destructor for this, we actually need to make
      // the reference count 1 on this FS after we open this file so that we will
      // disconnect once we close this file.
      hdfs_do_release(fs);
      if error then ioerror(error, "Unable to open file in HDFS", url);
    } else if (url.startsWith("http://", "https://", "ftp://", "ftps://", "smtp://", "smtps://", "imap://", "imaps://"))  { // Curl
      error = qio_file_open_access_usr(ret._file_internal, url.c_str(), _modestring(mode).c_str(), hints, local_style, c_nil, curl_function_struct_ptr);
      if error then ioerror(error, "Unable to open URL", url);
    } else {
      ioerror(ENOENT:syserr, "Invalid URL passed to open");
    }
  } else {
    if (path == "") then
      ioerror(ENOENT:syserr, "in open: Both path and url were path");

    error = qio_file_open_access(ret._file_internal, path.c_str(), _modestring(mode).c_str(), hints, local_style);
  }

  return ret;
}

proc open(path:string="", mode:iomode, hints:iohints=IOHINT_NONE, style:iostyle =
    defaultIOStyle(), url:string=""):file {
  var err:syserr = ENOERR;
  var ret = open(err, path, mode, hints, style, url);
  if err then ioerror(err, "in open", path);
  return ret;
}

proc openfd(fd: fd_t, out error:syserr, hints:iohints=IOHINT_NONE, style:iostyle = defaultIOStyle()):file {
  var local_style = style;
  var ret:file;
  ret.home = here;
  error = qio_file_init(ret._file_internal, chpl_cnullfile(), fd, hints, local_style, 0);
  // On return, either ret._file_internal.ref_cnt == 1, or ret._file_internal is NULL.
  // error should be nonzero in the latter case.
  return ret;
}
proc openfd(fd: fd_t, hints:iohints=IOHINT_NONE, style:iostyle = defaultIOStyle()):file {
  var err:syserr = ENOERR;
  var ret = openfd(fd, err, hints, style);
  if err {
    var path:c_string_copy;
    var e2:syserr = ENOERR;
    e2 = qio_file_path_for_fd(fd, path);
    if e2 then path = "unknown".c_str();
    // FIX ME: could use a toString() that doesn't allocate space
    ioerror(err, "in openfd", toString(path));
  }
  return ret;
}
proc openfp(fp: _file, out error:syserr, hints:iohints=IOHINT_NONE, style:iostyle = defaultIOStyle()):file {
  var local_style = style;
  var ret:file;
  ret.home = here;
  error = qio_file_init(ret._file_internal, fp, -1, hints, local_style, 1);
  // On return either ret._file_internal.ref_cnt == 1, or ret._file_internal is NULL.
  // error should be nonzero in the latter case.
  return ret;
}
proc openfp(fp: _file, hints:iohints=IOHINT_NONE, style:iostyle = defaultIOStyle()):file {
  var err:syserr = ENOERR;
  var ret = openfp(fp, err, hints, style);
  if err {
    var path:c_string_copy;
    var e2:syserr = ENOERR;
    e2 = qio_file_path_for_fp(fp, path);
    if e2 then path = "unknown".c_str();
    ioerror(err, "in openfp", toString(path));
    // c_string path leaked, but ioerror will exit
  }
  return ret;
}

proc opentmp(out error:syserr, hints:iohints=IOHINT_NONE, style:iostyle = defaultIOStyle()):file {
  var local_style = style;
  var ret:file;
  ret.home = here;
  error = qio_file_open_tmp(ret._file_internal, hints, local_style);
  // On return ret._file_internal.ref_cnt == 1.
  return ret;
}
proc opentmp(hints:iohints=IOHINT_NONE, style:iostyle = defaultIOStyle()):file {
  var err:syserr = ENOERR;
  var ret = opentmp(err, hints, style);
  if err then ioerror(err, "in opentmp");
  return ret;
}

proc openmem(out error:syserr, style:iostyle = defaultIOStyle()) {
  var local_style = style;
  var ret:file;
  ret.home = here;
  error = qio_file_open_mem(ret._file_internal, QBUFFER_PTR_NULL, local_style);
  // On return ret._file_internal.ref_cnt == 1.
  return ret;
}
proc openmem(style:iostyle = defaultIOStyle()):file {
  var err:syserr = ENOERR;
  var ret = openmem(err, style);
  if err then ioerror(err, "in openmem");
  return ret;
}

/* in the future, this will be an interface.
   */
pragma "ignore noinit"
record channel {
  param writing:bool;
  param kind:iokind;
  param locking:bool;
  var home:locale;
  var _channel_internal:qio_channel_ptr_t = QIO_CHANNEL_PTR_NULL;
}

// TODO -- shouldn't have to write this this way!
pragma "init copy fn"
proc chpl__initCopy(x: channel) {
  on x.home {
    qio_channel_retain(x._channel_internal);
  }
  return x;
}

proc =(ref ret:channel, x:channel) {
  // retain -- release
  on x.home {
    qio_channel_retain(x._channel_internal);
  }

  on ret.home {
    qio_channel_release(ret._channel_internal);
  }

  ret.home = x.home;
  ret._channel_internal = x._channel_internal;
}

proc channel.channel(param writing:bool, param kind:iokind, param locking:bool, f:file, out error:syserr, hints:c_int, start:int(64), end:int(64), in local_style:iostyle) {
  on f.home {
    this.home = f.home;
    if kind != iokind.dynamic {
      local_style.binary = true;
      local_style.byteorder = kind:uint(8);
    }
    error = qio_channel_create(this._channel_internal, f._file_internal, hints, !writing, writing, start, end, local_style);
    // On return this._channel_internal.ref_cnt == 1.
    // Failure to check the error return code may result in a double-deletion error.
  }
}

proc channel.~channel() {
  on this.home {
    qio_channel_release(_channel_internal);
    this._channel_internal = QIO_CHANNEL_PTR_NULL;
  }
}

// Used to represent a Unicode character
record ioChar {
  var ch:int(32);
  proc writeThis(f: Writer) {
    halt("ioChar.writeThis must be written in Writer subclasses");
  }
}

// Note: This returns a c_string_copy.
// The caller has responsibility for freeing the returned string.
inline proc _cast(type t, x: ioChar) where t == c_string_copy {
  return qio_encode_to_string(x.ch);
}


// Used to represent "\n", but never escaped...
record ioNewline {
  // Normally, we will skip anything at all to get to a \n,
  // but if skipWhitespaceOnly is set, it will be an error
  // if we run into non-space charcters other than \n.
  var skipWhitespaceOnly: bool = false;
  proc writeThis(f: Writer) {
    // Normally this is handled explicitly in read/write.
    f.write("\n");
  }
}

inline proc _cast(type t, x: ioNewline) where t == c_string {
  return "\n";
}

inline proc _cast(type t, x: ioNewline) where t == c_string_copy {
  return __primitive("string_copy", "\n");
}

// Used to represent a constant string we want to read or write...
record ioLiteral {
  var val: c_string;
  var ignoreWhiteSpace: bool = true;
  proc writeThis(f: Writer) {
    // Normally this is handled explicitly in read/write.
    f.write(val);
  }
}

inline proc _cast(type t, x: ioLiteral) where t == c_string {
  return x.val;
}

inline proc _cast(type t, x: ioLiteral) where t == c_string_copy {
  return __primitive("string_copy", x.val);
}

// Used to represent some number of bits we want to read or write...
record ioBits {
  var v:uint(64);
  var nbits:int(8);
  proc writeThis(f: Writer) {
    // Normally this is handled explicitly in read/write.
    f.write(v);
  }
}

inline proc _cast(type t, x: ioBits) where t == c_string {
  const ret = "ioBits(v=" + x.v:string + ", nbits=" + x.nbits:string + ")";
  // FIX ME: should this be copied?
  return ret.c_str();
}


proc channel._ch_ioerror(error:syserr, msg:string) {
  var path:string = "unknown";
  var offset:int(64) = -1;
  on this.home {
    var tmp_path:c_string;
    var tmp_offset:int(64);
    var err:syserr = ENOERR;
    err = qio_channel_path_offset(locking, _channel_internal, tmp_path, tmp_offset);
    if !err {
      path = toString(tmp_path);
      offset = tmp_offset;
    }
  }
  ioerror(error, msg, path, offset);
  // c_string tmp_path leaked, but ioerror will exit
}
proc channel._ch_ioerror(errstr:string, msg:string) {
  var path:string = "unknown";
  var offset:int(64) = -1;
  on this.home {
    var tmp_path:c_string;
    var tmp_offset:int(64);
    var err:syserr = ENOERR;
    err = qio_channel_path_offset(locking, _channel_internal, tmp_path, tmp_offset);
    if !err {
      path = toString(tmp_path);
      offset = tmp_offset;
    }
  }
  ioerror(errstr, msg, path, offset);
  // c_string tmp_path leaked, but ioerror will exit
}


inline proc channel.lock(out error:syserr) {
  error = ENOERR;
  if locking {
    on this.home {
      error = qio_channel_lock(_channel_internal);
    }
  }
}
inline proc channel.lock() {
  var err:syserr = ENOERR;
  this.lock(err);
  if err then this._ch_ioerror(err, "in lock");
}

inline proc channel.unlock() {
  if locking {
    on this.home {
      qio_channel_unlock(_channel_internal);
    }
  }
}

proc channel.offset():int(64) {
  var ret:int(64);
  on this.home {
    this.lock();
    ret = qio_channel_offset_unlocked(_channel_internal);
    this.unlock();
  }
  return ret;
}

proc channel.advance(amount:int(64), ref error:syserr) {
  on this.home {
    this.lock();
    error = qio_channel_advance(false, _channel_internal);
    this.unlock();
  }
}
proc channel.advance(amount:int(64)) {
  on this.home {
    this.lock();
    var err = qio_channel_advance(false, _channel_internal);
    if err then this._ch_ioerror(err, "in advance");
    this.unlock();
  }
}



// you should have a lock before you use these...

inline proc channel._offset():int(64) {
  var ret:int(64);
  on this.home {
    ret = qio_channel_offset_unlocked(_channel_internal);
  }
  return ret;
}

inline proc channel._mark():syserr {
  return qio_channel_mark(false, _channel_internal);
}
inline proc channel._revert() {
  qio_channel_revert_unlocked(_channel_internal);
}
inline proc channel._commit() {
  qio_channel_commit_unlocked(_channel_internal);
}
proc channel._style():iostyle {
  var ret:iostyle;
  on this.home {
    var local_style:iostyle;
    qio_channel_get_style(_channel_internal, local_style);
    ret = local_style;
  }
  return ret;
}
proc channel._set_style(style:iostyle) {
  on this.home {
    var local_style:iostyle = style;
    qio_channel_set_style(_channel_internal, local_style);
  }
}

// We can simply call channel.close() on these, since the underlying file will be
// closed once we no longer have any references to it (which in this case, since we
// only will have one reference, will be right after we close this channel
// presumably).
proc openreader(out err: syserr, path:string="", param kind=iokind.dynamic, param locking=true,
    start:int(64) = 0, end:int(64) = max(int(64)), hints:iohints = IOHINT_NONE,
    url:string=""): channel(false, kind, locking) {
  var fl:file = open(err, path, iomode.r, url=url);
  var reader = fl.reader(kind, locking, start, end, hints, fl._style);
  // If we decrement the ref count after we open this channel, ref_cnt fl == 1.
  // Then, when we leave this function, Chapel will view this file as leaving scope,
  // and not having any handles attached to it, it will close the underlying file for the channel.
  /*qio_file_release(fl._file_internal);*/
  return reader;
}

proc openreader(path:string="", param kind=iokind.dynamic, param locking=true,
    start:int(64) = 0, end:int(64) = max(int(64)), hints:iohints = IOHINT_NONE,
    url:string=""):channel(false, kind, locking) {
  var err:syserr = ENOERR;
  var reader = openreader(err=err, path=path, kind=kind, locking=locking, start=start, end=end, hints=hints, url=url);
  if err then ioerror(err, "in openreader()");
  return reader;
}

proc openwriter(out err: syserr, path:string="", param kind=iokind.dynamic, param locking=true,
    start:int(64) = 0, end:int(64) = max(int(64)), hints:iohints = IOHINT_NONE,
    url:string=""): channel(true, kind, locking) {
  var fl:file = open(err, path, iomode.cw, url=url);
  var writer = fl.writer(kind, locking, start, end, hints, fl._style);
  // Need to look at this some more and verify it:
  // If we decrement the ref count after we open this channel, ref_cnt fl == 1.
  // Then, when we leave this function, Chapel will view this file as leaving scope,
  // and not having any handles attached to it, it will close the underlying file for the channel.
  /*qio_file_release(fl._file_internal);*/
  return writer;
}

proc openwriter(path:string="", param kind=iokind.dynamic, param locking=true,
    start:int(64) = 0, end:int(64) = max(int(64)), hints:iohints = IOHINT_NONE,
    url:string=""): channel(true, kind, locking) {
  var err: syserr = ENOERR;
  var writer = openwriter(err=err, path=path, kind=kind, locking=locking, start=start, end=end, hints=hints, url=url);
  if err then ioerror(err, "in openwriter()");
  return writer;
}

// It is the responsibility of the caller to release the returned channel
// if the error code is nonzero.
// The return error code should be checked to avoid double-deletion errors.
proc file.reader(out error:syserr, param kind=iokind.dynamic, param locking=true, start:int(64) = 0, end:int(64) = max(int(64)), hints:iohints = IOHINT_NONE, style:iostyle = this._style): channel(false, kind, locking) {
  check();

  var ret:channel(false, kind, locking);
  on this.home {
    ret = new channel(false, kind, locking, this, error, hints, start, end, style);
  }
  return ret;
}

proc file.reader(param kind=iokind.dynamic, param locking=true, start:int(64) = 0, end:int(64) = max(int(64)), hints:iohints = IOHINT_NONE, style:iostyle = this._style): channel(false, kind, locking) {
  var err:syserr = ENOERR;
  var ret = this.reader(err, kind, locking, start, end, hints, style);
  if err then ioerror(err, "in file.reader", this.tryGetPath());
  return ret;
}

// for convenience..
proc file.lines(out error:syserr, param locking:bool = true, start:int(64) = 0, end:int(64) = max(int(64)), hints:iohints = IOHINT_NONE, in local_style:iostyle = this._style) {
  check();

  local_style.string_format = QIO_STRING_FORMAT_TOEND;
  local_style.string_end = 0x0a; // '\n'

  param kind = iokind.dynamic;
  var ret:ItemReader(string, kind, locking);
  on this.home {
    var ch = new channel(false, kind, locking, this, error, hints, start, end, local_style);
    ret = new ItemReader(string, kind, locking, ch);
  }
  return ret;
}

proc file.lines(param locking:bool = true, start:int(64) = 0, end:int(64) = max(int(64)), hints:iohints = IOHINT_NONE, style:iostyle = this._style) {
  var err:syserr = ENOERR;
  var ret = this.lines(err, locking, start, end, hints, style);
  if err then ioerror(err, "in file.lines", this.tryGetPath());
  return ret;
}

// It is the responsibility of the caller to retain and release the returned channel.
// If the return error code is nonzero, the ref count will be 0 not 1.
// The error code should be checked to avoid double-deletion errors.
proc file.writer(out error:syserr, param kind=iokind.dynamic, param locking=true, start:int(64) = 0, end:int(64) = max(int(64)), hints:iohints = IOHINT_NONE, style:iostyle = this._style): channel(true,kind,locking) {
  check();

  var ret:channel(true, kind, locking);
  on this.home {
    ret = new channel(true, kind, locking, this, error, hints, start, end, style);
  }
  return ret;
}

proc file.writer(param kind=iokind.dynamic, param locking=true, start:int(64) = 0, end:int(64) = max(int(64)), hints:c_int = 0, style:iostyle = this._style): channel(true,kind,locking) 
{
  var err:syserr = ENOERR;
  var ret = this.writer(err, kind, locking, start, end, hints, style);

  if err then ioerror(err, "in file.writer", this.tryGetPath());
  return ret;
}

proc _isSimpleIoType(type t) param return
  isBoolType(t) || isNumericType(t) || isEnumType(t);

proc _isIoPrimitiveType(type t) param return
  _isSimpleIoType(t) || (t == c_string) || (t == string);

 proc _isIoPrimitiveTypeOrNewline(type t) param return
  _isIoPrimitiveType(t) || t == ioNewline || t == ioLiteral || t == ioChar || t == ioBits;

const _trues: 1*c_string  = ("true",);
const _falses: 1*c_string = ("false",);
const _i = "i";

// Read routines for all primitive types.
proc _read_text_internal(_channel_internal:qio_channel_ptr_t, out x:?t):syserr where _isIoPrimitiveType(t) {
  if isBoolType(t) {
    var num = _trues.size;
    var err:syserr = ENOERR;
    var got:bool;

    err = EFORMAT;

    for i in 1..num {
      err = qio_channel_scan_literal(false, _channel_internal, _trues(i), (_trues(i).length):ssize_t, 1);
      if !err {
        got = true;
        break;
      } else if err == EEOF {
        break;
      }
      err = qio_channel_scan_literal(false, _channel_internal, _falses(i), (_falses(i).length):ssize_t, 1);
      if !err {
        got = false;
        break;
      } else if err == EEOF {
        break;
      }
    }

    if !err then x = got;
    return err;
  } else if isIntegralType(t) {
    // handles int types
    return qio_channel_scan_int(false, _channel_internal, x, numBytes(t), isIntType(t));
  } else if isRealType(t) {
    // handles real
    return qio_channel_scan_float(false, _channel_internal, x, numBytes(t));
  } else if isImagType(t) {
    return qio_channel_scan_imag(false, _channel_internal, x, numBytes(t));
    /*
    var err = qio_channel_mark(false, _channel_internal);
    if err then return err;

    err = qio_channel_scan_float(false, _channel_internal, x, numBytes(t));
    if !err {
      err = qio_channel_scan_literal(false, _channel_internal, _i, 1, false);
    }
    if !err {
      qio_channel_commit_unlocked(_channel_internal);
    } else {
      qio_channel_revert_unlocked(_channel_internal);
    }
    return err;
    */
  } else if isComplexType(t)  {
    // handle complex types
    var re:x.re.type;
    var im:x.im.type;
    var err:syserr = ENOERR;
    err = qio_channel_scan_complex(false, _channel_internal, re, im, numBytes(x.re.type));
    x = (re, im):t; // cast tuple to complex to get complex num.
    return err;
  } else if (t == c_string) || (t == string) {
    // handle c_string and string
    var len:int(64);
    var tx: c_string_copy;
    var ret = qio_channel_scan_string(false, _channel_internal, tx, len, -1);
    // FIX ME: Should deprecate the t == c_string path, because we always
    // return an "owned" char* buffer (or NULL).
    x = toString(tx);
    return ret;
  } else if isEnumType(t) {
    var err:syserr = ENOERR;
    for i in chpl_enumerate(t) {
      var str = i:c_string;
      var slen:ssize_t = str.length:ssize_t;
      err = qio_channel_scan_literal(false, _channel_internal, str, slen, 1);
      // Do not free str, because enum literals are C string literals
      if !err {
        x = i;
        break;
      } else if err != EFORMAT then break;
    }
    return err;
  } else {
    compilerError("Unknown primitive type in _read_text_internal ", typeToString(t));
  }
  return EINVAL;
}

proc _write_text_internal(_channel_internal:qio_channel_ptr_t, x:?t):syserr where _isIoPrimitiveType(t) {
  if isBoolType(t) {
    if x {
      return qio_channel_print_literal(false, _channel_internal, _trues(1), _trues(1).length:ssize_t);
    } else {
      return qio_channel_print_literal(false, _channel_internal, _falses(1), _falses(1).length:ssize_t);
    }
  } else if isIntegralType(t) {
    // handles int types
    return qio_channel_print_int(false, _channel_internal, x, numBytes(t), isIntType(t));

  } else if isRealType(t) {
    // handles real
    return qio_channel_print_float(false, _channel_internal, x, numBytes(t));
  } else if isImagType(t) {
    return qio_channel_print_imag(false, _channel_internal, x, numBytes(t));
    /*var err = qio_channel_mark(false, _channel_internal);
    if err then return err;

    err = qio_channel_print_float(false, _channel_internal, x, numBytes(t));
    if err == 0 {
      err = qio_channel_print_literal(false, _channel_internal, _i, 1);
    }
    if err == 0 {
      qio_channel_commit_unlocked(_channel_internal);
    } else {
      qio_channel_revert_unlocked(_channel_internal);
    }
    return err;*/
  } else if isComplexType(t)  {
    // handle complex types
    var re = x.re;
    var im = x.im;
    return qio_channel_print_complex(false, _channel_internal, re, im, numBytes(x.re.type));
  } else if t == c_string {
    // handle c_string
    return qio_channel_print_string(false, _channel_internal, x, x.length:ssize_t);
  } else if t == string {
    // handle string
    return qio_channel_print_string(false, _channel_internal, x.c_str(), x.length:ssize_t);
  } else if isEnumType(t) {
    var s = x:c_string;
    return qio_channel_print_literal(false, _channel_internal, s, s.length:ssize_t);
  } else {
    compilerError("Unknown primitive type in _write_text_internal ", typeToString(t));
  }
  return EINVAL;
}

inline proc _read_binary_internal(_channel_internal:qio_channel_ptr_t, param byteorder:iokind, out x:?t):syserr where _isIoPrimitiveType(t) {
  if isBoolType(t) {
    var got:int(32);
    got = qio_channel_read_byte(false, _channel_internal);
    if got >= 0 {
      x = (got != 0);
      return ENOERR;
    } else {
      return (-got):syserr;
    }
  } else if isIntegralType(t) {
    if numBytes(t) == 1 {
      var got:int(32);
      got = qio_channel_read_byte(false, _channel_internal);
      if got >= 0 {
        x = (got:uint(8)):t;
        return ENOERR;
      } else {
        return (-got):syserr;
      }
    } else {
      // handles int types
      return qio_channel_read_int(false, byteorder, _channel_internal, x, numBytes(t), isIntType(t));
    }
  } else if isFloatType(t) {
    // handles real, imag
    return qio_channel_read_float(false, byteorder, _channel_internal, x, numBytes(t));
  } else if isComplexType(t)  {
    // handle complex types
    var re:x.re.type;
    var im:x.im.type;
    var err:syserr = ENOERR;
    err = qio_channel_read_complex(false, byteorder, _channel_internal, re, im, numBytes(x.re.type));
    x = (re, im):t; // cast tuple to complex to get complex num.
    return err;
  } else if (t == c_string) || (t == string) {
    // handle c_string and string
    var len:int(64);
    var tx: c_string_copy;
    var ret = qio_channel_read_string(false, byteorder, qio_channel_str_style(_channel_internal), _channel_internal, tx, len, -1);
    // TODO: Deprecate the c_string return type, since this routine always
    // returns an "owned" string thingy.  Using the c_string return type will
    // cause leaks.
    x = toString(tx);
    return ret;
  } else if isEnumType(t) {
    var i:enum_mintype(t);
    var err:syserr = ENOERR;
    err = qio_channel_read_int(false, byteorder, _channel_internal, i, numBytes(i.type), isIntType(i.type));
    x = i:t;
    return err;
  } else {
    compilerError("Unknown primitive type in _read_binary_internal ", typeToString(t));
  }
  return EINVAL;
}

inline proc _write_binary_internal(_channel_internal:qio_channel_ptr_t, param byteorder:iokind, x:?t):syserr where _isIoPrimitiveType(t) {
  if isBoolType(t) {
    var zero_one:uint(8) = if x then 1:uint(8) else 0:uint(8);
    return qio_channel_write_byte(false, _channel_internal, zero_one);
  } else if isIntegralType(t) {
    if numBytes(t) == 1 {
      return qio_channel_write_byte(false, _channel_internal, x:uint(8));
    } else {
      // handles int types
      return qio_channel_write_int(false, byteorder, _channel_internal, x, numBytes(t), isIntType(t));
    }
  } else if isFloatType(t) {
    // handles real, imag
    return qio_channel_write_float(false, byteorder, _channel_internal, x, numBytes(t));
  } else if isComplexType(t)  {
    // handle complex types
    var re = x.re;
    var im = x.im;
    return qio_channel_write_complex(false, byteorder, _channel_internal, re, im, numBytes(x.re.type));
  } else if t == c_string {
    return qio_channel_write_string(false, byteorder, qio_channel_str_style(_channel_internal), _channel_internal, x, x.length: ssize_t);
  } else if t == string {
    return qio_channel_write_string(false, byteorder, qio_channel_str_style(_channel_internal), _channel_internal, x.c_str(), x.length: ssize_t);
  } else if isEnumType(t) {
    var i:enum_mintype(t) = x:enum_mintype(t);
    return qio_channel_write_int(false, byteorder, _channel_internal, i, numBytes(i.type), isIntType(i.type));
  } else {
    compilerError("Unknown primitive type in write_binary_internal ", typeToString(t));
  }
  return EINVAL;
}

// Channel must be locked, must be running on this.home
// x is ref (vs out) because it might contain a literal string.
inline proc _read_one_internal(_channel_internal:qio_channel_ptr_t, param kind:iokind, ref x:?t):syserr where _isIoPrimitiveTypeOrNewline(t) {
  var e:syserr = ENOERR;
  if t == ioNewline {
    return qio_channel_skip_past_newline(false, _channel_internal, x.skipWhitespaceOnly);
  } else if t == ioChar {
    return qio_channel_read_char(false, _channel_internal, x.ch);
  } else if t == ioLiteral {
    //writeln("in scan literal ", x.val);
    return qio_channel_scan_literal(false, _channel_internal, x.val, x.val.length: ssize_t, x.ignoreWhiteSpace);
    //e = qio_channel_scan_literal(false, _channel_internal, x.val, x.val.length, x.ignoreWhiteSpace);
    //writeln("Scanning literal ", x.val,  " yeilded error ", e);
    //return e;
  } else if t == ioBits {
    return qio_channel_read_bits(false, _channel_internal, x.v, x.nbits);
  } else if kind == iokind.dynamic {
    var binary:uint(8) = qio_channel_binary(_channel_internal);
    var byteorder:uint(8) = qio_channel_byteorder(_channel_internal);
    if binary {
      select byteorder {
        when iokind.big    do e = _read_binary_internal(_channel_internal, iokind.big, x);
        when iokind.little do e = _read_binary_internal(_channel_internal, iokind.little, x);
        otherwise             e = _read_binary_internal(_channel_internal, iokind.native, x);
      }
    } else {
      e = _read_text_internal(_channel_internal, x);
    }
  } else {
    e = _read_binary_internal(_channel_internal, kind, x);
  }
  return e;
}

// Channel must be locked, must be running on this.home
inline proc _write_one_internal(_channel_internal:qio_channel_ptr_t, param kind:iokind, x:?t):syserr where _isIoPrimitiveTypeOrNewline(t) {
  var e:syserr = ENOERR;
  if t == ioNewline {
    return qio_channel_write_newline(false, _channel_internal);
  } else if t == ioChar {
    return qio_channel_write_char(false, _channel_internal, x.ch);
  } else if t == ioLiteral {
    return qio_channel_print_literal(false, _channel_internal, x.val, x.val.length:ssize_t);
  } else if t == ioBits {
    return qio_channel_write_bits(false, _channel_internal, x.v, x.nbits);
  } else if kind == iokind.dynamic {
    var binary:uint(8) = qio_channel_binary(_channel_internal);
    var byteorder:uint(8) = qio_channel_byteorder(_channel_internal);
    if binary {
      select byteorder {
        when iokind.big    do e = _write_binary_internal(_channel_internal, iokind.big, x);
        when iokind.little do e = _write_binary_internal(_channel_internal, iokind.little, x);
        otherwise             e = _write_binary_internal(_channel_internal, iokind.native, x);
      }
    } else {
      e = _write_text_internal(_channel_internal, x);
    }
  } else {
    e = _write_binary_internal(_channel_internal, kind, x);
  }
  return e;
}

inline proc _read_one_internal(_channel_internal:qio_channel_ptr_t, param kind:iokind, ref x:?t):syserr {
  var reader = new ChannelReader(_channel_internal=_channel_internal);
  var err:syserr = ENOERR;
  reader.read(x);
  err = reader.err;
  delete reader;
  return err;
}

inline proc _write_one_internal(_channel_internal:qio_channel_ptr_t, param kind:iokind, x:?t):syserr {
  var writer = new ChannelWriter(_channel_internal=_channel_internal);
  var err:syserr = ENOERR;
  writer.write(x);
  err = writer.err;
  delete writer;
  return err;
}

/* Returns true if we read all the args,
   false if we encountered EOF (or possibly another error and didn't halt)*/
inline proc channel.read(inout args ...?k,
                  out error:syserr):bool {
  if writing then compilerError("read on write-only channel");
  error = ENOERR;
  on this.home {
    this.lock();
    for param i in 1..k {
      if !error {
        error = _read_one_internal(_channel_internal, kind, args[i]);
      }
    }
    this.unlock();
  }
  return !error;
}
var _arg_to_proto_names = ("a", "b", "c", "d", "e", "f");
proc _args_to_proto(args ...?k,
                    preArg:string) {
  // FIX ME: lot of potential leaking going on here with string concat
  // But this is used for error handlling so maybe we don't care.
  var err_args:c_string;
  for param i in 1..k {
    var name:c_string;
    if i <= _arg_to_proto_names.size then name = _arg_to_proto_names[i];
    else name = "x" + i:c_string_copy;
    // FIX ME: leak c_string due to concatenation
    // Actually, don't fix me.  Fix concatenation to consume its c_string_copy args.
    err_args += preArg + name + ":" + typeToString(args(i).type);
    if i != k then err_args += ", ";
  }
  const ret = toString(err_args);
  return ret;
}

inline proc channel.read(ref args ...?k):bool {
  var e:syserr = ENOERR;
  this.read((...args), error=e);
  if !e then return true;
  else if e == EEOF then return false;
  else {
    this._ch_ioerror(e, "in channel.read(" +
                        _args_to_proto((...args), preArg="ref ") +
                        ")");
    return false;
  }
}
proc channel.read(inout args ...?k,
                  style:iostyle,
                  out error:syserr):bool {
  if writing then compilerError("read on write-only channel");
  error = ENOERR;
  on this.home {
    this.lock();
    var save_style = this._style();
    this._set_style(style);
    for param i in 1..k {
      if !error {
        error = _read_one_internal(_channel_internal, kind, args[i]);
      }
    }
    this._set_style(save_style);
    this.unlock();
  }
  return !error;
}
proc channel.read(ref args ...?k,
                  style:iostyle):bool {
  var e:syserr = ENOERR;
  this.read((...args), style=iostyle, error=e);
  if !e then return true;
  else if e == EEOF then return false;
  else {
    this._ch_ioerror(e, "in channel.read(" +
                        _args_to_proto((...args), preArg="ref ") +
                        "style:iostyle)");
    return false;
  }
}

proc channel.readline(arg: [] uint(8), out numRead : int, start = arg.domain.low, amount = arg.domain.high - start) : bool
where arg.rank == 1 && isRectangularArr(arg)
{
  var e:syserr = ENOERR;
  var got = this.readline(arg, numRead, start, amount, error=e);
  if !e && got then return true;
  else if e == EEOF || !got then return false;
  else {
    this._ch_ioerror(e, "in channel.readline(arg : [] uint(8))");
    return false;
  }
}

/*
  Read a line of bytes into a Chapel array.

  arg:       A 1D DefaultRectangular array which must have at least 1 element.
  numRead:   The number of bytes read.
  start:     Index to begin reading into.
  amount:    The maximum amount of bytes to read.

  Returns true if bytes were read without error.
*/
proc channel.readline(arg: [] uint(8), out numRead : int, start = arg.domain.low, amount = arg.domain.high - start, out error:syserr) : bool
where arg.rank == 1 && isRectangularArr(arg)
{
  error = ENOERR;

  // Make sure the arguments are valid
  if arg.size == 0 || !arg.domain.member(start) || amount <= 0 || (start + amount > arg.domain.high)  then return false;

  on this.home {
    this.lock();
    param newLineChar = 0x0A;
    var got : int;
    var i = start;
    const maxIdx = start + amount;
    while i <= maxIdx {
      got = qio_channel_read_byte(false, this._channel_internal);
      arg[i] = got:uint(8);
      i += 1;
      if got < 0 || got == newLineChar then break;
    }
    numRead = i - start;
    if got < 0 then error = (-got):syserr;
    this.unlock();
  }
  return !error;
}

proc channel.readline(ref arg:string, out error:syserr):bool {
  if writing then compilerError("read on write-only channel");
  error = ENOERR;
  on this.home {
    this.lock();
    var save_style = this._style();
    var mystyle = save_style.text();
    mystyle.string_format = QIO_STRING_FORMAT_TOEND;
    mystyle.string_end = 0x0a; // ascii newline.
    this._set_style(mystyle);
    error = _read_one_internal(_channel_internal, iokind.dynamic, arg);
    this._set_style(save_style);
    this.unlock();
  }
  return !error;
}
proc channel.readline(ref arg:string):bool {
  var e:syserr = ENOERR;
  this.readline(arg, error=e);
  if !e then return true;
  else if e == EEOF then return false;
  else {
    this._ch_ioerror(e, "in channel.readline(ref arg:string)");
    return false;
  }
}

// channel.readstring: read a given amount of bytes from a channel
// arg: str_out  -> The string to be read into
// arg: len      -> Read up to len bytes from the channel, up until EOF
//                  (or some kind of I/O error). If the default value of -1
//                  is provided, read until EOF starting from the channel's
//                  current offset.
// arg: out error-> On completion, the error code (possibly EOF)
// return: true  -> We have not encountered EOF
//         false -> We have encountered EOF or another error
proc channel.readstring(ref str_out:string, len:int(64) = -1, out error:syserr):bool {
  error = ENOERR;
  on this.home {
    var ret:c_string;
    var lenread:int(64);
    var tx:c_string_copy;
    var lentmp:int(64);
    var actlen:int(64);
    var uselen:ssize_t;

    if len == -1 then uselen = max(ssize_t);
    else {
      uselen = len:ssize_t;
      if ssize_t != int(64) then assert( len == uselen );
    }

    this.lock();

    var binary:uint(8) = qio_channel_binary(_channel_internal);
    var byteorder:uint(8) = qio_channel_byteorder(_channel_internal);

    if binary { 
      error = qio_channel_read_string(false, byteorder,
                                      iostringstyle.data_toeof,
                                      this._channel_internal, tx,
                                      lenread, uselen);
    } else {
      var save_style = this._style();
      var style = this._style();
      style.string_format = QIO_STRING_FORMAT_TOEOF;
      this._set_style(style);

      error = qio_channel_scan_string(false,
                                      this._channel_internal, tx,
                                      lenread, uselen);
      this._set_style(save_style);
    }

    this.unlock();

    str_out = toString(tx);
  }

  return !error;
}

proc channel.readstring(ref str_out:string, len:int(64) = -1):bool {
  var e:syserr = ENOERR;
  this.readstring(str_out, len, error=e);
  if !e then return true;
  else if e == EEOF then return false;
  else {
    this._ch_ioerror(e, "in channel.readstring(ref str_out:string, len:int(64))");
    return false;
  }
}

inline proc channel.readbits(out v:uint(64), nbits:int(8), out error:syserr):bool {
  var tmp:ioBits;
  var ret:bool;

  error = ENOERR;

  tmp.nbits = nbits;
  ret = this.read(tmp, error=error);
  v = tmp.v;

  return ret;
}
proc channel.readbits(out v:uint(64), nbits:int(8)):bool {
  var e:syserr = ENOERR;
  this.readbits(v, nbits, error=e);
  if !e then return true;
  else if e == EEOF then return false;
  else {
    this._ch_ioerror(e, "in channel.readbits(out v:uint(64), nbits:int(8))");
    return false;
  }
}

inline proc channel.writebits(v:uint(64), nbits:int(8), out error:syserr):bool {
  return this.write(new ioBits(v, nbits), error=error);
}
proc channel.writebits(v:uint(64), nbits:int(8)):bool {
  var e:syserr = ENOERR;
  this.writebits(v, nbits, error=e);
  if !e then return true;
  else {
    this._ch_ioerror(e, "in channel.writebits(v:uint(64), nbits:int(8))");
    return false;
  }
}



proc channel.readln(out error:syserr):bool {
  var nl = new ioNewline();
  return this.read(nl, error=error);
}
proc channel.readln():bool {
  var nl = new ioNewline();
  return this.read(nl);
}


proc channel.readln(ref args ...?k):bool {
  var nl = new ioNewline();
  return this.read((...args), nl);
}
proc channel.readln(ref args ...?k,
                    out error:syserr):bool {
  var nl = new ioNewline();
  return this.read((...args), nl, error=error);
}
proc channel.readln(ref args ...?k,
                    style:iostyle,
                    out error:syserr):bool {
  var nl = new ioNewline();
  return this.read((...args), nl, style=style, error=error);
}
proc channel.readln(ref args ...?k,
                    style:iostyle):bool {
  var nl = new ioNewline();
  return this.read((...args), nl, style=style);
}

proc channel.read(type t) {
  var tmp:t;
  var e:syserr = ENOERR;
  this.read(tmp, error=e);
  if e then this._ch_ioerror(e, "in channel.read(type)");
  return tmp;
}
proc channel.readln(type t) {
  var tmp:t;
  var e:syserr = ENOERR;
  this.readln(tmp, error=e);
  if e then this._ch_ioerror(e, "in channel.readln(type)");
  return tmp;
}
// Read/write tuples of types.
proc channel.readln(type t ...?numTypes) where numTypes > 1 {
  var tupleVal: t;
  for param i in 1..(numTypes-1) do
    tupleVal(i) = this.read(t(i));
  tupleVal(numTypes) = this.readln(t(numTypes));
  return tupleVal;
}
proc channel.read(type t ...?numTypes) where numTypes > 1 {
  var tupleVal: t;
  for param i in 1..numTypes do
    tupleVal(i) = this.read(t(i));
  return tupleVal;
}

inline proc channel.write(args ...?k, out error:syserr):bool {
  if !writing then compilerError("write on read-only channel");
  error = ENOERR;
  on this.home {
    this.lock();
    for param i in 1..k {
      if !error {
        error = _write_one_internal(_channel_internal, kind, args(i));
      }
    }
    this.unlock();
  }
  return !error;
}

inline proc channel.write(args ...?k):bool {
  var e:syserr = ENOERR;
  this.write((...args), error=e);
  if !e then return true;
  else {
    this._ch_ioerror(e, "in channel.write(" +
                        _args_to_proto((...args), preArg="") +
                        ")");
    return false;
  }
}

proc channel.write(args ...?k,
                   style:iostyle,
                   out error:syserr):bool {
  if !writing then compilerError("write on read-only channel");
  error = ENOERR;
  on this.home {
    this.lock();
    var save_style = this._style();
    this._set_style(style);
    for param i in 1..k {
      if !error {
        error = _write_one_internal(_channel_internal, iokind.dynamic, args(i));
      }
    }
    this._set_style(save_style);
    this.unlock();
  }
  return !error;
}
proc channel.write(args ...?k,
                   style:iostyle):bool {
  var e:syserr = ENOERR;
  this.write((...args), style=style, error=e);
  if !e then return true;
  else {
    this._ch_ioerror(e, "in channel.write(" +
                        _args_to_proto((...args), preArg="") +
                        "style:iostyle)");
    return false;
  }
}

proc channel.writeln(out error:syserr):bool {
  return this.write(new ioNewline(), error=error);
}
proc channel.writeln():bool {
  return this.write(new ioNewline());
}
proc channel.writeln(args ...?k, out error:syserr):bool {
  return this.write((...args), new ioNewline(), error=error);
}
proc channel.writeln(args ...?k):bool {
  return this.write((...args), new ioNewline());
}
proc channel.writeln(args ...?k,
                     style:iostyle):bool {
  return this.write((...args), new ioNewline(), style=style);
}
proc channel.writeln(args ...?k,
                     style:iostyle,
                     out error:syserr):bool {
  return this.write((...args), new ioNewline(), style=style, error=error);
}

proc channel.flush(out error:syserr) {
  error = ENOERR;
  on this.home {
    error = qio_channel_flush(locking, _channel_internal);
  }
}
proc channel.flush() {
  var e:syserr = ENOERR;
  this.flush(error=e);
  if e then this._ch_ioerror(e, "in channel.flush");
}

proc channel.assertEOF(error:string) {
  if writing {
    this._ch_ioerror(EINVAL, "assertEOF on writing channel");
  } else {
    var tmp:uint(8);
    var err:syserr;
    this.read(tmp, error=err);
    if err != EEOF {
      this._ch_ioerror("assert failed", error);
    }
  }
}
proc channel.assertEOF() {
  this.assertEOF("- Not at EOF");
}

proc channel.close(out error:syserr) {
  error = ENOERR;
  on this.home {
    error = qio_channel_close(locking, _channel_internal);
  }
}

proc channel.close() {
  var e:syserr = ENOERR;
  this.close(error=e);
  if e then this._ch_ioerror(e, "in channel.close");
}

/*
proc channel.modifyStyle(f:func(iostyle, iostyle))
{
  on this.home {
    this.lock();
    var style = this._style();
    style = f(style);
    this._set_style(style);
    this.unlock();
  }
}
*/

record ItemReader {
  type ItemType;
  param kind:iokind;
  param locking:bool;
  var ch:channel(false,kind,locking);
  proc read(out arg:ItemType, out error:syserr):bool {
    return ch.read(arg, error=error);
  }
  proc read(out arg:ItemType):bool {
    return ch.read(arg);
  }

  iter these() {
    while true {
      var x:ItemType;
      var gotany = ch.read(x);
      if ! gotany then break;
      yield x;
    }
  }

  /* It would be nice to be able to handle errors
     when reading with these()
     but it's not clear how to get the error argument
     out. Exceptions would sort us out...
  iter these(out error:syserr) {
    while true {
      var x:ItemType;
      var gotany = ch.read(x, error=error);
      if ! gotany then break;
      yield x;
    }
  }*/
}

proc channel.itemReader(type ItemType, param kind:iokind=iokind.dynamic) {
  if writing then compilerError(".itemReader on write-only channel");
  return new ItemReader(ItemType, kind, locking, this);
}

record ItemWriter {
  type ItemType;
  param kind:iokind;
  param locking:bool;
  var ch:channel(false,kind);
  proc write(arg:ItemType, out error:syserr):bool {
    return ch.write(arg, error=error);
  }
  proc write(arg:ItemType):bool {
    return ch.write(arg);
  }
}

proc channel.itemWriter(type ItemType, param kind:iokind=iokind.dynamic) {
  if !writing then compilerError(".itemWriter on read-only channel");
  return new ItemWriter(ItemType, kind, locking, this);
}

// And now, the toplevel items.

const stdin:channel(false, iokind.dynamic, true) = openfd(0).reader(); 
const stdout:channel(true, iokind.dynamic, true) = openfp(chpl_cstdout()).writer(); 
const stderr:channel(true, iokind.dynamic, true) = openfp(chpl_cstderr()).writer(); 

proc write(args ...?n) {
  stdout.write((...args));
}
proc writeln(args ...?n) {
  stdout.writeln((...args));
}
proc writeln() {
  stdout.writeln();
}

proc read(ref args ...?n):bool {
  return stdin.read((...args));
}
proc readln(ref args ...?n):bool {
  return stdin.readln((...args));
}
proc readln():bool {
  return stdin.readln();
}

proc readln(type t ...?numTypes) {
  return stdin.readln((...t));
}
proc read(type t ...?numTypes) {
  return stdin.read((...t));
}

class ChannelWriter : Writer {
  var _channel_internal:qio_channel_ptr_t = QIO_CHANNEL_PTR_NULL;
  var err:syserr = ENOERR;
  proc binary():bool {
    var ret:uint(8);
    on this {
      ret = qio_channel_binary(_channel_internal);
    }
    return ret != 0;
  }
  proc styleElement(element:int):int {
    var ret:int = 0;
    on this {
      ret = qio_channel_style_element(_channel_internal, element);
    }
    return ret;
  }

  proc error():syserr {
    return err;
  }
  proc setError(e:syserr) {
    err = e;
  }
  proc clearError() {
    err = 0;
  }
  proc writePrimitive(x) {
    if !err {
      on this {
        err = _write_one_internal(_channel_internal, iokind.dynamic, x);
      }
    }
  }

  proc writeBytes(x, len:ssize_t) {
    if ! err {
      on this {
        err = qio_channel_write_amt(false, _channel_internal, x, len);
      }
    }
  }

  proc writeThis(w:Writer) {
    // MPF - I don't understand why I had to add this,
    // but without it test/modules/diten/returnClassDiffModule5.chpl fails.
    compilerError("writeThis on ChannelWriter called");
  }
  // writeThis + no readThis -> ChannelWriter itself cannot be read
}
class ChannelReader : Reader {
  var _channel_internal:qio_channel_ptr_t = QIO_CHANNEL_PTR_NULL;
  var err:syserr = ENOERR;
  proc binary():bool {
    var ret:uint(8);
    on this {
      ret = qio_channel_binary(_channel_internal);
    }
    return ret != 0;
  }
  proc styleElement(element:int):int {
    var ret:int = 0;
    on this {
      ret = qio_channel_style_element(_channel_internal, element);
    }
    return ret;
  }

  proc error():syserr {
    return err;
  }
  proc setError(e:syserr) {
    err = e;
  }
  proc clearError() {
    err = ENOERR;
  }

  proc readPrimitive(ref x:?t) where _isIoPrimitiveTypeOrNewline(t) {
    if !err {
      on this {
        err = _read_one_internal(_channel_internal, iokind.dynamic, x);
      }
    }
  }

  proc readBytes(x, len:ssize_t) {
    if ! err {
      on this {
        err = qio_channel_read_amt(false, _channel_internal, x, len);
      }
    }
  }

  proc writeThis(w:Writer) {
    compilerError("writeThis on ChannelReader called");
  }
  // writeThis + no readThis -> ChannelReader itself cannot be read
}

// Delete a file.
proc unlink(path:string, out error:syserr) {
  extern proc sys_unlink(path:c_string):err_t;
  error = sys_unlink(path.c_str());
}
proc unlink(path:string) {
  var err:syserr = ENOERR;
  unlink(path, err);
  if err then ioerror(err, "in unlink", path);
}

proc unicodeSupported():bool {
  extern proc qio_unicode_supported():c_int;
  return qio_unicode_supported() > 0;
}

inline
proc _toIntegral(x:?t) where isIntegralType(t)
{
  return (x, true);
}
inline
proc _toIntegral(x:?t) where _isIoPrimitiveType(t) && !isIntegralType(t)
{
  return (x:int, true);
}
inline
proc _toIntegral(x:?t) where !_isIoPrimitiveType(t)
{
  return (0, false);
}

inline
proc _toSigned(x:?t) where isIntType(t)
{
  return (x, true);
}
inline
proc _toSigned(x:uint(8))
{
  return (x:int(8), true);
}
inline
proc _toSigned(x:uint(16))
{
  return (x:int(16), true);
}
inline
proc _toSigned(x:uint(32))
{
  return (x:int(32), true);
}
inline
proc _toSigned(x:uint(64))
{
  return (x:int(64), true);
}

inline
proc _toSigned(x:?t) where _isIoPrimitiveType(t) && !isIntegralType(t)
{
  return (x:int, true);
}
inline
proc _toSigned(x:?t) where !_isIoPrimitiveType(t)
{
  return (0:int, false);
}

inline
proc _toUnsigned(x:?t) where isUintType(t)
{
  return (x, true);
}
inline
proc _toUnsigned(x:int(8))
{
  return (x:uint(8), true);
}
inline
proc _toUnsigned(x:int(16))
{
  return (x:uint(16), true);
}
inline
proc _toUnsigned(x:int(32))
{
  return (x:uint(32), true);
}
inline
proc _toUnsigned(x:int(64))
{
  return (x:uint(64), true);
}


inline
proc _toUnsigned(x:?t) where _isIoPrimitiveType(t) && !isIntegralType(t)
{
  return (x:uint, true);
}
inline
proc _toUnsigned(x:?t) where !_isIoPrimitiveType(t)
{
  return (0:uint, false);
}


inline
proc _toReal(x:?t) where isRealType(t)
{
  return (x, true);
}
inline
proc _toReal(x:?t) where _isIoPrimitiveType(t) && !isRealType(t)
{
  return (x:real, true);
}
inline
proc _toReal(x:?t) where !_isIoPrimitiveType(t)
{
  return (0.0, false);
}

inline
proc _toImag(x:?t) where isImagType(t)
{
  return (x, true);
}
inline
proc _toImag(x:?t) where _isIoPrimitiveType(t) && !isImagType(t)
{
  return (x:imag, true);
}
inline
proc _toImag(x:?t) where !_isIoPrimitiveType(t)
{
  return (0.0i, false);
}


inline
proc _toComplex(x:?t) where isComplexType(t)
{
  return (x, true);
}
inline
proc _toComplex(x:?t) where _isIoPrimitiveType(t) && !isComplexType(t)
{
  return (x:complex, true);
}
inline
proc _toComplex(x:?t) where !_isIoPrimitiveType(t)
{
  return (0.0+0.0i, false);
}

inline
proc _toRealOrComplex(x:?t) where isComplexType(t)
{
  return (x, true);
}
inline
proc _toRealOrComplex(x:?t) where isFloatType(t)
{
  return (x, true);
}
inline
proc _toRealOrComplex(x:?t) where _isIoPrimitiveType(t) && !isComplexType(t) && !isFloatType(t)
{
  return (x:real, true);
}
inline
proc _toRealOrComplex(x:?t) where !_isIoPrimitiveType(t)
{
  return (0.0, false);
}

inline
proc _toNumeric(x:?t) where isNumericType(t)
{
  return (x, true);
}
inline
proc _toNumeric(x:?t) where _isIoPrimitiveType(t) && !isNumericType(t)
{
  // enums, bools get cast to int.
  return (x:int, true);
}
inline
proc _toNumeric(x:?t) where !_isIoPrimitiveType(t)
{
  return (0, false);
}



inline
proc _toString(x:?t) where _isIoPrimitiveType(t)
{
  return (x:string, true);
}
inline
proc _toString(x:?t) where !_isIoPrimitiveType(t)
{
  return ("", false);
}

inline
proc _toChar(x:?t) where isIntegralType(t)
{
  return (x:int(32), true);
}
inline
proc _toChar(x:?t) where t == string
{
  var chr:int(32);
  var nbytes:c_int;
  qio_decode_char_buf(chr, nbytes, x.c_str(), x.length:ssize_t);
  return (chr, true);
}
inline
proc _toChar(x:?t) where !(t==string || isIntegralType(t))
{
  return (0:int(32), false);
}


// If we wanted to give ERANGE if (for example
// var x:int(8); readf("%i", x);
// was given the input 1000, this would be the place to do it.
inline
proc _setIfPrimitive(ref lhs:?t, rhs:?t2, argi:int):syserr where t==bool&&_isIoPrimitiveType(t2)
{
  var empty:t2;
  if rhs == empty {
    lhs = false;
  } else {
    lhs = true;
  }
  return ENOERR;
}
inline
proc _setIfPrimitive(ref lhs:?t, rhs:?t2, argi:int):syserr where t!=bool&&_isIoPrimitiveType(t)
{
  //stdout.writeln("setIfPrimitive ", lhs, " ", rhs);
  lhs = rhs:t;
  return ENOERR;
}
inline
proc _setIfPrimitive(ref lhs:?t, rhs, argi:int):syserr where !_isIoPrimitiveType(t)
{
  return qio_format_error_arg_mismatch(argi);
}

inline
proc _setIfChar(ref lhs:?t, rhs:int(32)) where t == string
{
  lhs = new ioChar(rhs):string;
}
inline
proc _setIfChar(ref lhs:?t, rhs:int(32)) where isIntegralType(t)
{
  lhs = rhs:t;
}
inline
proc _setIfChar(ref lhs:?t, rhs:int(32)) where !(t==string||isIntegralType(t))
{
  // do nothing
}



inline
proc _toRegexp(x:?t) where t == regexp
{
  return (x, true);
}
inline
proc _toRegexp(x:?t) where t != regexp
{
  var r:regexp;
  return (r, false);
}

//
// This is an internal use only debug flag, so use with caution.
// Specifically, writef() is not re-entrant, so enabling it may cause
// unexpected failures.
//
config param _format_debug = false;

class _channel_regexp_info {
  var hasRegexp = false;
  var matchedRegexp = false;
  var releaseRegexp = false;
  var theRegexp = qio_regexp_null();
  var matches: _ddata(qio_regexp_string_piece_t) = nil; // size = ncaptures+1
  var capArr: _ddata(string) = nil; // size = ncaptures
  var capturei: int;
  var ncaptures: int;
  proc clear() {
    if releaseRegexp {
      qio_regexp_release(theRegexp);
    }
    theRegexp = qio_regexp_null();
    hasRegexp = false;
    matchedRegexp = false;
    releaseRegexp = false;
    if matches then _ddata_free(matches);
    for i in 0..#ncaptures do capArr[i] = "";
    if capArr then _ddata_free(capArr);
  }
  proc allocate_captures() {
    ncaptures = qio_regexp_get_ncaptures(theRegexp);
    matches = _ddata_allocate(qio_regexp_string_piece_t, ncaptures+1);
    capArr = _ddata_allocate(string, ncaptures);
    capturei = 0;
  }
  proc ~_channel_regexp_info() {
    clear();
  }
}

proc channel._match_regexp_if_needed(cur:size_t, len:size_t, ref error:syserr, ref style:iostyle, ref r:_channel_regexp_info)
{
  if _format_debug then stdout.writeln("REGEXP MATCH ENTRY");
  if qio_regexp_ok(r.theRegexp) {
    if r.matchedRegexp then return;
    if _format_debug then stdout.writeln("REGEXP MATCH");
    r.matchedRegexp = true;
    r.allocate_captures(); // also allocates matches and capArr
    var ncaps = r.ncaptures;
    var nm = ncaps + 1;
    var maxlen:int(64) = style.max_width_characters;
    // If we are working on the last part of the format string,
    // and there is a match, we can immediately discard
    // data before any captures in the match (or if there
    // are no captures - the entire match).
    var can_discard = (cur == len);
    if maxlen == max(uint(32)) then maxlen = max(int(64));
    var before_match = qio_channel_offset_unlocked(_channel_internal);
    // Do the actual regexp search.
    // Now read, matching the regexp.
    error = qio_regexp_channel_match(r.theRegexp, false, _channel_internal,
                                     maxlen, QIO_REGEXP_ANCHOR_START,
                                     can_discard,
                                     /* keep_unmatched */ true,
                                     /* keep_whole_pattern */ false,
                                     r.matches, nm);
    var after_match = qio_channel_offset_unlocked(_channel_internal);

    // Now, if there was no match, error=EFORMAT
    // if there was a match, error = no error
    // Either way, we have to handle the next several
    // arguments as capture groups.
    if ! error {
      for j in 0..#ncaps {
        // matches[0] is the whole pattern, and
        // we only want to extract capture groups.
        var m = _to_reMatch(r.matches[1+j]);
        _extractMatch(m, r.capArr[j], error);
        if error then break;
      }
      // And, advance the channel to the end of the match.
      var cur = qio_channel_offset_unlocked(_channel_internal);
      var target = r.matches[0].offset + r.matches[0].len;
      error = qio_channel_advance(false, _channel_internal, target - cur);
      if error {
        if _format_debug then stdout.writeln("TODO AQB");
      }
    } else {
      // otherwise, clear out caps...
      for j in 0..#ncaps {
        r.capArr[j] = "";
      }
      // ... and put the channel before the match.
      var cur = qio_channel_offset_unlocked(_channel_internal);
      qio_channel_advance(false, _channel_internal, before_match - cur);
      // EFORMAT means the pattern did not match.
      if _format_debug then stdout.writeln("TODO AQZ");
    }
  } else {
    error = qio_format_error_bad_regexp();;
    if _format_debug then stdout.writeln("TODO AZB");
  }
}

// Reads the next format string that will require argument handling.
// Handles literals and regexps itself; everything else will
// be returned in conv and with gotConv = true.
// Assumes, for a reading channel, that we are withn a mark/revert/commit
//  in readf. (used in the regexp handling here).
proc channel._format_reader(
    fmt:c_string, ref cur:size_t, len:size_t, ref error:syserr,
    ref conv:qio_conv_t, ref gotConv:bool, ref style:iostyle,
    ref r:_channel_regexp_info,
    isReadf:bool)
{
  if _format_debug then stdout.writeln("FORMAT READER ENTRY");
  if r != nil then r.hasRegexp = false;
  if !error {
    while cur < len {
      gotConv = false;
      if error then break;
      if _format_debug then stdout.writeln("TOP OF LOOP cur=", cur, " len=", len);
      var end:uint(64);
      error = qio_conv_parse(fmt, cur, end, isReadf, conv, style);
      if error {
        if _format_debug then stdout.writeln("TODO ACC");
      }
      cur = end:size_t;
      if error then break;
      if _format_debug then stdout.writeln("MIDDLE OF LOOP");
      if conv.argType == QIO_CONV_ARG_TYPE_NONE_LITERAL {
        // Print whitespace or I/O literal.
        // literal string in conv
        if isReadf {
          // Scan whitespace or I/O literal.
          // literal string in conv
          if conv.literal_is_whitespace == 2 {
            if _format_debug then stdout.writeln("NEWLINE");
            // Handle a \n newline in the format string.
            // Other space.
            var offsetA = qio_channel_offset_unlocked(_channel_internal);
            error = qio_channel_skip_past_newline(false, _channel_internal, true);
            var offsetB = qio_channel_offset_unlocked(_channel_internal);
            if (!error) && offsetA == offsetB {
              // didn't really read newline.
              error = EFORMAT;
            }
            if _format_debug then stdout.writeln("AFTER NEWLINE err is ", error:int);
          } else if conv.literal_is_whitespace == 1 {
            if _format_debug then stdout.writeln("WHITESPACE");
            // Other space.
            var offsetA = qio_channel_offset_unlocked(_channel_internal);
            error = qio_channel_scan_literal_2(false, _channel_internal, conv.literal, 0, true);
            if _format_debug {
             if error then stdout.writeln("TODO XZOB");
            }
            var offsetB = qio_channel_offset_unlocked(_channel_internal);
            if (!error) && offsetA == offsetB {
              // didn't really read whitespace.
              error = EFORMAT;
            }
          } else {
            error = qio_channel_scan_literal_2(false, _channel_internal, conv.literal, conv.literal_length:ssize_t, false);
          }
        } else {
          // when printing we don't care if it's just whitespace.
          error = qio_channel_print_literal_2(false, _channel_internal, conv.literal, conv.literal_length:ssize_t);
        }
      } else if conv.argType == QIO_CONV_ARG_TYPE_NONE_REGEXP_LITERAL {
        if ! isReadf {
          // It's not so clear what to do when printing
          // a regexp. So we just don't handle it.
          error = qio_format_error_write_regexp();
          if _format_debug then stdout.writeln("TODO AZA");
        } else {
          // allocate regexp info if needed
          if r == nil then r = new _channel_regexp_info();
          // clear out old data, if there is any.
          r.clear();
          // Compile a regexp from the format string
          var errstr:string;
          if _format_debug then stdout.writeln("COMPILING REGEXP");
          // build a regexp out of regexp and regexp_flags
          qio_regexp_create_compile_flags_2(conv.regexp, conv.regexp_length, conv.regexp_flags, conv.regexp_flags_length, /* utf8? */ true, r.theRegexp);
          r.releaseRegexp = true;
          if qio_regexp_ok(r.theRegexp) {
            r.hasRegexp = true;
            r.ncaptures = qio_regexp_get_ncaptures(r.theRegexp);
            // If there are no captures, and we don't have arguments
            // to consume, go ahead and match the regexp.
            if r.ncaptures > 0 ||
               conv.preArg1 != QIO_CONV_UNK ||
               conv.preArg2 != QIO_CONV_UNK ||
               conv.preArg3 != QIO_CONV_UNK
            {
              // We need to consume args as part of matching this regexp. 
              gotConv = true;
              break;
            } else {
              // No args will be consumed.
              _match_regexp_if_needed(cur, len, error, style, r);
            }
          } else {
            error = qio_format_error_bad_regexp();
            if _format_debug then stdout.writeln("TODO AZB");
            //if dieOnError then assert(!error, errstr);
          }
        }
      } else {
        // Some other kind of format specifier... we
        // will return to handle.
        gotConv = true;
        break;
      }
    }
  }
}

proc channel._conv_helper(
    ref error:syserr,
    ref conv:qio_conv_t, ref gotConv:bool,
    ref j:int,
    ref argType)
{
  if error then return;
  if gotConv {
    // Perhaps we need to handle pre/post args
    // that adjust the style
    if conv.preArg1 != QIO_CONV_UNK {
      argType(j) = conv.preArg1;
      j += 1;
    }
    if conv.preArg2 != QIO_CONV_UNK {
      argType(j) = conv.preArg2;
      j += 1;
    }
    if conv.preArg3 != QIO_CONV_UNK {
      argType(j) = conv.preArg3;
      j += 1;
    }
    if conv.argType != QIO_CONV_UNK {
      if argType(j) == QIO_CONV_UNK {
        // Some regexp paths set it earlier..
        argType(j) = conv.argType;
      }
      j += 1;
    }
  }
}

proc channel._conv_sethandler(
    ref error:syserr,
    argtypei:c_int,
    ref style:iostyle,
    i:int, argi,
    isReadf:bool):bool
{
  if error then return false;
  // Now, set style elements based on action
  // at i
  select argtypei {
    when QIO_CONV_SET_MIN_WIDTH_COLS {
      var (t,ok) = _toIntegral(argi);
      if ! ok {
        error = qio_format_error_arg_mismatch(i);
        if _format_debug then stdout.writeln("TODO AZE");
      } else style.min_width_columns = t:uint(32);
    }
    when QIO_CONV_SET_MAX_WIDTH_COLS {
      var (t,ok) = _toIntegral(argi);
      if ! ok {
        error = qio_format_error_arg_mismatch(i);
        if _format_debug then stdout.writeln("TODO AZF");
      } else style.max_width_columns = t:uint(32);
    }
    when QIO_CONV_SET_MAX_WIDTH_CHARS {
      var (t,ok) = _toIntegral(argi);
      if ! ok {
        error = qio_format_error_arg_mismatch(i);
        if _format_debug then stdout.writeln("TODO AZG");
      } else style.max_width_characters = t:uint(32);
    }
    when QIO_CONV_SET_MAX_WIDTH_BYTES {
      var (t,ok) = _toIntegral(argi);
      if ! ok {
        error = qio_format_error_arg_mismatch(i);
        if _format_debug then stdout.writeln("TODO AZGX");
      } else style.max_width_bytes = t:uint(32);
    }
    when QIO_CONV_SET_PRECISION {
      var (t,ok) = _toIntegral(argi);
      if ! ok {
        error = qio_format_error_arg_mismatch(i);
        if _format_debug then stdout.writeln("TODO AZH");
      } else style.precision = t:int(32);
    }
    when QIO_CONV_SET_STRINGSTART {
      var (t,ok) = _toChar(argi);
      if ! ok {
        error = qio_format_error_arg_mismatch(i);
        if _format_debug then stdout.writeln("TODO AZH");
      } else style.string_start = t:style_char_t;
    }
    when QIO_CONV_SET_STRINGEND {
      var (t,ok) = _toChar(argi);
      if ! ok {
        error = qio_format_error_arg_mismatch(i);
        if _format_debug then stdout.writeln("TODO AZH");
      } else style.string_end = t:style_char_t;
    }
    when QIO_CONV_SET_STRINGSTARTEND {
      var (t,ok) = _toChar(argi);
      if ! ok {
        error = qio_format_error_arg_mismatch(i);
        if _format_debug then stdout.writeln("TODO AZH");
      } else {
        style.string_start = t:style_char_t;
        style.string_end = t:style_char_t;
      }
    }
    when QIO_CONV_SET_STRINGLEN {
      var (t,ok) = _toIntegral(argi);
      if ! ok {
        error = qio_format_error_arg_mismatch(i);
        if _format_debug then stdout.writeln("TODO AZH");
      } else {
        style.str_style = t:int(64);
      }
    }
    when QIO_CONV_SET_TERMINATOR {
      var (t,ok) = _toChar(argi);
      if ! ok {
        error = qio_format_error_arg_mismatch(i);
        if _format_debug then stdout.writeln("TODO AZH");
      } else {
        style.str_style = stringStyleTerminated(t:uint(8));
      }
    }
    when QIO_CONV_SET_DONE {
      // Do nothing. Already handled.
    }
    when QIO_CONV_UNK {
      // Too many arguments.
      error = qio_format_error_too_many_args();
      if _format_debug then stdout.writeln("TODO AZK");
    } otherwise {
      return true;
    }
  }
  return false;
}

proc channel._write_signed(width:uint(32), t:int, i:int)
{
  var error:syserr;
  var byteorder = qio_channel_byteorder(_channel_internal);
  select width {
    when 1 {
      var x = t:int(8);
      error = qio_channel_write_int(false, byteorder, _channel_internal, x, numBytes(x.type), isIntType(x.type));
    } when 2 {
      var x = t:int(16);
      error = qio_channel_write_int(false, byteorder, _channel_internal, x, numBytes(x.type), isIntType(x.type));
    } when 4 {
      var x = t:int(32);
      error = qio_channel_write_int(false, byteorder, _channel_internal, x, numBytes(x.type), isIntType(x.type));
    } when 8 {
      var x = t:int(64);
      error = qio_channel_write_int(false, byteorder, _channel_internal, x, numBytes(x.type), isIntType(x.type));
    } otherwise error = qio_format_error_arg_mismatch(i);
  }
  return error;
}

proc channel._read_signed(width:uint(32), out t:int, i:int)
{
  var error:syserr;
  var byteorder = qio_channel_byteorder(_channel_internal);
  select width {
    when 1 {
      var x:int(8);
      error = qio_channel_read_int(false, byteorder, _channel_internal, x, numBytes(x.type), isIntType(x.type));
      t = x;
    } when 2 {
      var x:int(16);
      error = qio_channel_read_int(false, byteorder, _channel_internal, x, numBytes(x.type), isIntType(x.type));
      t = x;
    } when 4 {
      var x:int(32);
      error = qio_channel_read_int(false, byteorder, _channel_internal, x, numBytes(x.type), isIntType(x.type));
      t = x;
    } when 8 {
      var x:int(64);
      error = qio_channel_read_int(false, byteorder, _channel_internal, x, numBytes(x.type), isIntType(x.type));
      t = x;
    } otherwise error = qio_format_error_arg_mismatch(i);
  }
  return error;
}

proc channel._write_unsigned(width:uint(32), t:uint, i:int)
{
  var error:syserr;
  var byteorder = qio_channel_byteorder(_channel_internal);
  select width {
    when 1 {
      var x = t:uint(8);
      error = qio_channel_write_int(false, byteorder, _channel_internal, x, numBytes(x.type), isIntType(x.type));
    } when 2 {
      var x = t:uint(16);
      error = qio_channel_write_int(false, byteorder, _channel_internal, x, numBytes(x.type), isIntType(x.type));
    } when 4 {
      var x = t:uint(32);
      error = qio_channel_write_int(false, byteorder, _channel_internal, x, numBytes(x.type), isIntType(x.type));
    } when 8 {
      var x = t:uint(64);
      error = qio_channel_write_int(false, byteorder, _channel_internal, x, numBytes(x.type), isIntType(x.type));
    } otherwise error = qio_format_error_arg_mismatch(i);
  }
  return error;
}
proc channel._read_unsigned(width:uint(32), out t:uint, i:int)
{
  var error:syserr;
  var byteorder = qio_channel_byteorder(_channel_internal);
  select width {
    when 1 {
      var x:uint(8);
      error = qio_channel_read_int(false, byteorder, _channel_internal, x, numBytes(x.type), isIntType(x.type));
      t = x;
    } when 2 {
      var x:uint(16);
      error = qio_channel_read_int(false, byteorder, _channel_internal, x, numBytes(x.type), isIntType(x.type));
      t = x;
    } when 4 {
      var x:uint(32);
      error = qio_channel_read_int(false, byteorder, _channel_internal, x, numBytes(x.type), isIntType(x.type));
      t = x;
    } when 8 {
      var x:uint(64);
      error = qio_channel_read_int(false, byteorder, _channel_internal, x, numBytes(x.type), isIntType(x.type));
      t = x;
    } otherwise error = qio_format_error_arg_mismatch(i);
  }
  return error;
}


proc channel._write_real(width:uint(32), t:real, i:int)
{
  var error:syserr;
  var byteorder = qio_channel_byteorder(_channel_internal);
  select width {
    when 4 {
      var x = t:real(32);
      error = qio_channel_write_float(false, byteorder, _channel_internal, x, numBytes(x.type));
    } when 8 {
      var x = t:real(64);
      error = qio_channel_write_float(false, byteorder, _channel_internal, x, numBytes(x.type));
    } otherwise error = qio_format_error_arg_mismatch(i);
  }
  return error;
}
proc channel._read_real(width:uint(32), out t:real, i:int)
{
  var error:syserr;
  var byteorder = qio_channel_byteorder(_channel_internal);
  select width {
    when 4 {
      var x:real(32);
      error = qio_channel_read_float(false, byteorder, _channel_internal, x, numBytes(x.type));
      t = x;
    } when 8 {
      var x:real(64);
      error = qio_channel_read_float(false, byteorder, _channel_internal, x, numBytes(x.type));
      t = x;
    } otherwise error = qio_format_error_arg_mismatch(i);
  }
  return error;
}


proc channel._write_complex(width:uint(32), t:complex, i:int)
{
  var error:syserr;
  var byteorder = qio_channel_byteorder(_channel_internal);
  select width {
    when 8 {
      var x = t:complex(64);
      var re = x.re;
      var im = x.im;
      error = qio_channel_write_complex(false,byteorder,_channel_internal,re,im, numBytes(re.type));
    } when 16 {
      var x = t:complex(128);
      var re = x.re;
      var im = x.im;
      error = qio_channel_write_complex(false,byteorder,_channel_internal,re,im, numBytes(re.type));
    } otherwise error = qio_format_error_arg_mismatch(i);
  }
  return error;
}

proc channel._read_complex(width:uint(32), out t:complex, i:int)
{
  var error:syserr;
  var byteorder = qio_channel_byteorder(_channel_internal);
  select width {
    when 8 {
      var x:complex(64);
      var re:x.re.type;
      var im:x.im.type;
      error = qio_channel_read_complex(false,byteorder,_channel_internal,re,im, numBytes(re.type));
      x = (re, im):complex(64); // tuple to complex
      t = x;
    } when 16 {
      var x:complex(128);
      var re:x.re.type;
      var im:x.im.type;
      error = qio_channel_read_complex(false,byteorder,_channel_internal,re,im, numBytes(re.type));
      x = (re, im):complex(128); // tuple to complex
      t = x;
    } otherwise error = qio_format_error_arg_mismatch(i);
  }
  return error;
}



// 1st arg is format string
proc channel.writef(fmt:string, args ...?k, out error:syserr):bool {
  return this.writef(fmt.c_str(), (...args), error);
}

proc channel.writef(fmt:c_string, args ...?k, out error:syserr):bool {
  if !writing then compilerError("writef on read-only channel");
  error = ENOERR;
  on this.home {
    this.lock();
    var save_style = this._style();
    var cur:size_t = 0;
    var len:size_t = fmt.length:size_t;
    var conv:qio_conv_t;
    var gotConv:bool;
    var style:iostyle;
    var end:size_t;
    var argType:(k+5)*c_int;

    var r:_channel_regexp_info = nil;

    for i in 1..argType.size {
      argType(i) = QIO_CONV_UNK;
    }

    var j = 1;

    for param i in 1..k {
      // The inside of this loop is a bit crazy because
      // we're writing it all in a param for in order to
      // get generic argument handling.

      gotConv = false;

      if j <= i {
        _format_reader(fmt, cur, len, error,
                       conv, gotConv, style, r,
                       false);
      }

      _conv_helper(error, conv, gotConv, j, argType);

      var domore = _conv_sethandler(error, argType(i), style, i,args(i),false);

      if _format_debug then stdout.writeln("domore ", domore, " arg ", argType(i), " arg ", args(i));

      if domore {
        this._set_style(style);
        // otherwise we will consume at least one argument.
        select argType(i) {
          when QIO_CONV_ARG_TYPE_SIGNED, QIO_CONV_ARG_TYPE_BINARY_SIGNED {
            var (t,ok) = _toSigned(args(i));
            if ! ok {
              error = qio_format_error_arg_mismatch(i);
              if _format_debug then stdout.writeln("TODO AZK");
            } else {
              if argType(i) == QIO_CONV_ARG_TYPE_BINARY_SIGNED then
                error = _write_signed(style.max_width_bytes, t, i);
              else
                error = _write_one_internal(_channel_internal, iokind.dynamic, t);
            }
          } when QIO_CONV_ARG_TYPE_UNSIGNED, QIO_CONV_ARG_TYPE_BINARY_UNSIGNED {
            var (t,ok) = _toUnsigned(args(i));
            if ! ok {
              error = qio_format_error_arg_mismatch(i);
              if _format_debug then stdout.writeln("TODO AZK");
            } else {
              if argType(i) == QIO_CONV_ARG_TYPE_BINARY_UNSIGNED then
                error = _write_unsigned(style.max_width_bytes, t, i);
              else
                error = _write_one_internal(_channel_internal, iokind.dynamic, t);
            }
          } when QIO_CONV_ARG_TYPE_REAL, QIO_CONV_ARG_TYPE_BINARY_REAL {
            var (t,ok) = _toReal(args(i));
            if ! ok {
              error = qio_format_error_arg_mismatch(i);
              if _format_debug then stdout.writeln("TODO AZK");
            } else {
              if argType(i) == QIO_CONV_ARG_TYPE_BINARY_REAL then
                error = _write_real(style.max_width_bytes, t, i);
              else
                error = _write_one_internal(_channel_internal, iokind.dynamic, t);
            }
          } when QIO_CONV_ARG_TYPE_IMAG, QIO_CONV_ARG_TYPE_BINARY_IMAG {
            var (t,ok) = _toImag(args(i));
            if ! ok {
              error = qio_format_error_arg_mismatch(i);
              if _format_debug then stdout.writeln("TODO AZK");
            } else {
              if argType(i) == QIO_CONV_ARG_TYPE_BINARY_IMAG then
                error = _write_real(style.max_width_bytes, t:real, i);
              else
                error = _write_one_internal(_channel_internal, iokind.dynamic, t);
            }
          } when QIO_CONV_ARG_TYPE_COMPLEX, QIO_CONV_ARG_TYPE_BINARY_COMPLEX {
            var (t,ok) = _toComplex(args(i));
            if ! ok {
              error = qio_format_error_arg_mismatch(i);
              if _format_debug then stdout.writeln("TODO AZK");
            } else {
              if argType(i) == QIO_CONV_ARG_TYPE_BINARY_COMPLEX then
                error = _write_complex(style.max_width_bytes, t, i);
              else error = _write_one_internal(_channel_internal, iokind.dynamic, t);
            }
          } when QIO_CONV_ARG_TYPE_NUMERIC {
            var (t,ok) = _toNumeric(args(i));
            if ! ok {
              error = qio_format_error_arg_mismatch(i);
              if _format_debug then stdout.writeln("TODO AZO11");
            } else error = _write_one_internal(_channel_internal, iokind.dynamic, t);
          } when QIO_CONV_ARG_TYPE_CHAR {
            var (t,ok) = _toChar(args(i));
            if ! ok {
              error = qio_format_error_arg_mismatch(i);
              if _format_debug then stdout.writeln("TODO AZN");
            } else error = _write_one_internal(_channel_internal, iokind.dynamic, new ioChar(t));
          } when QIO_CONV_ARG_TYPE_STRING {
            var (t,ok) = _toString(args(i));
            if ! ok {
              error = qio_format_error_arg_mismatch(i);
              if _format_debug then stdout.writeln("TODO AZO");
            } else error = _write_one_internal(_channel_internal, iokind.dynamic, t);
          } when QIO_CONV_ARG_TYPE_REGEXP {
            // It's not so clear what to do when printing
            // a regexp. So we just don't handle it.
            error = qio_format_error_write_regexp();
            if _format_debug then stdout.writeln("TODO AZP");
          } when QIO_CONV_ARG_TYPE_REPR {
            error = _write_one_internal(_channel_internal, iokind.dynamic, args(i));
          } otherwise {
            // Unhandled argument type!
            halt("readf/writef internal error ", argType(i));
          }
        }
      }
    }

    if ! error {
      if cur < len {
        var dummy:c_int;
        _format_reader(fmt, cur, len, error,
                       conv, gotConv, style, r,
                       false);
      }

      if cur < len {
        // Mismatched number of arguments!
        error = qio_format_error_too_few_args();
        if _format_debug then stdout.writeln("TODO AZR");
      }
    }

    this._set_style(save_style);
    this.unlock();
  }
  return !error;
}


proc channel.writef(fmt:string, out error:syserr):bool {
  return this.writef(fmt.c_str(), error);
}

proc channel.writef(fmt:c_string, out error:syserr):bool {
  if !writing then compilerError("writef on read-only channel");
  error = ENOERR;
  on this.home {
    this.lock();
    var save_style = this._style();
    var cur:size_t = 0;
    var len:size_t = fmt.length:size_t;
    var conv:qio_conv_t;
    var gotConv:bool;
    var style:iostyle;
    var end:size_t;
    var dummy:c_int;

    var r:_channel_regexp_info = nil;

    _format_reader(fmt, cur, len, error,
                   conv, gotConv, style, r,
                   false);

    if ! error {
      if gotConv {
        error = qio_format_error_too_few_args();
        if _format_debug then stdout.writeln("TODO AZZs");
      }
    }

    if ! error {
      if cur < len {
        // Mismatched number of arguments!
        error = qio_format_error_too_few_args();
        if _format_debug then stdout.writeln("TODO AZS");
      }
    }

    this._set_style(save_style);
    this.unlock();
  }
  return !error;
}

proc channel.readf(fmt:string, ref args ...?k, out error:syserr):bool {
  return this.readf(fmt.c_str(), (...args), error);
}

proc channel.readf(fmt:c_string, ref args ...?k, out error:syserr):bool {
  if writing then compilerError("readf on write-only channel");
  error = ENOERR;
  on this.home {
    this.lock();
    var save_style = this._style();
    var cur:size_t = 0;
    var len:size_t = fmt.length:size_t;
    var conv:qio_conv_t;
    var gotConv:bool;
    var style:iostyle;
    var end:size_t;
    var argType:(k+5)*c_int;

    var r:_channel_regexp_info = nil;

    for i in 1..argType.size {
      argType(i) = QIO_CONV_UNK;
    }

    error = qio_channel_mark(false, _channel_internal);
    if !error {
      var j = 1;

      for param i in 1..k {
        // The inside of this loop is a bit crazy because
        // we're writing it all in a param for in order to
        // get generic argument handling.
        if j <= i {
          _format_reader(fmt, cur, len, error,
                         conv, gotConv, style, r,
                         true);

          if r != nil && r.hasRegexp {
            // We need to handle the next ncaptures arguments.
            if i + r.ncaptures - 1 > k {
              error = qio_format_error_too_few_args();
              if _format_debug then stdout.writeln("TODO AXA");
            }
            for z in 0..#r.ncaptures {
              if i+z <= argType.size {
                argType(i+z) = QIO_CONV_SET_CAPTURE;
              }
            }
          }
        }

        _conv_helper(error, conv, gotConv, j, argType);

        var domore = _conv_sethandler(error, argType(i),style,i,args(i),false);

        if domore {
          this._set_style(style);
          // otherwise we will consume at least one argument.
          select argType(i) {
            when QIO_CONV_ARG_TYPE_SIGNED, QIO_CONV_ARG_TYPE_BINARY_SIGNED {
              var (t,ok) = _toSigned(args(i));
              if ! ok {
                error = qio_format_error_arg_mismatch(i);
                if _format_debug then stdout.writeln("TODO AXB");
              } else {
                var ti:int;
                if argType(i) == QIO_CONV_ARG_TYPE_BINARY_SIGNED then
                  error = _read_signed(style.max_width_bytes, ti, i);
                else
                  error = _read_one_internal(_channel_internal, iokind.dynamic, ti);
                if ! error then error = _setIfPrimitive(args(i),ti,i);
              }
            }
            when QIO_CONV_ARG_TYPE_UNSIGNED, QIO_CONV_ARG_TYPE_BINARY_UNSIGNED {
              var (t,ok) = _toUnsigned(args(i));
              if ! ok {
                error = qio_format_error_arg_mismatch(i);
                if _format_debug then stdout.writeln("TODO AXB");
              } else {
                var ti:uint;
                if argType(i) == QIO_CONV_ARG_TYPE_BINARY_UNSIGNED then
                  error = _read_unsigned(style.max_width_bytes, ti, i);
                else
                  error = _read_one_internal(_channel_internal, iokind.dynamic, ti);
                if ! error then error = _setIfPrimitive(args(i),ti,i);
              }
            } when QIO_CONV_ARG_TYPE_REAL, QIO_CONV_ARG_TYPE_BINARY_REAL {
              var (t,ok) = _toReal(args(i));
              if ! ok {
                error = qio_format_error_arg_mismatch(i);
                if _format_debug then stdout.writeln("TODO AXB");
              } else {
                var ti:real;
                if argType(i) == QIO_CONV_ARG_TYPE_BINARY_REAL then
                  error = _read_real(style.max_width_bytes, ti, i);
                else
                  error = _read_one_internal(_channel_internal, iokind.dynamic, ti);
                if ! error then error = _setIfPrimitive(args(i),ti,i);
              }
            } when QIO_CONV_ARG_TYPE_IMAG, QIO_CONV_ARG_TYPE_BINARY_IMAG {
              var (t,ok) = _toImag(args(i));
              if ! ok {
                error = qio_format_error_arg_mismatch(i);
                if _format_debug then stdout.writeln("TODO AXB1");
              } else {
                var ti:imag;
                if argType(i) == QIO_CONV_ARG_TYPE_BINARY_IMAG {
                  var tr:real;
                  error = _read_real(style.max_width_bytes, tr, i);
                  ti = tr:imag;
                } else
                  error = _read_one_internal(_channel_internal, iokind.dynamic, ti);
                if ! error then error = _setIfPrimitive(args(i),ti,i);
              }
            } when QIO_CONV_ARG_TYPE_COMPLEX, QIO_CONV_ARG_TYPE_BINARY_COMPLEX {
              var (t,ok) = _toComplex(args(i));
              if ! ok {
                error = qio_format_error_arg_mismatch(i);
                if _format_debug then stdout.writeln("TODO AXB");
              } else {
                var ti:complex;
                if argType(i) == QIO_CONV_ARG_TYPE_BINARY_COMPLEX then
                 error = _read_complex(style.max_width_bytes, ti, i);
                else
                  error = _read_one_internal(_channel_internal, iokind.dynamic, ti);
                if ! error then error = _setIfPrimitive(args(i),ti,i);
              }
            } when QIO_CONV_ARG_TYPE_NUMERIC {
              var (t,ok) = _toNumeric(args(i));
              if ! ok {
                error = qio_format_error_arg_mismatch(i);
                if _format_debug then stdout.writeln("TODO AXB1");
              } else {
                var ti = t;
                error = _read_one_internal(_channel_internal, iokind.dynamic, ti);
                if ! error then error = _setIfPrimitive(args(i),ti,i);
              }
            } when QIO_CONV_ARG_TYPE_CHAR {
              var (t,ok) = _toChar(args(i));
              var chr = new ioChar(t);
              if ! ok {
                error = qio_format_error_arg_mismatch(i);
                if _format_debug then stdout.writeln("TODO AXE");
              } else error = _read_one_internal(_channel_internal, iokind.dynamic, chr);
              if ! error then _setIfChar(args(i),chr.ch);
            } when QIO_CONV_ARG_TYPE_STRING {
              var (t,ok) = _toString(args(i));
              if ! ok {
                error = qio_format_error_arg_mismatch(i);
                if _format_debug then stdout.writeln("TODO AXF");
              }
              else error = _read_one_internal(_channel_internal, iokind.dynamic, t);
              if ! error then error = _setIfPrimitive(args(i),t,i);
            } when QIO_CONV_ARG_TYPE_REGEXP {
              var (t,ok) = _toRegexp(args(i));
              if ! ok {
                error = qio_format_error_arg_mismatch(i);
                if _format_debug then stdout.writeln("TODO AXG");
              }
              // match it here.
              if r == nil then r = new _channel_regexp_info();
              r.clear();
              r.theRegexp = t._regexp;
              r.hasRegexp = true;
              r.releaseRegexp = false;
              _match_regexp_if_needed(cur, len, error, style, r);

              // Set the capture groups.
              // We need to handle the next ncaptures arguments.
              if i + r.ncaptures - 1 > k {
                error = qio_format_error_too_few_args();
                if _format_debug then stdout.writeln("TODO AXH");
              }
              for z in 0..#r.ncaptures {
                if i+z <= argType.size {
                  argType(i+z+1) = QIO_CONV_SET_CAPTURE;
                }
              }
            } when QIO_CONV_ARG_TYPE_REPR {
              error = _read_one_internal(_channel_internal, iokind.dynamic, args(i));
            } when QIO_CONV_SET_CAPTURE {
              if r == nil {
                error = qio_format_error_bad_regexp();
                if _format_debug then stdout.writeln("TODO AXI");
              } else {
                _match_regexp_if_needed(cur, len, error, style, r);
                // Set args(i) to the catpure at capturei.
                if r.capturei >= r.ncaptures {
                  error = qio_format_error_bad_regexp();
                  if _format_debug then stdout.writeln("TODO AXJ");
                } else {
                  // We have a string in captures[capturei] and
                  // we need to set args(i) to that.
                  if _isIoPrimitiveType(args(i).type) {
                    // but only if it's a primitive type
                    // (so that we can avoid problems with string-to-record).
                    args(i) = r.capArr[r.capturei]:args(i).type;
                  }
                  r.capturei += 1;
                }
              }
            } otherwise {
              halt("Internal error in readf/writef");
            }
          }
        }
      }

      if ! error {
        if cur < len {
          var dummy:c_int;
          _format_reader(fmt, cur, len, error,
                         conv, gotConv, style, r,
                         true);
        }

        if cur < len {
          // Mismatched number of arguments!
          error = qio_format_error_too_few_args();
          if _format_debug then stdout.writeln("TODO AXL");
        }
      }

      if r != nil {
        delete r;
      }

      if ! error {
        // commit.
        qio_channel_commit_unlocked(_channel_internal);
      } else {
        // revert
        qio_channel_revert_unlocked(_channel_internal);
      }
    }
    this._set_style(save_style);
    this.unlock();
  }
  return !error;
}

proc channel.readf(fmt:string, out error:syserr):bool {
  return this.readf(fmt.c_str(), error);
}

proc channel.readf(fmt:c_string, out error:syserr):bool {
  if writing then compilerError("readf on write-only channel");
  error = ENOERR;
  on this.home {
    this.lock();
    var save_style = this._style();
    var cur:size_t = 0;
    var len:size_t = fmt.length:size_t;
    var conv:qio_conv_t;
    var gotConv:bool;
    var style:iostyle;
    var end:size_t;
    var dummy:c_int;

    var r:_channel_regexp_info = nil;

    error = qio_channel_mark(false, _channel_internal);
    if !error {
      if _format_debug then stdout.writeln("TODO BBBB");
      _format_reader(fmt, cur, len, error,
                     conv, gotConv, style, r,
                     true);
      if gotConv {
        error = qio_format_error_too_few_args();
        if _format_debug then stdout.writeln("TODO ABZOO");
      }
    }
    if !error {
      if cur < len {
        error = qio_format_error_too_few_args();
        if _format_debug then stdout.writeln("TODO AXM");
      }
    }
    if ! error {
      // commit.
      qio_channel_commit_unlocked(_channel_internal);
    } else {
      // revert
      qio_channel_revert_unlocked(_channel_internal);
    }

    this._set_style(save_style);
    this.unlock();
  }
  return !error;
}

proc channel.writef(fmt: string, args ...?k) {
  return this.writef(fmt.c_str(), (...args));
}

proc channel.writef(fmt:c_string, args ...?k) {
  var e:syserr = ENOERR;
  this.writef(fmt, (...args), error=e);
  if !e then return true;
  else {
    this._ch_ioerror(e, "in channel.writef(fmt:string, ...)");
    return false;
  }
}

proc channel.writef(fmt: string) {
  return this.writef(fmt.c_str());
}

proc channel.writef(fmt:c_string) {
  var e:syserr = ENOERR;
  this.writef(fmt, error=e);
  if !e then return true;
  else {
    this._ch_ioerror(e, "in channel.writef(fmt:string, ...)");
    return false;
  }
}

proc channel.readf(fmt:string, ref args ...?k) {
  return this.readf(fmt.c_str(), (...args));
}

proc channel.readf(fmt:c_string, ref args ...?k) {
  var e:syserr = ENOERR;
  this.readf(fmt, (...args), error=e);
  if !e then return true;
  else if e == EEOF then return false;
  else if e == EFORMAT then return false;
  else {
    this._ch_ioerror(e, "in channel.readf(fmt:string, ...)");
    return false;
  }
}

proc channel.readf(fmt:string) {
  return this.readf(fmt.c_str());
}

proc channel.readf(fmt:c_string) {
  var e:syserr = ENOERR;
  this.readf(fmt, error=e);
  if !e then return true;
  else if e == EEOF then return false;
  else if e == EFORMAT then return false;
  else {
    this._ch_ioerror(e, "in channel.readf(fmt:string, ...)");
    return false;
  }
}

proc writef(fmt:c_string, args ...?k):bool {
  return stdout.writef(fmt, (...args));
}
proc writef(fmt:string, args ...?k):bool {
  return stdout.writef(fmt, (...args));
}
proc writef(fmt:c_string):bool {
  return stdout.writef(fmt);
}
proc writef(fmt:string):bool {
  return stdout.writef(fmt);
}
proc readf(fmt:c_string, ref args ...?k):bool {
  return stdin.readf(fmt, (...args));
}
proc readf(fmt:string, ref args ...?k):bool {
  return stdin.readf(fmt, (...args));
}
proc readf(fmt:c_string):bool {
  return stdin.readf(fmt);
}
proc readf(fmt:string):bool {
  return stdin.readf(fmt);
}



use Regexp;
extern proc qio_regexp_channel_match(const ref re:qio_regexp_t, threadsafe:c_int, ch:qio_channel_ptr_t, maxlen:int(64), anchor:c_int, can_discard:bool, keep_unmatched:bool, keep_whole_pattern:bool, submatch:_ddata(qio_regexp_string_piece_t), nsubmatch:int(64)):syserr;

proc channel._extractMatch(m:reMatch, ref arg:reMatch, ref error:syserr) {
  // If the argument is a match record, just return it.
  arg = m;
}
 
proc channel._extractMatch(m:reMatch, ref arg:string, ref error:syserr) {
  var cur:int(64);
  var target = m.offset;
  var len = m.length;

  // If there was no match, return the default value of the type
  if !m.matched {
    arg = "";
  }

  // Read into a string the appropriate region of the file.
  if !error {
    qio_channel_revert_unlocked(_channel_internal);
    error = qio_channel_mark(false, _channel_internal);
    cur = qio_channel_offset_unlocked(_channel_internal);
  }

  if ! error {
    // There was a match, so we have to read the
    // strings for the capture groups.
    error = qio_channel_advance(false, _channel_internal, target - cur);
  }

  var s:string;
  if ! error {
    var gotlen:int(64);
    var ts: c_string_copy;
    error = qio_channel_read_string(false, iokind.native, stringStyleExactLen(len), _channel_internal, ts, gotlen, len:ssize_t);
    s = toString(ts);
  }
 
  if ! error {
    arg = s;
  } else {
    arg = "";
  }
}
 
proc channel._extractMatch(m:reMatch, ref arg:?t, ref error:syserr) where t != reMatch && t != string {
  // If there was no match, return the default value of the type
  if !m.matched {
    var empty:arg.type;
    arg = empty;
  }

  // Read into a string the appropriate region of the file.
  var s:string;
  _extractMatch(m, s, error);
 
  if ! error {
    arg = s:arg.type;
  } else {
    var empty:arg.type;
    arg = empty;
  }
}


/** Sets arg to the string of a match.
    If arg is not a string, the match will be coerced to a arg.type.

    Assumes that the channel has been marked before where
    the captures are being returned. Will change the channel
    position to just after the match. Will not do anything
    if error is set.
 */
proc channel.extractMatch(m:reMatch, ref arg, ref error:syserr) {
  on this.home {
    this.lock();
    _extractMatch(m, arg, error);
    this.unlock();
  }
}
proc channel.extractMatch(m:reMatch, ref arg) {
  on this.home {
    this.lock();
    var err:syserr = ENOERR;
    _extractMatch(m, arg, err);
    if err {
      this._ch_ioerror(err, "in channel.extractMatch(m:reMatch, ref " +
                             typeToString(arg.type) + ")");
    }
    this.unlock();
  }
}

// Assumes that the channel has been marked where the search began
// (or at least before the capture groups if discarding)
proc channel._ch_handle_captures(matches:_ddata(qio_regexp_string_piece_t),
                                 nmatches:int,
                                 ref captures, ref error:syserr) {
  assert(nmatches >= captures.size);
  for param i in 1..captures.size {
    var m = _to_reMatch(matches[i]);
    _extractMatch(m, captures[i], error);
  }
}


/** Search for an offset in the channel matching the
    passed regular expression, possibly pulling out capture groups.
    If there is a match, leaves the channel position at the
    match. If there is no match, the channel position will be
    advanced to the end of the channel (or end of the file).
 */
proc channel.search(re:regexp, ref error:syserr):reMatch
{
  var m:reMatch;
  on this.home {
    this.lock();
    var nm = 1;
    var matches = _ddata_allocate(qio_regexp_string_piece_t, nm);
    error = qio_channel_mark(false, _channel_internal);
    if !error {
      error = qio_regexp_channel_match(re._regexp,
                                       false, _channel_internal, max(int(64)),
                                       QIO_REGEXP_ANCHOR_UNANCHORED,
                                       /* can_discard */ true,
                                       /* keep_unmatched */ false,
                                       /* keep_whole_pattern */ true,
                                       matches, nm);
    }
    // Don't report "didn't match" errors
    if error == EFORMAT || error == EEOF then error = ENOERR;
    if !error {
      m = _to_reMatch(matches[0]);
      if m.matched {
        // Advance to the match.
        qio_channel_revert_unlocked(_channel_internal);
        var cur = qio_channel_offset_unlocked(_channel_internal);
        var target = m.offset;
        error = qio_channel_advance(false, _channel_internal, target - cur);
      } else {
        // If we didn't match... leave the channel position at EOF
        qio_channel_commit_unlocked(_channel_internal);
      }
    }
    _ddata_free(matches);
    this.unlock();
  }
  return m;
}

proc channel.search(re:regexp):reMatch
{
  var e:syserr = ENOERR;
  var ret = this.search(re, error=e);
  if e then this._ch_ioerror(e, "in channel.search");
  return ret;
}

/** Like channel.search but assigning capture groups to arguments.
 */
proc channel.search(re:regexp, ref captures ...?k, ref error:syserr):reMatch
{
  var m:reMatch;
  on this.home {
    this.lock();
    var nm = captures.size + 1;
    var matches = _ddata_allocate(qio_regexp_string_piece_t, nm);
    error = qio_channel_mark(false, _channel_internal);
    if ! error {
      error = qio_regexp_channel_match(re._regexp,
                                       false, _channel_internal, max(int(64)),
                                       QIO_REGEXP_ANCHOR_UNANCHORED,
                                       /* can_discard */ true,
                                       /* keep_unmatched */ false,
                                       /* keep_whole_pattern */ true,
                                       matches, nm);
    }
    // Don't report "didn't match" errors
    if error == EFORMAT || error == EEOF then error = ENOERR;
    if !error {
      m = _to_reMatch(matches[0]);
      if m.matched {
        // Extract the capture groups.
        _ch_handle_captures(matches, nm, captures, error);

        // Advance to the match.
        qio_channel_revert_unlocked(_channel_internal);
        var cur = qio_channel_offset_unlocked(_channel_internal);
        var target = m.offset;
        error = qio_channel_advance(false, _channel_internal, target - cur);
      } else {
        // If we didn't match... leave the channel position at EOF
        qio_channel_commit_unlocked(_channel_internal);
      }
    }
    _ddata_free(matches);
    this.unlock();
  }
  return m;
}
proc channel.search(re:regexp, ref captures ...?k):reMatch
{
  var e:syserr = ENOERR;
  var ret = this.search(re, (...captures), error=e);
  if e then this._ch_ioerror(e, "in channel.search");
  return ret;
}


/* Match, starting at the current position in the channel,
   against a regexp, possibly pulling out capture groups.
   If there was a match, leaves the channel position at
   the match. If there was no match, leaves the channel
   position where it was at the start of this call.
 */
proc channel.match(re:regexp, ref error:syserr):reMatch
{
  var m:reMatch;
  on this.home {
    this.lock();
    var nm = 1;
    var matches = _ddata_allocate(qio_regexp_string_piece_t, nm);
    error = qio_channel_mark(false, _channel_internal);
    if ! error {
      error = qio_regexp_channel_match(re._regexp,
                                       false, _channel_internal, max(int(64)),
                                       QIO_REGEXP_ANCHOR_START,
                                       /* can_discard */ true,
                                       /* keep_unmatched */ true,
                                       /* keep_whole_pattern */ true,
                                       matches, nm);
    }
    // Don't report "didn't match" errors
    if error == EFORMAT || error == EEOF then error = ENOERR;
    if !error {
      m = _to_reMatch(matches[0]);
      if m.matched {
        // Advance to the match.
        qio_channel_revert_unlocked(_channel_internal);
        var cur = qio_channel_offset_unlocked(_channel_internal);
        var target = m.offset;
        error = qio_channel_advance(false, _channel_internal, target - cur);
      } else {
        // If we didn't match... leave the channel position at start
        qio_channel_revert_unlocked(_channel_internal);
      }
    }
    _ddata_free(matches);
    this.unlock();
  }
  return m;
}
proc channel.match(re:regexp):reMatch
{
  var e:syserr = ENOERR;
  var ret = this.match(re, error=e);
  if e then this._ch_ioerror(e, "in channel.match");
  return ret;
}


proc channel.match(re:regexp, ref captures ...?k, ref error:syserr):reMatch
{
  var m:reMatch;
  on this.home {
    this.lock();
    var nm = 1 + captures.size;
    var matches = _ddata_allocate(qio_regexp_string_piece_t, nm);
    error = qio_channel_mark(false, _channel_internal);
    if !error {
      error = qio_regexp_channel_match(re._regexp,
                               false, _channel_internal, max(int(64)),
                               QIO_REGEXP_ANCHOR_START,
                               /* can_discard */ true,
                               /* keep_unmatched */ true,
                               /* keep_whole_pattern */ true,
                               matches, nm);
    }
    // Don't report "didn't match" errors
    if error == EFORMAT || error == EEOF then error = ENOERR;
    if !error {
      m = _to_reMatch(matches[0]);
      if m.matched {
        // Extract the capture groups.
        _ch_handle_captures(matches, nm, captures, error);

        // Advance to the match.
        qio_channel_revert_unlocked(_channel_internal);
        var cur = qio_channel_offset_unlocked(_channel_internal);
        var target = m.offset;
        error = qio_channel_advance(false, _channel_internal, target - cur);
      } else {
        // If we didn't match... leave the channel position at start
        qio_channel_revert_unlocked(_channel_internal);
      }
    }
    _ddata_free(matches);
    this.unlock();
  }
  return m;
}
proc channel.match(re:regexp, ref captures ...?k):reMatch
{
  var e:syserr = ENOERR;
  var ret = this.match(re, (...captures), error=e);
  if e then this._ch_ioerror(e, "in channel.match");
  return ret;
}



/* Enumerates matches in the string as well as capture groups.
   Returns tuples of reMatch objects, the 1st is always
    the match for the whole pattern.
   At the time each match is returned, the channel position is
    at the start of that match. Note though that you would have
    to advance to get to the position of a capture group.
   After returning each match, advances to just after that
    match and looks for another match. Thus, it will not return
    overlapping matches.
   In the end, leaves the channel position at the end of the
    last reported match (if we ran out of maxmatches)
    or at the end of the channel (if we no longer matched)
   Holds the channel lock for the duration of the search.
 */
iter channel.matches(re:regexp, param captures=0, maxmatches:int = max(int))
{
  var m:reMatch;
  var go = true;
  var i = 0;
  var error:syserr = ENOERR;
  param nret = captures+1;
  var ret:nret*reMatch;

  lock();
  on this.home do error = _mark();
  if error then this._ch_ioerror(error, "in channel.matches mark");

  while go && i < maxmatches {
    on this.home {
      var nm = 1 + captures;
      var matches = _ddata_allocate(qio_regexp_string_piece_t, nm);
      if ! error {
        error = qio_regexp_channel_match(re._regexp,
                                 false, _channel_internal, max(int(64)),
                                 QIO_REGEXP_ANCHOR_UNANCHORED,
                                 /* can_discard */ true,
                                 /* keep_unmatched */ false,
                                 /* keep_whole_pattern */ true,
                                 matches, nm);
      }
      if !error {
        m = _to_reMatch(matches[0]);
        if m.matched {
          for param i in 1..nret {
            m = _to_reMatch(matches[i-1]);
            _extractMatch(m, ret[i], error);
          }
          // Advance to the start of the match.
          qio_channel_revert_unlocked(_channel_internal);
          error = qio_channel_mark(false, _channel_internal);
          if !error {
            var cur = qio_channel_offset_unlocked(_channel_internal);
            var target = m.offset;
            error = qio_channel_advance(false, _channel_internal, target - cur);
          }
        } else {
          // Stay at the end of the searched region.
        }
      }
      _ddata_free(matches);
      if error then go = false;
    }
    if ! error then yield ret;
    i += 1;
  }
  _commit();
  unlock();
  // Don't report didn't find or end-of-file errors.
  if error == EFORMAT || error == EEOF then error = ENOERR;
  if error then this._ch_ioerror(error, "in channel.matches");
}

/************** Distributed File Systems ***************/

extern const FTYPE_NONE   : c_int;
extern const FTYPE_HDFS   : c_int;
extern const FTYPE_LUSTRE : c_int;
extern const FTYPE_CURL   : c_int;

proc file.fstype():int {
  var t:c_int;
  var err:syserr = ENOERR;
  on this.home {
    err = qio_get_fs_type(this._file_internal, t);
  }
  if err then ioerror(err, "in file.fstype()");
  return t:int;
}

// Returns (chunk start, chunk end) for the first chunk in the file
// containing data in the range [start, end].
// Returns (0,0) if no such value exists.
proc file.getchunk(start:int(64) = 0, end:int(64) = max(int(64))):(int(64),int(64)) {
  var err:syserr = ENOERR;
  var s = 0;
  var e = 0;

  on this.home {
    var real_end = min(end, this.length());
    var len:int(64);

    err = qio_get_chunk(this._file_internal, len);
    if err then ioerror(err, "in file.getchunk(start:int(64), end:int(64))");

    if (len != 0 && (real_end > start)) {
      // TAKZ - Note that we are only wanting to return an inclusive range -- i.e., we
      // will only return a non-zero start and end [n,m], iff n and m are in [start, end].
      for i in start..real_end by len {
        // Our stripes are too large, so we can't give back a range within the given
        // bounds
        if i > end then
          break;

        if i >= start {
          var new_start = i;
          var new_end:int(64);
          if (i / len + 1) * len >= real_end then
            new_end = real_end;
          // rounding
          else new_end = (i / len + 1) * len;
          if new_start == new_end {
            break;
          } else {
            s = new_start;
            e = new_end;
            break;
          }
        }
      }
    }
  }
  return (s, e);
}

// Returns the 'best' locales to run something working with this
// region of the file. This *must* return the same result when
// called from different locales. Returns a domain of locales that are "best" for the
// given region. If no locales are "best" we return a domain containing all locales.
proc file.localesForRegion(start:int(64), end:int(64)) {

  proc findloc(loc:string, locs:c_ptr(c_string), end:int) {
    for i in 0..end-1 {
      if (loc == locs[i]) then 
        return true;
    }
    return false;
  }

  var ret: domain(locale);
  on this.home {
    var err:syserr;
    var locs: c_ptr(c_string);
    var num_hosts:c_int;
    err = qio_locales_for_region(this._file_internal, start, end, locs, num_hosts);
    // looping over Locales enforces the ordering constraint on the locales.
    for loc in Locales {
      if (findloc(loc.name, locs, num_hosts:int)) then
        ret += loc;
    }

    // We allocated memory in the runtime for this, so free it now
    if num_hosts != 0 {
      for i in 0..num_hosts-1 do
        qio_free_string(locs[i]);
      c_free(locs);
    }

    // We found no "good" locales. So any locale is just as good as the next
    if ret.numIndices == 0 then 
      for loc in Locales do 
        ret += loc;
  }
  return ret;
}<|MERGE_RESOLUTION|>--- conflicted
+++ resolved
@@ -598,75 +598,6 @@
   return ret;
 }
 
-<<<<<<< HEAD
-/* Change the current working directory to the specified name. Returns any
-   errors that occurred via an out parameter.
-   err: a syserr used to indicate if an error occurred
-   name: a string indicating a new directory
-*/
-proc chdir(out err: syserr, name: string) {
-  err = qio_chdir(name.c_str());
-}
-
-/* Change the current working directory to the specified name. Generates an
-   error if one occurred.
-   name: a string indicating a new directory
-*/
-proc chdir(name: string) {
-  var err: syserr = ENOERR;
-  chdir(err, name);
-  if err then ioerror(err, "in chdir", name);
-}
-
-/* Changes one or both of the owner and group id of the named file to the
-   specified values.  If uid or gid are -1, the value in question will remain
-   unchanged.
-   err: a syserr used to indicate if an error occurred
-   name: the name of the file to be changed.
-   uid: user id to use as new owner, or -1 if it should remain the same.
-   gid: group id to use as the new group owner, or -1 if it should remain the
-        same.
-*/
-proc chown(out err: syserr, name: string, uid: int, gid: int) {
-  err = qio_chown(name.c_str(), uid:c_int, gid:c_int);
-}
-
-/* Changes one or both of the owner and group id of the named file to the
-   specified values.  If uid or gid are -1, the value in question will remain
-   unchanged. Generates an error if one occurred.
-   name: the name of the file to be changed.
-   uid: user id to use as new owner, or -1 if it should remain the same.
-   gid: group id to use as the new group owner, or -1 if it should remain the
-        same.
-*/
-proc chown(name: string, uid: int, gid: int) {
-  var err: syserr = ENOERR;
-  chown(err, name, uid, gid);
-  if err then ioerror(err, "in chown", name);
-}
-
-/* Returns the current working directory.
-   err: a syserr used to indicate if an error occurred
-*/
-proc cwd(out err: syserr): string {
-  var tmp:c_string_copy, ret:string;
-  err = qio_cwd(tmp);
-  if err then return "";
-  ret = toString(tmp);
-  chpl_free_c_string(tmp);
-  return ret;
-}
-
-/* Returns the current working directory. Generates an error if one occurred. */
-proc cwd(): string {
-  var err: syserr = ENOERR;
-  var ret = cwd(err);
-  if err then ioerror(err, "in cwd");
-  return ret;
-}
-
-=======
->>>>>>> aec833bf
 /* Close a file.
    Alternately, file will be closed when it is no longer referred to */
 proc file.close(out error:syserr) {
