/*
 * Copyright 2020-2022 Hewlett Packard Enterprise Development LP
 * Copyright 2004-2019 Cray Inc.
 * Other additional copyright holders may be indicated within.
 *
 * The entirety of this work is licensed under the Apache License,
 * Version 2.0 (the "License"); you may not use this file except
 * in compliance with the License.
 *
 * You may obtain a copy of the License at
 *
 *     http://www.apache.org/licenses/LICENSE-2.0
 *
 * Unless required by applicable law or agreed to in writing, software
 * distributed under the License is distributed on an "AS IS" BASIS,
 * WITHOUT WARRANTIES OR CONDITIONS OF ANY KIND, either express or implied.
 * See the License for the specific language governing permissions and
 * limitations under the License.
 */

/* A file utilities library focusing on path operations.

   The Path module focuses on manipulation of the path to a file or directory.
   Also provided are constant values representing common idioms that may vary
   across operating systems (though rarely in the modern era), such as general
   references to a parent directory or the current directory.

   .. note::

      This module is currently missing the implementation for `expandUser
      <https://github.com/chapel-lang/chapel/issues/6008>`_, `normCase
      <https://github.com/chapel-lang/chapel/issues/6013>`_, Once those are
      implemented, it will be considered complete.

   Operations which occur on the files or directories referred to by these paths
   may be found in :mod:`FileSystem` (for operations *on* the file) or :mod:`IO`
   (for operations *within* the file).

   Path Computations
   -----------------
   :proc:`commonPath`
   :proc:`normPath`
   :proc:`realPath`
   :proc:`relPath`

   Path Manipulations
   ------------------
   :proc:`absPath`
   :proc:`expandVars`
   :proc:`joinPath`
   :proc:`replaceBasename`
   :proc:`replaceDirname`
   :proc:`replaceExt`
   :proc:`splitExt`
   :proc:`splitPath`

   Path Properties
   ---------------
   :proc:`basename`
   :proc:`dirname`
   :proc:`isAbsPath`

   Constant and Function Definitions
   ---------------------------------
*/
module Path {

use List;
<<<<<<< HEAD
use IO;
use Sys, OS.POSIX;
=======
use SysError, IO;
use OS.POSIX;
>>>>>>> 02ba4561
use CTypes;

/*
   Represents generally the current directory. This starts as the directory
   where the program is being executed from. On all the platforms that Chapel
   supports this parameter is set to ".".
*/
param curDir;

/*
   Represents generally the parent directory. On all the platforms that Chapel
   supports this parameter is set to "..".
*/
param parentDir;

/*
   Denotes the separator between a directory and its child.  On all the
   platforms that Chapel supports this parameter is set to "/"
*/
param pathSep;

// these can be set within a param `if`, in case we start to support platforms
// where these are not the right values (e.g. Windows)
curDir = ".";
parentDir = "..";
pathSep = "/";

/*
   Localizes and unescapes string to create a bytes to be used for obtaining a
   c_string to pass to extern file system operations.
*/
private inline proc unescape(str: string) {
  return str.encode(policy=encodePolicy.unescape);
}

/*
  Creates a normalized absolutized version of a path. On most platforms, when
  given a non-absolute path this function is equivalent to the following code:

  .. code-block:: Chapel

    normPath(joinPath(here.cwd(), path))

  See :proc:`normPath()`, :proc:`joinPath()`, :proc:`~FileSystem.locale.cwd()`
  for details.

  .. warning::

    This function is unsafe for use in a parallel environment due to its
    reliance on :proc:`~FileSystem.locale.cwd()`. Another task on the current
    locale may change the current working directory at any time.

  :arg path: The path whose absolute path is desired.
  :type path: `string`

  :return: A normalized, absolutized version of the path specified.
  :rtype: `string`

  :throws SystemError: Upon failure to get the current working directory.
*/
proc absPath(path: string): string throws {
  use FileSystem;

  if !isAbsPath(path) then
    return normPath(joinPath(try here.cwd(), path));
  return normPath(path);
}

/*
  Creates a normalized absolutized version of the path of a
  :type:`~IO.file`. On most platforms, when given a non-absolute path this
  function is equivalent to the following code:

  .. code-block:: Chapel

      normPath(joinPath(here.cwd(), f.path))

  See :proc:`normPath()`, :proc:`joinPath()`, :proc:`~FileSystem.locale.cwd()`,
  :proc:`~IO.file.path` for details.

  .. warning::

    This method is unsafe for use in a parallel environment due to its
    reliance on :proc:`~FileSystem.locale.cwd()`. Another task on the current
    locale may change the current working directory at any time.

  :arg f: The file whose absolute path is desired.
  :type f: :type:`~IO.file`

  :return: A normalized, absolutized version of the path for the file argument.
  :rtype: `string`

  :throws SystemError: Upon failure to get the current working directory.
*/
proc absPath(f: file): string throws {
  return try absPath(f.path);
}

/* Returns the file name portion of the path provided.  For instance:

   .. code-block:: Chapel

      writeln(basename("/foo/bar/baz")); // Prints "baz"
      writeln(basename("/foo/bar/")); // Prints "", because of the empty string

   Note that this is different from the Unix ``basename`` function.

   :arg path: A string file name.  Note that this string does not have to be
              a valid file name, as the file itself will not be affected.
   :type path: `string`
*/
proc basename(path: string): string {
   return splitPath(path)[1];
}

/* Determines and returns the longest common path prefix of
   all the string pathnames provided.

   :arg paths: Any number of paths.
   :type paths: `string`

   :return: The longest common path prefix.
   :rtype: `string`
*/
proc commonPath(paths: string ...?n): string {
  var result: string = "";    // result string
  var inputLength = n;   // size of input array
  var firstPath = paths(0);
  var flag: int = 0;

  // if input is empty, return empty string.
  // if input is just one string, return that string as longest common prefix
  // path.

  if inputLength == 0 then {
    return result;
  } else if inputLength == 1 then{
    return firstPath;
  }

  var prefixList = new list(string);
  for x in firstPath.split(pathSep, -1, false) do
    prefixList.append(x);

  var pos = prefixList.size;   // rightmost index of common prefix
  var minPathLength = prefixList.size;

  for i in 1..n-1 do {

    var tempList = new list(string);
    for x in paths(i).split(pathSep, -1, false) do
      tempList.append(x);

    var minimum = min(prefixList.size, tempList.size);

    if minimum < minPathLength then {
      minPathLength = minimum;
    }

    for itr in 0..#minimum do {
      if (tempList[itr]!=prefixList[itr] && itr<pos) {
        pos = itr;
        flag=1;   // indicating that pos was changed
        break;
      }
    }
  }

  if (flag == 1) {
    for i in pos..prefixList.size-1 by -1 do
      try! prefixList.pop(i);
  } else {
    for i in minPathLength..prefixList.size-1 by -1 do
      try! prefixList.pop(i);
    // in case all paths are subsets of the longest path thus pos was never
    // updated
  }

  result = pathSep.join(prefixList.these());
  return result;
}

/* Determines and returns the longest common path prefix of
   all the string pathnames provided.

   :arg paths: Any number of paths as an array.
   :type paths: `array`

   :return: The longest common path prefix.
   :rtype: `string`
*/

proc commonPath(paths: []): string {
  var result: string = "";    // result string
  var inputLength = paths.size;   // size of input array
  if inputLength == 0 then {     // if input is empty, return empty string.
    return result;
  }

  var start: int = paths.domain.first;
  var end: int = paths.domain.last;
  var firstPath = paths[start];
  var delimiter: string;
  var flag: int = 0;

  // if input is just one string, return that string as longest common prefix
  // path.

  if inputLength == 1 then{
    return firstPath;
  }

  // finding delimiter to split the paths.

  if firstPath.find("\\") == -1 then {
    delimiter = "/";
  } else {
    delimiter = "\\";
  }

  var prefixList = new list(string);
  for x in firstPath.split(delimiter, -1, false) do
    prefixList.append(x);
  // array of resultant prefix string

  var pos = prefixList.size;   // rightmost index of common prefix
  var minPathLength = prefixList.size;

  for i in (start+1)..end do {

    var tempList = new list(string);
    for x in paths[i].split(delimiter, -1, false) do
      tempList.append(x);
    // temporary array storing the current path under consideration

    var minimum = min(prefixList.size, tempList.size);

    if minimum < minPathLength then {
      minPathLength = minimum;
    }

    for itr in 0..#minimum do {
      if (tempList[itr]!=prefixList[itr] && itr<=pos) {
        pos = itr;
        flag = 1;   // indicating that pos was changed
        break;
      }
    }
  }

  if (flag == 1) {
    for i in pos..prefixList.size-1 by -1 do
      try! prefixList.pop(i);
  } else {
    for i in minPathLength..prefixList.size-1 by -1 do
      try! prefixList.pop(i);
    // in case all paths are subsets of the longest path thus pos was never
    // updated
  }

  result = delimiter.join(prefixList.these());
  return result;
}

/* Returns the parent directory portion of the path provided.  For instance:

   .. code-block:: Chapel

      writeln(dirname("/foo/bar/baz")); // Prints "/foo/bar"
      writeln(dirname("/foo/bar/")); // Also prints "/foo/bar"

   Note that this is different from the Unix ``dirname`` function.

   :arg path: A string file name.  Note that this string does not have to be
              a valid file name, as the file itself will not be affected.
   :type path: `string`
*/
proc dirname(path: string): string {
  return splitPath(path)[0];
}

pragma "no doc"
extern proc sys_getenv(name:c_string, ref string_out:c_string):c_int;

/* Expands any environment variables in the path of the form ``$<name>`` or
   ``${<name>}`` into their values.  If ``<name>`` does not exist, they are left
   in place. Returns the path which includes these expansions.

   :arg path: A string representation of a path, which may or may not include
              ``$<name>`` or ``${<name>}``.
   :type path: `string`

   :return: `path`, having replaced all references to environment variables with
            their values.
   :rtype: `string`
*/
 proc expandVars(path: string): string {
   var path_p: string = path;
   var varChars: string = "abcdefghijklmnopqrstuvwxyzABCDEFGHIJKLMNOPQRSTUVWXYZ1234567890_";
   var res: string = "";
   var ind: int = 0;
   var pathlen: int = path_p.size;
   while (ind < pathlen) {
     var c: string = path_p(ind);
     if (c == "$" && ind + 1 < pathlen) {
       if (path_p(ind+1) == "$") {
         res = res + c;
         ind += 1;
       } else if (path_p(ind+1) == "{") {
         path_p = path_p((ind+2)..);
         pathlen = path_p.numBytes;
         ind = path_p.find("}"):int;
         if (ind == -1) {
           res += "${" +path_p;
           ind = pathlen-1;
         } else {
           var env_var: string = path_p(..(ind-1));
           var value: string;
           var value_c: c_string;
           // buffer received from sys_getenv, shouldn't be freed
           var h: int = sys_getenv(unescape(env_var).c_str(), value_c);
           if (h != 1) {
             value = "${" + env_var + "}";
           } else {
             try! {
               value = createStringWithNewBuffer(value_c,
                                                 policy=decodePolicy.escape);
             }
           }
           res += value;
         }
       } else {
         var env_var: string = "";
         ind += 1;
         while (ind < path_p.size && varChars.find(path_p(ind)) != -1) {
           env_var += path_p(ind);
           ind += 1;
         }
         var value: string;
         var value_c: c_string;
         // buffer received from sys_getenv, shouldn't be freed
         var h: int = sys_getenv(unescape(env_var).c_str(), value_c);
         if (h != 1) {
           value = "$" + env_var;
         } else {
           try! {
             value = createStringWithNewBuffer(value_c,
                                               policy=decodePolicy.escape);
           }
         }
         res += value;
         if (ind < path_p.numBytes) {
           ind -= 1;
         }
       }
     } else {
       res += c;
     }
     ind +=1;
   }
   return res;
 }

/* Determines whether the path specified is an absolute path.

   .. note::

      This is currently only implemented in a Unix environment.  It will not
      behave correctly in a non-Unix environment.

   :arg path: The path to be checked.
   :type path: `string`

   :return: `true` if `name` is an absolute path, `false` otherwise.
   :rtype: `bool`
*/

proc isAbsPath(path: string): bool {
  if path.isEmpty() {
    return false;
  }
  var str: string = path[0];
  if (str == '/') {
    return true;
  } else {
    return false;
  }
}

/* Build up path components as described in joinPath(). */
private proc joinPathComponent(comp: string, ref result: string) {
  if comp.startsWith('/') || result == "" then
    result = comp;
  else if result.endsWith('/') then
    result += comp;
  else
    result += '/' + comp;
}

/* Join and return one or more paths, putting precedent on the last absolute
   path seen.  Return value is the concatenation of the paths with one
   directory separator following each non-empty argument except the last.
   Examples:

   .. code-block:: chapel

      writeln(joinPath("/foo/bar", "/baz")); // Prints "/baz"
      writeln(joinPath("/foo", "./baz")); // Prints "/foo/./baz"
      writeln(joinPath("/foo/", "", "./baz")); // Prints "/foo/./baz"

   :arg paths: Any number of paths.
   :type paths: `string`

   :return: The concatenation of the last absolute path with everything
            following it, or all the paths provided if no absolute path is
            present.
   :rtype: `string`
*/
proc joinPath(paths: string ...?n): string {
  var result: string;

  for path in paths do
    joinPathComponent(path, result);

  return result;
}

/* This overload is private for now, needed for relPath. */
private proc joinPath(paths: [] string): string {
  if paths.isEmpty() then
    return "";

  var result: string;

  for path in paths do
    joinPathComponent(path, result);

  return result;
}

// Normalize leading slash count to a value between 0 and 2.
private proc normalizeLeadingSlashCount(path: string): int {
  var result = if path.startsWith(pathSep) then 1 else 0;

  // Two leading slashes has a special meaning in POSIX.
  if path.startsWith(pathSep * 2) && !path.startsWith(pathSep * 3) then
    result = 2;

  return result;
}

/*
  Normalize a path by eliminating redundant separators and up-level references.
  The paths ``foo//bar``, ``foo/bar/``, ``foo/./bar``, and ``foo/baz/../bar``
  would all be changed to ``foo/bar``.

  .. warning::

    May alter the meaning of paths containing symbolic links.

  .. note::

    Unlike its Python counterpart, this function does not (currently) change
    slashes to backslashes on Windows.

  :arg path: A potential path to collapse, possibly destroying the meaning of
             the path if symbolic links were included.
  :type path: `string`

  :return: The collapsed version of `path`.
  :rtype: `string`
*/
proc normPath(path: string): string {

  // Python 3.7 implementation:
  // https://github.com/python/cpython/blob/3.7/Lib/posixpath.py

  if path == "" then
    return curDir;

  const leadingSlashes = normalizeLeadingSlashCount(path);

  var comps = path.split(pathSep);
  var outComps = new list(string);

  for comp in comps {
    if comp == "" || comp == curDir then
      continue;

    // Second case exists because we cannot go up past the top level.
    // Third case continues a chain of leading up-levels.
    if comp != parentDir || (leadingSlashes == 0 && outComps.isEmpty()) ||
        (!outComps.isEmpty() && outComps[outComps.size-1] == parentDir) then
      outComps.append(comp);
    else if !outComps.isEmpty() then
      try! outComps.pop();
  }

  var result = pathSep * leadingSlashes + pathSep.join(outComps.these());

  if result == "" then
    return curDir;

  return result;
}

/* Given a path ``path``, attempts to determine the canonical path referenced.
   This resolves and removes any :data:`curDir` and :data:`parentDir` uses
   present, as well as any symbolic links.  Returns the result.

   :arg path: A path to resolve.  If the path does not refer to a valid file
              or directory, an error will occur.
   :type path: `string`

   :return: A canonical version of the argument.
   :rtype: `string`
   :throws SystemError: If one occurs.
*/
proc realPath(path: string): string throws {
  import SysBasic.syserr;
  extern proc chpl_fs_realpath(path: c_string, ref shortened: c_string): syserr;

  var res: c_string;
  var err = chpl_fs_realpath(unescape(path).c_str(), res);
  if err then try ioerror(err, "realPath", path);
  const ret = createStringWithNewBuffer(res, policy=decodePolicy.escape);
  // res was qio_malloc'd by chpl_fs_realpath, so free it here
  chpl_free_c_string(res);
  return ret;
}

/* Determines the canonical path referenced by a given :type:`~IO.file` record.
   This resolves and removes any :data:`curDir` and :data:`parentDir` uses
   present, as well as any symbolic links. Returns the result.

   :arg f: A file whose path should be resolved.
   :type f: :type:`~IO.file`

   :return: A canonical path to the file referenced by the given :type:`~IO.file`
            record.  If the :type:`~IO.file` record is not valid, an error will
            occur.
   :rtype: `string`
   :throws SystemError: If one occurs.
*/
proc realPath(f: file): string throws {
  import SysBasic.syserr;
  extern proc chpl_fs_realpath_file(path: qio_file_ptr_t, ref shortened: c_string): syserr;

  if (is_c_nil(f._file_internal)) then
    try ioerror(EBADF:syserr, "in realPath with a file argument");

  var res: c_string;
  var err = chpl_fs_realpath_file(f._file_internal, res);
  if err then try ioerror(err, "in realPath with a file argument");
  return createStringWithOwnedBuffer(res);
}

/* Compute the common prefix length between two lists of path components. */
private
proc commonPrefixLength(const a1: [] string, const a2: [] string): int {
  const ref a;
  const ref b;
  if a1.size < a2.size {
    a = a1;
    b = a2;
  } else {
    a = a2;
    b = a1;
  }
  var result = 0;

  for i in 0..<a.size do
    if a[i] != b[i] then
      return result;
    else
      result += 1;

  return result;
}

/*
  Returns a relative filepath to `name` either from the current directory or an
  optional `start` directory. The filesystem is not accessed to verify the
  existence of the named path or the specified starting location.

  .. warning::

    This method is unsafe for use in a parallel environment due to its
    reliance on :proc:`~FileSystem.locale.cwd()`. Another task on the current
    locale may change the current working directory at any time.

  :arg path: A path which the caller would like to access.
  :type path: `string`

  :arg start: The location from which access to path is desired. If no value
    is provided, defaults to :const:`curDir`.
  :type start: `string`

  :return: The relative path to `path` from the current directory.
  :rtype: `string`

  :throws SystemError: Upon failure to get the current working directory.
*/
proc relPath(path: string, start:string=curDir): string throws {
  const realstart = if start == "" then curDir else start;

  // NOTE: Reliance on locale.cwd() can't be avoided.
  const startComps = absPath(realstart).split(pathSep, -1, true);
  const pathComps = absPath(path).split(pathSep, -1, true);

  const prefixLen = commonPrefixLength(startComps, pathComps);

  // Append up-levels until we reach the point where the paths diverge.
  var outComps = new list(string);
  for i in 1..(startComps.size - prefixLen) do
    outComps.append(parentDir);

  // Append the portion of path following the common prefix.
  if !pathComps.isEmpty() then
    for x in pathComps[prefixLen..<pathComps.size] do
      outComps.append(x);

  if outComps.isEmpty() then
    return curDir;

  return joinPath(outComps.toArray());
}

/*
  Returns a relative filepath to the path in a given :type:`~IO.file` either
  from the current directory or an optional `start` directory. The filesystem is
  not accessed to verify the existence of the named path or the specified
  starting location.

  .. warning::

    This method is unsafe for use in a parallel environment due to its
    reliance on :proc:`~FileSystem.locale.cwd()`. Another task on the current
    locale may change the current working directory at any time.

  :arg f: The file
  :type f: :type:`~IO.file`

  :arg start: The location from which access to the path in this
    :type:`~IO.file` is desired. If no value is provided, defaults to
    :const:`curDir`.
  :type start: `string`

  :return: The relative filepath to the path in the given :type:`~IO.file`.
  :rtype: `string`

  :throws SystemError: Upon failure to get the current working directory.
*/
proc relPath(f: file, start:string=curDir): string throws {
  return relPath(f.path, start);
}

/*
  Returns a new path with basename in `path` replaced with `newBasename`.
  If `path` had no basename then `newBasename` is added to the path or if
  the `newBasename` is an empty string then basename is removed from `path`.

  :arg path: A path which the caller would like to access.
  :type path: `string`

  :arg newBasename: A basename to replace the current one
  :type newBasename: `string`

  :returns: a new path after replacing the basename.
  :rtype: `string`
*/
proc replaceBasename(path: string, newBasename: string): string {
    const (dirname, basename) = splitPath(path);
    return joinPath(dirname, newBasename);
}

/*
  Returns a new path with the dirname in `path` replaced with `newDirname`.
  If path had no dirname `newDirname` is added to the `path` or if the
  `newDirname` is an empty string then dirname is removed from the `path`.

  :arg path: A path which the caller would like to access.
  :type path: `string`

  :arg newDirname: dirname to replace the current one
  :type newDirname: `string`

  :returns: The new path after replacing dirname.
  :rtype: `string`
*/
proc replaceDirname(path: string, newDirname: string): string {
    const (dirname, basename) = splitPath(path);
    return joinPath(newDirname, basename);
}

/*
  Returns a new path with extension in `path` replaced with `newExt`.
  If `path` had no extension `newExt` is added to the path or if
  `newExt` is an empty string then extension is removed from the `path`.
  Extension has to be of form `.name`,`name` or it can be an empty
  string and shouldn't contain spaces.

  :arg path: A path which the caller would like to access.
  :type path: `string`

  :arg newExt: extension to replace the current one
  :type newExt: `string`

  :returns: The new path after replacing extension if a valid `newExt`
            is provided.
  :rtype: `string`

  :throws IllegalArgumentError: Upon failure to provide a valid `newExt`
                                or if the `path` had no basename.
*/
proc replaceExt(path: string, newExt: string): string throws {
    const (extLessPath, ext) = splitExt(path);
    const (dirname, basename) = splitPath(extLessPath);

    // Check for empty basename as extension can't be appended
    if  basename.isEmpty() {
      throw new owned IllegalArgumentError(path, "has an empty basename");
    }
    // check if extension contains separator.
    else if newExt.find(pathSep) != -1 {
      throw new owned IllegalArgumentError(newExt, "extension can't contain path separators");
    }
    // if extension is not blank then check it shouldn't end with ''.' and isn't just '.'
    else if newExt == "." || newExt.endsWith(".") {
      throw new owned IllegalArgumentError(newExt, "extension can't end with '.'");
    }
    // remove leading '.' if any for uniform support to both
    const strippedExt = newExt.strip(".", leading=true);
    // check for presence of spaces in strippedExt
    for c in strippedExt {
      if c.isSpace() {
        throw new owned IllegalArgumentError(newExt, "extension can't contain spaces");
      }
    }
    var updatedExt = strippedExt;
    if !strippedExt.isEmpty(){
      updatedExt = "."+strippedExt;
    }
    return replaceBasename(path, basename + updatedExt);
}

/*
  Splits the given path into its root and extension.
  Leading periods in the path are ignored.

  :arg path: A string file name, not necessarily valid.
  :type path: `string`

  :returns: A tuple of the form ``(root, ext)``.
  :rtype: `(string, string)`

*/

proc splitExt(path:string): (string, string) {
  var lastIdx = path.rfind(".");
  var lastSep = path.rfind("/");
  if(lastIdx == -1 || lastSep > lastIdx) {
    return (path, "");
  }
  var idx = lastIdx - 1;
  while(true) {
    if(idx < 0 || path[idx] == "/") {
      return (path, "");
    }
    else if(path[idx] == ".") {
      idx -= 1;
    }
    else break;
  }
  return try! (path[..(lastIdx - 1)], path[lastIdx..]);
}

/* Split path into a tuple that is equivalent to (:proc:`dirname`,
   :proc:`basename`).  The second part of the tuple will never contain a slash.
   Examples:

   .. code-block:: Chapel

      writeln(splitPath("foo/bar")); // Prints "(foo, bar)"
      writeln(splitPath("bar")); // Prints "(, bar)"
      writeln(splitPath("foo/")); // Prints "(foo, )"
      writeln(splitPath("")); // Prints "(, )"
      writeln(splitPath("/")); // Prints "(/, )"

   With the exception of a path of the empty string or just "/", the original
   path can be recreated from this function's returned parts by joining them
   with the path separator character, either explicitly or by calling
   :proc:`joinPath`:

   .. code-block:: Chapel

      var res = splitPath("foo/bar");
      var dirnameVar = res(0);
      var basenameVar = res(1);
      writeln(dirnameVar + "/" + basenameVar); // Prints "foo/bar"
      writeln(joinPath(dirnameVar, basenameVar)); // Prints "foo/bar"

   :arg path: Path to be split.
   :type name: `string`
*/
proc splitPath(path: string): (string, string) {
 var rLoc, lLoc, prev: byteIndex = path.rfind(pathSep);
 if (prev != -1) {
   do {
     prev = lLoc;
     lLoc = path.rfind(pathSep, 0:byteIndex..prev-1);
   } while (lLoc + 1 == prev && lLoc > 0);

   // slice operations here are safe as long as `pathSep` is a 1-byte string.
   try! {
     if (prev == 0) {
       // This happens when the only instance of pathSep in the string is
       // the first character
       return (path[prev..rLoc], path[rLoc+1..]);
     } else if (lLoc == 0 && prev == 1) {
       // This happens when there is a line of pathSep instances at the
       // start of the string
       return (path[..rLoc], path[rLoc+1..]);
     } else if (prev != rLoc) {
       // If prev wasn't the first character, then we want to skip all those
       // duplicate pathSeps
       return (path[..prev-1], path[rLoc+1..]);
     } else {
       // The last instance of pathSep in the string was on its own, so just
       // snip it out.
       return (path[..rLoc-1], path[rLoc+1..]);
     }
   }
 } else {
   return ("", path);
 }
}
} // end module Path<|MERGE_RESOLUTION|>--- conflicted
+++ resolved
@@ -66,13 +66,8 @@
 module Path {
 
 use List;
-<<<<<<< HEAD
 use IO;
-use Sys, OS.POSIX;
-=======
-use SysError, IO;
-use OS.POSIX;
->>>>>>> 02ba4561
+use OS, OS.POSIX;
 use CTypes;
 
 /*
