/*
 * Copyright 2020 Hewlett Packard Enterprise Development LP
 * Copyright 2004-2019 Cray Inc.
 * Other additional copyright holders may be indicated within.
 *
 * The entirety of this work is licensed under the Apache License,
 * Version 2.0 (the "License"); you may not use this file except
 * in compliance with the License.
 *
 * You may obtain a copy of the License at
 *
 *     http://www.apache.org/licenses/LICENSE-2.0
 *
 * Unless required by applicable law or agreed to in writing, software
 * distributed under the License is distributed on an "AS IS" BASIS,
 * WITHOUT WARRANTIES OR CONDITIONS OF ANY KIND, either express or implied.
 * See the License for the specific language governing permissions and
 * limitations under the License.
 */

/* A file utilities library, specifically related to path operations

   The Path module focuses on manipulation of the path to a file or directory.
   Also provided are constant values representing common idioms that may vary
   across operating systems (though rarely in the modern era), such as general
   references to a parent directory or the current directory.

   .. note::

      This module is currently missing the implementation for `expandUser
      <https://github.com/chapel-lang/chapel/issues/6008>`_, `normCase
      <https://github.com/chapel-lang/chapel/issues/6013>`_, Once those are
      implemented, it will be considered complete.

   Operations which occur on the files or directories referred to by these paths
   may be found in :mod:`FileSystem` (for operations *on* the file) or :mod:`IO`
   (for operations *within* the file).

   Path Computations
   -----------------
   :proc:`commonPath`
   :proc:`normPath`
   :proc:`realPath`
   :proc:`file.realPath`
   :proc:`relPath`
   :proc:`file.relPath`

   Path Manipulations
   ------------------
   :proc:`absPath`
   :proc:`file.absPath`
   :proc:`expandVars`
   :proc:`joinPath`
   :proc:`splitPath`

   Path Properties
   ---------------
   :proc:`basename`
   :proc:`dirname`
   :proc:`file.getParentName`
   :proc:`isAbsPath`

   Constant and Function Definitions
   ---------------------------------
*/
module Path {

private use List;
use SysError, IO;
private use Sys;

/* Represents generally the current directory. This starts as the directory
   where the program is being executed from.
*/
const curDir = ".";
/* Represents generally the parent directory. */
const parentDir = "..";
/* Denotes the separator between a directory and its child. */
const pathSep = "/";

/*
   Localizes and unescapes string to create a bytes to be used for obtaining a
   c_string to pass to extern file system operations.
*/
private inline proc unescape(str: string) {
  return str.encode(policy=encodePolicy.unescape);
}

/*
  Creates a normalized absolutized version of a path. On most platforms, when
  given a non-absolute path this function is equivalent to the following code:

  .. code-block:: Chapel
  
    normPath(joinPath(here.cwd(), name))
  
  See :proc:`normPath()`, :proc:`joinPath()`, :proc:`~FileSystem.locale.cwd()`
  for details.
    
  .. warning::

    This function is unsafe for use in a parallel environment due to its
    reliance on :proc:`~FileSystem.locale.cwd()`. Another task on the current
    locale may change the current working directory at any time.

  :arg name: The path whose absolute path is desired.
  :type name: `string`

  :return: A normalized, absolutized version of the path specified.
  :rtype: `string`

  :throws SystemError: Upon failure to get the current working directory.
*/
proc absPath(name: string): string throws {
  use FileSystem;

  if !isAbsPath(name) then
    return normPath(joinPath(try here.cwd(), name));
  return normPath(name);
}

/*
  Creates a normalized absolutized version of the path in this
  :type:`~IO.file`. On most platforms, when given a non-absolute path this
  function is equivalent to the following code:
  
  .. code-block:: Chapel
  
      normPath(joinPath(here.cwd(), file.path))
      
  See :proc:`normPath()`, :proc:`joinPath()`, :proc:`~FileSystem.locale.cwd()`,
  :proc:`~IO.file.path` for details.

  .. warning::

    This method is unsafe for use in a parallel environment due to its
    reliance on :proc:`~FileSystem.locale.cwd()`. Another task on the current
    locale may change the current working directory at any time.

  :return: A normalized, absolutized version of the path for this file.
  :rtype: `string`

  :throws SystemError: Upon failure to get the current working directory.
*/
proc file.absPath(): string throws {
  // If we don't use the namespace we get a funky compiler type error.
  return try Path.absPath(this.path);
}

/* Returns the basename of the file name provided.  For instance:

   .. code-block:: Chapel

      writeln(basename("/foo/bar/baz")); // Prints "baz"
      writeln(basename("/foo/bar/")); // Prints "", because of the empty string

   Note that this is different from the Unix basename function.

   :arg name: A string file name.  Note that this string does not have to be
              a valid file name, as the file itself will not be affected.
   :type name: `string`
*/
proc basename(name: string): string {
   return splitPath(name)[2];
}

/* Determines and returns the longest common path prefix of
   all the string pathnames provided.

   :arg paths: Any number of paths.
   :type paths: `string`

   :return: The longest common path prefix.
   :rtype: `string`
*/
proc commonPath(paths: string ...?n): string {
  var result: string = "";    // result string
  var inputLength = n;   // size of input array
  var firstPath = paths(1);
  var flag: int = 0;

  // if input is empty, return empty string.
  // if input is just one string, return that string as longest common prefix
  // path.

  if inputLength == 0 then {
    return result;
  } else if inputLength == 1 then{
    return firstPath;
  }

  var prefixList = new list(string);
  for x in firstPath.split(pathSep, -1, false) do
    prefixList.append(x);

  var pos = prefixList.size;   // rightmost index of common prefix
  var minPathLength = prefixList.size;

  for i in 2..n do {

    var tempList = new list(string);
    for x in paths(i).split(pathSep, -1, false) do
      tempList.append(x);

    var minimum = min(prefixList.size, tempList.size);

    if minimum < minPathLength then {
      minPathLength = minimum;
    }

    for itr in 1..minimum do {
      if (tempList[itr]!=prefixList[itr] && itr<=pos) {
        pos = itr;
        flag=1;   // indicating that pos was changed
        break;
      }
    }
  }

  if (flag == 1) {
    for i in pos..prefixList.size by -1 do
      try! prefixList.pop(i);
  } else {
    for i in (minPathLength + 1)..prefixList.size by -1 do
      try! prefixList.pop(i);
    // in case all paths are subsets of the longest path thus pos was never
    // updated
  }

  result = pathSep.join(prefixList.these());
  return result;
}

/* Determines and returns the longest common path prefix of
   all the string pathnames provided.

   :arg paths: Any number of paths as an array.
   :type paths: `array`

   :return: The longest common path prefix.
   :rtype: `string`
*/

proc commonPath(paths: []): string {
  var result: string = "";    // result string
  var inputLength = paths.size;   // size of input array
  if inputLength == 0 then {     // if input is empty, return empty string.
    return result;
  }

  var start: int = paths.domain.first;
  var end: int = paths.domain.last;
  var firstPath = paths[start];
  var delimiter: string;
  var flag: int = 0;

  // if input is just one string, return that string as longest common prefix
  // path.

  if inputLength == 1 then{
    return firstPath;
  }

  // finding delimiter to split the paths.

  if firstPath.find("\\") == -1 then {
    delimiter = "/";
  } else {
    delimiter = "\\";
  }

  var prefixList = new list(string);
  for x in firstPath.split(delimiter, -1, false) do
    prefixList.append(x);
  // array of resultant prefix string

  var pos = prefixList.size;   // rightmost index of common prefix
  var minPathLength = prefixList.size;

  for i in (start+1)..end do {

    var tempList = new list(string);
    for x in paths[i].split(delimiter, -1, false) do
      tempList.append(x);
    // temporary array storing the current path under consideration

    var minimum = min(prefixList.size, tempList.size);

    if minimum < minPathLength then {
      minPathLength = minimum;
    }

    for itr in 1..minimum do {
      if (tempList[itr]!=prefixList[itr] && itr<=pos) {
        pos = itr;
        flag = 1;   // indicating that pos was changed
        break;
      }
    }
  }

  if (flag == 1) {
    for i in pos..prefixList.size by -1 do
      try! prefixList.pop(i);
  } else {
    for i in (minPathLength + 1)..prefixList.size by -1 do
      try! prefixList.pop(i);
    // in case all paths are subsets of the longest path thus pos was never
    // updated
  }

  result = delimiter.join(prefixList.these());
  return result;
}

/* Returns the parent directory of the file name provided.  For instance:

   .. code-block:: Chapel

      writeln(dirname("/foo/bar/baz")); // Prints "/foo/bar"
      writeln(dirname("/foo/bar/")); // Also prints "/foo/bar"

   :arg name: A string file name.  Note that this string does not have to be
              a valid file name, as the file itself will not be affected.
   :type name: `string`
*/
proc dirname(name: string): string {
  return splitPath(name)[1];
}

/* Expands any environment variables in the path of the form ``$<name>`` or
   ``${<name>}`` into their values.  If ``<name>`` does not exist, they are left
   in place. Returns the path which includes these expansions.

   :arg path: A string representation of a path, which may or may not include
              ``$<name>`` or ``${<name>}``.
   :type path: `string`

   :return: `path`, having replaced all references to environment variables with
            their values.
   :rtype: `string`
*/
 proc expandVars(path: string): string {
   var path_p: string = path;
   var varChars: string = "abcdefghijklmnopqrstuvwxyzABCDEFGHIJKLMNOPQRSTUVWXYZ1234567890_";
   var res: string = "";
<<<<<<< HEAD
   var ind: int = 0;
   var pathlen: int = path_p.length;
   while (ind < pathlen) {
=======
   var ind: int = 1;
   var pathlen: int = path_p.size;
   while (ind <= pathlen) {
>>>>>>> 67f2aea2
     var c: string = path_p(ind);
     if (c == "$" && ind + 1 < pathlen) {
       if (path_p(ind+1) == "$") {
         res = res + c;
         ind += 1;
       } else if (path_p(ind+1) == "{") {
         path_p = path_p((ind+2)..);
         pathlen = path_p.numBytes;
         ind = path_p.find("}"):int;
         if (ind == -1) {
           res += "${" +path_p;
           ind = pathlen-1;
         } else {
           var env_var: string = path_p(..(ind-1));
           var value: string;
           var value_c: c_string;
           // buffer received from sys_getenv, shouldn't be freed
           var h: int = sys_getenv(unescape(env_var).c_str(), value_c);
           if (h != 1) {
             value = "${" + env_var + "}";
           } else {
             try! {
               value = createStringWithNewBuffer(value_c,
                                                 policy=decodePolicy.escape);
             }
           }
           res += value;
         }
       } else {
         var env_var: string = "";
         ind += 1;
<<<<<<< HEAD
         while (ind < path_p.length && varChars.find(path_p(ind)) != -1) {
=======
         while (ind <= path_p.size && varChars.find(path_p(ind)) != 0) {
>>>>>>> 67f2aea2
           env_var += path_p(ind);
           ind += 1;
         }
         var value: string;
         var value_c: c_string;
         // buffer received from sys_getenv, shouldn't be freed
         var h: int = sys_getenv(unescape(env_var).c_str(), value_c);
         if (h != 1) {
           value = "$" + env_var;
         } else {
           try! {
             value = createStringWithNewBuffer(value_c,
                                               policy=decodePolicy.escape);
           }
         }
         res += value;
         if (ind < path_p.numBytes) {
           ind -= 1;
         }
       }
     } else {
       res += c;
     }
     ind +=1;
   }
   return res;
 }

/*
  Returns the parent directory of the :type:`~IO.file` record.  For instance:

  .. code-block:: Chapel

     var myFile = open("/foo/bar/baz.txt", iomode.r);
     writeln(myFile.getParentName()); // Prints "/foo/bar"

  :return: The parent directory of the file.
  :rtype: `string`
  :throws SystemError: If one occurs.
*/
proc file.getParentName(): string throws {
  try check();

  try {
    // realPath returns a string, nothing to worry about encoding-wise here
    return dirname(createStringWithNewBuffer(this.realPath()));
  } catch {
    return "unknown";
  }
}

/* Determines whether the path specified is an absolute path.

   .. note::

      This is currently only implemented in a Unix environment.  It will not
      behave correctly in a non-Unix environment.

   :arg name: The path to be checked.
   :type name: `string`

   :return: `true` if `name` is an absolute path, `false` otherwise.
   :rtype: `bool`
*/

proc isAbsPath(name: string): bool {
  if name.isEmpty() {
    return false;
  }
  var str: string = name[0];
  if (str == '/') {
    return true;
  } else {
    return false;
  }
}

/* Build up path components as described in joinPath(). */
private proc joinPathComponent(comp: string, ref result: string) {
  if comp.startsWith('/') || result == "" then
    result = comp;
  else if result.endsWith('/') then
    result += comp;
  else
    result += '/' + comp;
}

/* Join and return one or more paths, putting precedent on the last absolute
   path seen.  Return value is the concatenation of the paths with one
   directory separator following each non-empty argument except the last.
   Examples:

   .. code-block:: chapel

      writeln(joinPath("/foo/bar", "/baz")); // Prints "/baz"
      writeln(joinPath("/foo", "./baz")); // Prints "/foo/./baz"
      writeln(joinPath("/foo/", "", "./baz")); // Prints "/foo/./baz"

   :arg paths: Any number of paths.
   :type paths: `string`

   :return: The concatenation of the last absolute path with everything
            following it, or all the paths provided if no absolute path is
            present.
   :rtype: `string`
*/
proc joinPath(paths: string ...?n): string {
  var result: string;

  for path in paths do
    joinPathComponent(path, result);

  return result;
}

/* This overload is private for now, needed for relPath. */
private proc joinPath(paths: [] string): string {
  if paths.isEmpty() then
    return "";

  var result: string;

  for path in paths do
    joinPathComponent(path, result);

  return result;
}

// Normalize leading slash count to a value between 0 and 2.
private proc normalizeLeadingSlashCount(name: string): int {
  var result = if name.startsWith(pathSep) then 1 else 0;

  // Two leading slashes has a special meaning in POSIX.
  if name.startsWith(pathSep * 2) && !name.startsWith(pathSep * 3) then
    result = 2;

  return result;
}

/*
  Normalize a path by eliminating redundant separators and up-level references.
  The paths ``foo//bar``, ``foo/bar/``, ``foo/./bar``, and ``foo/baz/../bar``
  would all be changed to ``foo/bar``.

  .. warning::

    May alter the meaning of paths containing symbolic links.

  .. note::

    Unlike its Python counterpart, this function does not (currently) change
    slashes to backslashes on Windows.

  :arg name: A potential path to collapse, possibly destroying the meaning of
             the path if symbolic links were included.
  :type name: `string`

  :return: The collapsed version of `name`.
  :rtype: `string`
*/
proc normPath(name: string): string {
  
  // Python 3.7 implementation:
  // https://github.com/python/cpython/blob/3.7/Lib/posixpath.py

  if name == "" then
    return curDir;

  const leadingSlashes = normalizeLeadingSlashCount(name);

  var comps = name.split(pathSep);
  var outComps = new list(string);

  for comp in comps {
    if comp == "" || comp == curDir then
      continue;

    // Second case exists because we cannot go up past the top level.
    // Third case continues a chain of leading up-levels.
    if comp != parentDir || (leadingSlashes == 0 && outComps.isEmpty()) ||
        (!outComps.isEmpty() && outComps[outComps.size] == parentDir) then
      outComps.append(comp);
    else if !outComps.isEmpty() then
      try! outComps.pop();
  }

  var result = pathSep * leadingSlashes + pathSep.join(outComps.these());

  if result == "" then
    return curDir;

  return result;
}

/* Given a path ``name``, attempts to determine the canonical path referenced.
   This resolves and removes any :data:`curDir` and :data:`parentDir` uses
   present, as well as any symbolic links.  Returns the result.

   :arg name: A path to resolve.  If the path does not refer to a valid file
              or directory, an error will occur.
   :type name: `string`

   :return: A canonical version of the argument.
   :rtype: `string`
   :throws SystemError: If one occurs.
*/
proc realPath(name: string): string throws {
  extern proc chpl_fs_realpath(path: c_string, ref shortened: c_string): syserr;

  var res: c_string;
  var err = chpl_fs_realpath(unescape(name).c_str(), res);
  if err then try ioerror(err, "realPath", name);
  const ret = createStringWithNewBuffer(res, policy=decodePolicy.escape);
  // res was qio_malloc'd by chpl_fs_realpath, so free it here
  chpl_free_c_string(res);
  return ret; 
}

pragma "no doc"
proc realPath(out error: syserr, name: string): string {
  compilerWarning("This version of realPath() is deprecated; " +
                  "please switch to a throwing version");
  try {
    return realPath(name);
  } catch e: SystemError {
    error = e.err;
  } catch {
    error = EINVAL;
  }
  return "";
}

/* Determines the canonical path referenced by the :type:`~IO.file` record
   performing this operation.  This resolves and removes any :data:`curDir` and
   :data:`parentDir` uses present, as well as any symbolic links.  Returns the
   result.

   :return: A canonical path to the file referenced by this :type:`~IO.file`
            record.  If the :type:`~IO.file` record is not valid, an error will
            occur.
   :rtype: `string`
   :throws SystemError: If one occurs.
*/
proc file.realPath(): string throws {
  extern proc chpl_fs_realpath_file(path: qio_file_ptr_t, ref shortened: c_string): syserr;

  if (is_c_nil(_file_internal)) then
    try ioerror(EBADF:syserr, "in file.realPath");

  var res: c_string;
  var err = chpl_fs_realpath_file(_file_internal, res);
  if err then try ioerror(err, "in file.realPath");
  return createStringWithOwnedBuffer(res);
}

pragma "no doc"
proc file.realPath(out error: syserr): string {
  compilerWarning("This version of realPath() is deprecated; " +
                  "please switch to a throwing version");
  try {
    return realPath();
  } catch e: SystemError {
    error = e.err;
  } catch {
    error = EINVAL;
  }
  return "";
}

/* Compute the common prefix length between two lists of path components. */
private
proc commonPrefixLength(const a1: [] string, const a2: [] string): int {
  const ref a;
  const ref b;
  if a1.size < a2.size {
    a = a1;
    b = a2;
  } else {
    a = a2;
    b = a1;
  }
  var result = 0;

  for i in 1..a.size do
    if a[i] != b[i] then
      return result;
    else
      result += 1;

  return result;
}

/*
  Returns a relative filepath to `name` either from the current directory or an
  optional `start` directory. The filesystem is not accessed to verify the
  existence of the named path or the specified starting location.

  .. warning::

    This method is unsafe for use in a parallel environment due to its
    reliance on :proc:`~FileSystem.locale.cwd()`. Another task on the current
    locale may change the current working directory at any time.

  :arg name: A path which the caller would like to access.
  :type name: `string`

  :arg start: The location from which access to name is desired. If no value
    is provided, defaults to :const:`curDir`.
  :type start: `string`

  :return: The relative path to `name` from the current directory.
  :rtype: `string`

  :throws SystemError: Upon failure to get the current working directory.
*/
proc relPath(name: string, start:string=curDir): string throws {
  const realstart = if start == "" then curDir else start;

  // NOTE: Reliance on locale.cwd() can't be avoided.
  const startComps = absPath(realstart).split(pathSep, -1, true);
  const nameComps = absPath(name).split(pathSep, -1, true);

  const prefixLen = commonPrefixLength(startComps, nameComps);

  // Append up-levels until we reach the point where the paths diverge.
  var outComps = new list(string);
  for i in 1..(startComps.size - prefixLen) do
    outComps.append(parentDir);

  // Append the portion of name following the common prefix.
  if !nameComps.isEmpty() then
    for x in nameComps[(prefixLen + 1)..nameComps.size] do
      outComps.append(x);

  if outComps.isEmpty() then
    return curDir;

  return joinPath(outComps.toArray());
}

/*
  Returns a relative filepath to the path in this :type:`~IO.file` either from
  the current directory or an optional `start` directory. The filesystem is not
  accessed to verify the existence of the named path or the specified starting
  location.

  .. warning::

    This method is unsafe for use in a parallel environment due to its
    reliance on :proc:`~FileSystem.locale.cwd()`. Another task on the current
    locale may change the current working directory at any time.

  :arg start: The location from which access to the path in this
    :type:`~IO.file` is desired. If no value is provided, defaults to
    :const:`curDir`.
  :type start: `string`

  :return: The relative filepath to the path in this :type:`~IO.file`.
  :rtype: `string`

  :throws SystemError: Upon failure to get the current working directory.
*/
proc file.relPath(start:string=curDir): string throws {
  import Path;
  // Have to prefix module name to avoid muddying name resolution.
  return Path.relPath(this.path, start);
}

/* Split name into a tuple that is equivalent to (:proc:`dirname`,
   :proc:`basename`).  The second part of the tuple will never contain a slash.
   Examples:

   .. code-block:: Chapel

      writeln(splitPath("foo/bar")); // Prints "(foo, bar)"
      writeln(splitPath("bar")); // Prints "(, bar)"
      writeln(splitPath("foo/")); // Prints "(foo, )"
      writeln(splitPath("")); // Prints "(, )"
      writeln(splitPath("/")); // Prints "(/, )"

   With the exception of a path of the empty string or just "/", the original
   path can be recreated from this function's returned parts by joining them
   with the path separator character, either explicitly or by calling
   :proc:`joinPath`:

   .. code-block:: Chapel

      var res = splitPath("foo/bar");
      var dirnameVar = res(0);
      var basenameVar = res(1);
      writeln(dirnameVar + "/" + basenameVar); // Prints "foo/bar"
      writeln(joinPath(dirnameVar, basenameVar)); // Prints "foo/bar"

   :arg name: Path to be split.
   :type name: `string`
*/
 proc splitPath(name: string): (string, string) {
   var rLoc, lLoc, prev: byteIndex = name.rfind(pathSep);
   if (prev != -1) {
     do {
       prev = lLoc;
       lLoc = name.rfind(pathSep, 0:byteIndex..prev-1);
     } while (lLoc + 1 == prev && lLoc > 0);

     if (prev == 0) {
       // This happens when the only instance of pathSep in the string is
       // the first character
       return (name[prev..rLoc], name[rLoc+1..]);
     } else if (lLoc == 0 && prev == 1) {
       // This happens when there is a line of pathSep instances at the
       // start of the string
       return (name[..rLoc], name[rLoc+1..]);
     } else if (prev != rLoc) {
       // If prev wasn't the first character, then we want to skip all those
       // duplicate pathSeps
       return (name[..prev-1], name[rLoc+1..]);
     } else {
       // The last instance of pathSep in the string was on its own, so just
       // snip it out.
       return (name[..rLoc-1], name[rLoc+1..]);
     }
   } else {
     return ("", name);
   }
 }
}<|MERGE_RESOLUTION|>--- conflicted
+++ resolved
@@ -344,15 +344,9 @@
    var path_p: string = path;
    var varChars: string = "abcdefghijklmnopqrstuvwxyzABCDEFGHIJKLMNOPQRSTUVWXYZ1234567890_";
    var res: string = "";
-<<<<<<< HEAD
    var ind: int = 0;
-   var pathlen: int = path_p.length;
+   var pathlen: int = path_p.size;
    while (ind < pathlen) {
-=======
-   var ind: int = 1;
-   var pathlen: int = path_p.size;
-   while (ind <= pathlen) {
->>>>>>> 67f2aea2
      var c: string = path_p(ind);
      if (c == "$" && ind + 1 < pathlen) {
        if (path_p(ind+1) == "$") {
@@ -384,11 +378,7 @@
        } else {
          var env_var: string = "";
          ind += 1;
-<<<<<<< HEAD
-         while (ind < path_p.length && varChars.find(path_p(ind)) != -1) {
-=======
-         while (ind <= path_p.size && varChars.find(path_p(ind)) != 0) {
->>>>>>> 67f2aea2
+         while (ind < path_p.size && varChars.find(path_p(ind)) != -1) {
            env_var += path_p(ind);
            ind += 1;
          }
