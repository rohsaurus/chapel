--- conflicted
+++ resolved
@@ -768,12 +768,7 @@
     use super.RandomSupport;
     private use Random;
     public use PCGRandomLib;
-<<<<<<< HEAD
     use ChapelLocks;
-=======
-    private use ChapelLocks;
-    private import HaltWrappers;
->>>>>>> 1b5c7d54
 
     // How many generators do we need for this type?
     private
@@ -2458,14 +2453,8 @@
   */
   module NPBRandom {
 
-<<<<<<< HEAD
-    use RandomSupport;
+    use super.RandomSupport;
     use ChapelLocks;
-=======
-    use super.RandomSupport;
-    private import HaltWrappers;
-    private use ChapelLocks;
->>>>>>> 1b5c7d54
 
     /*
       Models a stream of pseudorandom numbers.  See the module-level
