extern type qio_regexp_t;

extern record qio_regexp_options_t {
  var utf8:bool;
  var posix:bool;
  var literal:bool;
  var nocapture:bool;
  // These ones can be set inside the regexp
  var ignorecase:bool; // (?i)
  var multiline:bool; // (?m)
  var dotnl:bool; // (?s)
  var nongreedy:bool; // (?U)
}

extern proc qio_regexp_null():qio_regexp_t;
extern proc qio_regexp_init_default_options(ref options:qio_regexp_options_t);
extern proc qio_regexp_create_compile(str:c_string, strlen:int(64), ref options:qio_regexp_options_t, ref compiled:qio_regexp_t);
extern proc qio_regexp_create_compile_flags(str:c_string, strlen:int(64), flags:c_string, flagslen:int(64), isUtf8:bool, ref compiled:qio_regexp_t);
extern proc qio_regexp_create_compile_flags_2(str:c_void_ptr, strlen:int(64), flags:c_void_ptr, flagslen:int(64), isUtf8:bool, ref compiled:qio_regexp_t);
extern proc qio_regexp_retain(ref compiled:qio_regexp_t);
extern proc qio_regexp_release(ref compiled:qio_regexp_t);

extern proc qio_regexp_get_options(ref regexp:qio_regexp_t, ref options: qio_regexp_options_t);
extern proc qio_regexp_get_pattern(ref regexp:qio_regexp_t, ref pattern: c_string);
extern proc qio_regexp_get_ncaptures(ref regexp:qio_regexp_t):int(64);
extern proc qio_regexp_ok(ref regexp:qio_regexp_t):bool;
extern proc qio_regexp_error(ref regexp:qio_regexp_t):c_string;

extern const QIO_REGEXP_ANCHOR_UNANCHORED:c_int;
extern const QIO_REGEXP_ANCHOR_START:c_int;
extern const QIO_REGEXP_ANCHOR_BOTH:c_int;

extern record qio_regexp_string_piece_t {
  var offset:int(64); // counting from 0, -1 means "NULL"
  var len:int(64);
}

extern proc qio_regexp_string_piece_isnull(ref sp:qio_regexp_string_piece_t):bool;

extern proc qio_regexp_match(ref re:qio_regexp_t, text:c_string, textlen:int(64), startpos:int(64), endpos:int(64), anchor:c_int, submatch:_ddata(qio_regexp_string_piece_t), nsubmatch:int(64)):bool;
extern proc qio_regexp_replace(ref re:qio_regexp_t, repl:c_string, repllen:int(64), text:c_string, textlen:int(64), startpos:int(64), endpos:int(64), global:bool, ref replaced:c_string, ref replaced_len:int(64)):int(64);

// These two could be folded together if we had a way
// to check if a default argument was supplied
// (or any way to use 'nil' in pass-by-ref)
/** Compile a regular expression. This routine will halt if compilation failed
 */
proc compile(pattern: string, utf8=true, posix=false, literal=false, nocapture=false, /*i*/ ignorecase=false, /*m*/ multiline=false, /*s*/ dotnl=false, /*U*/ nongreedy=false):regexp {
  var opts:qio_regexp_options_t;
  qio_regexp_init_default_options(opts);
  opts.utf8 = utf8;
  opts.posix = posix;
  opts.literal = literal;
  opts.nocapture = nocapture;
  opts.ignorecase = ignorecase;
  opts.multiline = multiline;
  opts.dotnl = dotnl;
  opts.nongreedy = nongreedy;

  var ret:regexp;
  qio_regexp_create_compile(pattern.c_str(), pattern.length, opts, ret._regexp);
  if ! qio_regexp_ok(ret._regexp) {
    var err_str = qio_regexp_error(ret._regexp);
    __primitive("chpl_error", "Error " + err_str + " when compiling regexp '" + pattern + "'");
  }
  return ret;
}

/** Compile a regular expression and retrieve an error code if compilation
    failed.
 */
proc compile(pattern: string, out error:syserr, utf8=true, posix=false, literal=false, nocapture=false, /*i*/ ignorecase=false, /*m*/ multiline=false, /*s*/ dotnl=false, /*U*/ nongreedy=false):regexp {
  var opts:qio_regexp_options_t;
  qio_regexp_init_default_options(opts);
  opts.utf8 = utf8;
  opts.posix = posix;
  opts.literal = literal;
  opts.nocapture = nocapture;
  opts.ignorecase = ignorecase;
  opts.multiline = multiline;
  opts.dotnl = dotnl;
  opts.nongreedy = nongreedy;

  var ret:regexp;
  qio_regexp_create_compile(pattern, pattern.length, opts, ret._regexp);

  if qio_regexp_ok(ret._regexp) {
    error = ENOERR;
  } else {
    error = qio_format_error_bad_regexp();
  }

  return ret;
}

/***
 *** sungeun: AFAIK, there are no tests programs or examples that use
 *** this.  Depending on how it is generally used, it might be
 *** easier/cheaper to use a c_string here and provide a custom
 *** constructor.
 ***/
/** Regular expression search routines also can work with
    a stringPart, which refers to a substring within another
    string.
 */
record stringPart {
  var offset:int;
  var length:int;
  var from:string;
}

/** The reMatch record records a regular expression search match
    or a capture group.
    Regular expression search routines normally return one of these.
    Also, this type can be passed as a capture group argument.
    Lastly, something of type reMatch can be checked for a match
    in a simple if statement, as in:
      var m:reMatch = ....;
      if m then do_something_if_matched();
      if !m then do_something_if_not_matched();

 */
record reMatch {
  var matched:bool;
  var offset:int; // 0-based, -1 if matched==false
  var length:int; // 0 if matched==false
}

proc _to_reMatch(ref p:qio_regexp_string_piece_t):reMatch {
  if qio_regexp_string_piece_isnull(p) {
    return new reMatch(false, -1, 0); 
  } else {
    return new reMatch(true, p.offset, p.len);
  }
}

inline proc !(m: reMatch) return !m.matched;
inline proc _cond_test(m: reMatch) return m.matched;

/** Use someString.substring(anReMatch) to extract the part
    of a string matching a regular expression or capture group.
 */
proc string.substring(m:reMatch) {
  if m.matched then return this.substring(m.offset+1..#m.length);
  else return "";
}

/** This class represents a compiled regular expression. Regular expressions
    are cached on a per-thread basis and are reference counted.
    To create a compiled regular expression, use the compile function.
  */
pragma "ignore noinit"
record regexp {
  var home: locale = here;
  var _regexp:qio_regexp_t = qio_regexp_null();

  proc ok:bool {
    return qio_regexp_ok(_regexp);
  }
  proc error():string {
    return toString(qio_regexp_error(_regexp));
  }

  // note - more = overloads are below.
  proc ~regexp() {
    qio_regexp_release(_regexp);
    _regexp = qio_regexp_null();
  }

  proc _handle_captures(text: string, matches:_ddata(qio_regexp_string_piece_t), nmatches:int, ref captures) {
    assert(nmatches >= captures.size);
    for param i in 1..captures.size {
      var m = _to_reMatch(matches[i]);
      if captures[i].type == reMatch {
        captures[i] = m;
      } else {
        if m.matched {
          captures[i] = text.substring(m):captures[i].type;
        } else {
          var empty:captures[i].type;
          captures[i] = empty;
        }
      }
    }
  }

  // Note - we would only need one version of these routines
  // if we had args ...?k supporting 0 args, or if tuples support zero length
  /** Search within the passed text (which must be a string or a stringPart)
      for the first match at any offset to this regular expression. Returns a
      match object. This routine will try matching the regular expression at
      different offsets until a match is found. If you want to only match at
      the beginning of the pattern, you can start your pattern with ^ or
      use regexp.match. The capture group arguments here can be strings
      or any type that can reasonably cast from string. If a capture group
      was not matched, the corresponding argument will get the default value
      for its type.
    */
  proc search(text: ?t, ref captures ...?k):reMatch
    where t == string || t == stringPart
  {
    var ret:reMatch;
    on this.home {
      var pos:int;
      var endpos:int;

      if t == stringPart then pos = text.offset;
      else pos = 0;
      endpos = pos + text.length;

      var matches:_ddata(qio_regexp_string_piece_t);
      var nmatches = 1 + captures.size;
      matches = _ddata_allocate(qio_regexp_string_piece_t, nmatches);
      var got:bool;
      if t == stringPart {
       got = qio_regexp_match(_regexp, text.from.c_str(), text.from.length, pos, endpos, QIO_REGEXP_ANCHOR_UNANCHORED, matches, nmatches);
      } else {
       got = qio_regexp_match(_regexp, text.c_str(), text.length, pos, endpos, QIO_REGEXP_ANCHOR_UNANCHORED, matches, nmatches);
      }
      // Now try to coerce the read strings into the captures.
      _handle_captures(text, matches, nmatches, captures);
      // Now return where we matched.
      ret = new reMatch(got, matches[0].offset, matches[0].len);
      _ddata_free(matches);
    }
    return ret;
  }
  /** Search for the first match at any offset without returning any capture
      groups.
    */
  proc search(text: ?t):reMatch
    where t == string || t == stringPart
  {
    var ret:reMatch;
    on this.home {
      var pos:int;
      var endpos:int;

      if t == stringPart then pos = text.offset;
      else pos = 0;
      endpos = pos + text.length;

      var matches:_ddata(qio_regexp_string_piece_t);
      var nmatches = 1;
      matches = _ddata_allocate(qio_regexp_string_piece_t, nmatches);
      var got:bool;
      if t == stringPart {
       got = qio_regexp_match(_regexp, text.from.c_str(), text.from.length, pos, endpos, QIO_REGEXP_ANCHOR_UNANCHORED, matches, nmatches);
      } else {
       got = qio_regexp_match(_regexp, text.c_str(), text.length, pos, endpos, QIO_REGEXP_ANCHOR_UNANCHORED, matches, nmatches);
      }
      // Now return where we matched.
      ret = new reMatch(got, matches[0].offset, matches[0].len);
      _ddata_free(matches);
    }
    return ret;
  }

  /** Check for a match to this regular expression at the start of the
      passed text. As with regexp.search, the capture group arguments
      here can be strings or any type that can reasonably cast from string. If
      a capture group was not matched, the corresponding argument will get the
      default value for its type.

      You can do
       if myregexp.match("some string") {
         ... do something if matched;
       }
   */
  proc match(text: ?t, ref captures ...?k):reMatch
    where t == string || t == stringPart
  {
    var ret:reMatch;
    on this.home {
      var pos:int;
      var endpos:int;

      if t == stringPart then pos = text.offset;
      else pos = 0;
      endpos = pos + text.length;

      var matches:_ddata(qio_regexp_string_piece_t);
      var nmatches = 1 + captures.size;
      matches = _ddata_allocate(qio_regexp_string_piece_t, nmatches);
      var got:bool;
      if t == stringPart {
        got = qio_regexp_match(_regexp, text.from.c_str(), text.from.length, pos, endpos, QIO_REGEXP_ANCHOR_START, matches, nmatches);
      } else {
        got = qio_regexp_match(_regexp, text.c_str(), text.length, pos, endpos, QIO_REGEXP_ANCHOR_START, matches, nmatches);
      }
      // Now try to coerce the read strings into the captures.
      _handle_captures(text, matches, nmatches, captures);
      // Now return where we matched.
      ret = new reMatch(got, matches[0].offset, matches[0].len);
      _ddata_free(matches);
    }
    return ret;
  }
  proc match(text: ?t):reMatch
    where t == string || t == stringPart
  {
    var ret:reMatch;
    on this.home {
      var pos:int;
      var endpos:int;

      if t == stringPart then pos = text.offset;
      else pos = 0;
      endpos = pos + text.length;

      var matches:_ddata(qio_regexp_string_piece_t);
      var nmatches = 1;
      matches = _ddata_allocate(qio_regexp_string_piece_t, nmatches);
      var got:bool;
      if t == stringPart {
       got = qio_regexp_match(_regexp, text.from.c_str(), text.from.length, pos, endpos, QIO_REGEXP_ANCHOR_START, matches, nmatches);
      } else {
       got = qio_regexp_match(_regexp, text.c_str(), text.length, pos, endpos, QIO_REGEXP_ANCHOR_START, matches, nmatches);
      }
      // Now return where we matched.
      ret = new reMatch(got, matches[0].offset, matches[0].len);
      _ddata_free(matches);
    }
    return ret;
  }


  /** Split the text by occurrences of this regular expression.
     If capturing parentheses are used in pattern, then the text of all
     groups in the pattern are also returned as part of the resulting array.
     If maxsplit is nonzero, at most maxsplit splits occur, and the
     remaining text is returned as the last element.
   */
  iter split(text: ?t, maxsplit: int = 0) 
    where t == string || t == stringPart 
  {
    var matches:_ddata(qio_regexp_string_piece_t);
    var ncaptures = qio_regexp_get_ncaptures(_regexp);
    var nmatches = 1 + ncaptures;
    var pos:int;
    var endpos:int;

    on this.home {
      matches = _ddata_allocate(qio_regexp_string_piece_t, nmatches);
    }

    if t == stringPart then pos = text.offset;
    else pos = 0;
    endpos = pos + text.length;

    var splits = 0;
    var maxsplits = maxsplit;
    if maxsplit == 0 then maxsplits = max(int);

    while true {
      var splitstart = 0;
      var splitend = 0;
      var got:bool;
      on this.home {
        // This doesn't have a case for stringPart.  Mistake?
        got = qio_regexp_match(_regexp, text.c_str(), text.length, pos, endpos, QIO_REGEXP_ANCHOR_UNANCHORED, matches, nmatches);
      }

      splits += 1;
      if got && splits <= maxsplits {
        splitstart = matches[0].offset;
        splitend = matches[0].offset + matches[0].len;
      } else {
        splitstart = endpos;
        splitend = endpos;
      }

      if pos < endpos {
        // Yield splitted value
        yield text.substring(pos+1..splitstart);
      } else {
        yield "";
      }

      if got {
        // Yield capture groups
        for i in 1..ncaptures {
          yield text.substring(new reMatch(
                !qio_regexp_string_piece_isnull(matches[i]),
                matches[i].offset,
                matches[i].len));
        }
      }

      // Advance to splitend.
      pos = splitend;

      if splits > maxsplits || !got then break;
    }
    on this.home {
      _ddata_free(matches);
    }
  }
  /* Enumerates matches in the string as well as capture groups.
     Returns tuples of reMatch objects, the 1st is always
      the match for the whole pattern and the rest are the capture groups.
   */
  iter matches(text: ?t, param captures=0, maxmatches: int = max(int)) 
    where t == string || t == stringPart 
  {
    var matches:_ddata(qio_regexp_string_piece_t);
    var nmatches = 1 + captures;
    var pos:int;
    var endpos:int;
    var textSize:int;
    on this.home {
      matches = _ddata_allocate(qio_regexp_string_piece_t, nmatches);
    }
<<<<<<< HEAD

    if t == stringPart then pos = text.offset;
    else pos = 0;
    endpos = pos + text.length;

=======
    if t == stringPart {
      pos = text.offset;
      endpos = pos + text.length;
      textSize = text.from.size;
    } else {
      pos = 0;
      endpos = text.size;
      textSize = endpos;
    }
>>>>>>> 2598e7eb
    var nfound = 0; 
    var cur = pos;
    while nfound < maxmatches && cur < endpos {
      var got:bool;
      on this.home {
<<<<<<< HEAD
        // This doesn't have a case for stringPart.  Mistake?
        got = qio_regexp_match(_regexp, text.c_str(), text.length, cur, endpos, QIO_REGEXP_ANCHOR_UNANCHORED, matches, nmatches);
=======
        got = qio_regexp_match(_regexp, text.c_str(), textSize, cur, endpos, QIO_REGEXP_ANCHOR_UNANCHORED, matches, nmatches);
>>>>>>> 2598e7eb
      }
      if !got then break;
      param nret = captures+1;
      var ret:nret*reMatch;
      for i in 0..captures {
        ret[i+1] = new reMatch(got, matches[i].offset, matches[i].len);
      }
      yield ret;
      cur = matches[0].offset + matches[0].len;
    }
    on this.home {
      _ddata_free(matches);
    }
  }
  proc subn(repl:string, text: ?t, global = true ):(string, int)
    where t == string || t == stringPart 
  {
    var pos:int;
    var endpos:int;

    if t == stringPart then pos = text.offset;
    else pos = 0;
    endpos = pos + text.length;

    var replaced:c_string;
    var nreplaced:int; 
    var replaced_len:int(64); 
    if t == stringPart {
      nreplaced = qio_regexp_replace(_regexp, repl.c_str(), repl.length, text.from.c_str(), text.from.length, pos, endpos, global, replaced, replaced_len);
    } else {
      nreplaced = qio_regexp_replace(_regexp, repl.c_str(), repl.length, text.c_str(), text.length, pos, endpos, global, replaced, replaced_len);
    }
    // FIX ME: could use a toString() that doesn't allocate space
    const ret = toString(replaced);
    chpl_free_c_string(replaced);
    return (ret, nreplaced);
  }
  proc sub(repl:string, text: ?t, global = true )
    where t == string || t == stringPart 
  {
    var (str, count) = subn(repl, text, global);
    return str;
  }
  proc writeThis(f: Writer) {
    var pattern:c_string;
    on this.home {
      qio_regexp_get_pattern(this._regexp, pattern);
    }
    // Note -- this is wrong because we didn't quote
    // and there's no way to get the flags
    f.write("new regexp(\"", pattern, "\")");
  }
  proc readThis(f: Reader) {
    var pattern:c_string;
    // Note -- this is wrong because we didn't quote
    // and there's no way to get the flags
    var litOne = new ioLiteral("new regexp(\"");
    var litTwo = new ioLiteral("\")");
    if(f.read(litOne, pattern, litTwo)) {
      on this.home {
        var opts:qio_regexp_options_t;
        qio_regexp_init_default_options(opts);
        qio_regexp_create_compile(pattern, pattern.length, opts, this._regexp);
      }
    }
  }
}

proc =(ref ret:regexp, x:regexp)
{
  // retain -- release
  if x.home == ret.home {
    on x.home {
      qio_regexp_retain(x._regexp);
      qio_regexp_release(ret._regexp);
    }
    ret._regexp = x._regexp;
  } else {
    var pattern:c_string;
    var options:qio_regexp_options_t;

    on ret.home {
      qio_regexp_release(ret._regexp);
    }
    on x.home {
      qio_regexp_get_pattern(x._regexp, pattern);
      qio_regexp_get_options(x._regexp, options);
    }

    qio_regexp_create_compile(pattern, pattern.length, options, ret._regexp);
  }
}

// TODO -- shouldn't have to write this this way!
pragma "init copy fn"
proc chpl__initCopy(x: regexp) {
  on x.home {
    qio_regexp_retain(x._regexp);
  }
  return x;
}

// Cast regexp to string.
inline proc _cast(type t, x: regexp) where t == string {
  var pattern: string;
  on x.home {
    var cs: c_string;
    qio_regexp_get_pattern(x._regexp, cs);
    // FIX ME: could use a toString() that doesn't allocate space
    pattern = toString(cs);
    chpl_free_c_string(cs);
  }
  return pattern;
}
// Cast string to regexp
inline proc _cast(type t, x: string) where t == regexp {
  return compile(x);
}


// string methods for searching
proc string.search(needle: string, ignorecase=false):reMatch
{
  // Create a regexp matching the literal for needle
  var re = compile(needle, literal=true, nocapture=true, ignorecase=ignorecase);
  return re.search(this);
}
proc string.search(needle: regexp):reMatch
{
  return needle.search(this);
}
proc string.search(needle: regexp, ref captures ...?k):reMatch
{
  return needle.search(this, (...captures));
}
proc string.match(pattern: regexp):reMatch
{
  return pattern.match(this);
}
proc string.match(pattern: regexp, ref captures ...?k):reMatch
{
  return pattern.match(this, (...captures));
}

iter string.split(pattern: regexp, maxsplit: int = 0)
{
  for v in pattern.split(this, maxsplit) {
    yield v;
  }
}

iter string.matches(pattern:regexp, param captures=0, maxmatches:int=max(int))
{
  for v in pattern.matches(this, captures, maxmatches) {
    yield v;
  }
}
<|MERGE_RESOLUTION|>--- conflicted
+++ resolved
@@ -407,38 +407,23 @@
     var nmatches = 1 + captures;
     var pos:int;
     var endpos:int;
-    var textSize:int;
+    var textLength:int;
     on this.home {
       matches = _ddata_allocate(qio_regexp_string_piece_t, nmatches);
     }
-<<<<<<< HEAD
 
     if t == stringPart then pos = text.offset;
     else pos = 0;
-    endpos = pos + text.length;
-
-=======
-    if t == stringPart {
-      pos = text.offset;
-      endpos = pos + text.length;
-      textSize = text.from.size;
-    } else {
-      pos = 0;
-      endpos = text.size;
-      textSize = endpos;
-    }
->>>>>>> 2598e7eb
+    textLength = text.length;
+    endpos = pos + textLength;
+
     var nfound = 0; 
     var cur = pos;
     while nfound < maxmatches && cur < endpos {
       var got:bool;
       on this.home {
-<<<<<<< HEAD
         // This doesn't have a case for stringPart.  Mistake?
-        got = qio_regexp_match(_regexp, text.c_str(), text.length, cur, endpos, QIO_REGEXP_ANCHOR_UNANCHORED, matches, nmatches);
-=======
-        got = qio_regexp_match(_regexp, text.c_str(), textSize, cur, endpos, QIO_REGEXP_ANCHOR_UNANCHORED, matches, nmatches);
->>>>>>> 2598e7eb
+        got = qio_regexp_match(_regexp, text.c_str(), textLength, cur, endpos, QIO_REGEXP_ANCHOR_UNANCHORED, matches, nmatches);
       }
       if !got then break;
       param nret = captures+1;
