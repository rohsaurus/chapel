
#ifndef __STDC_FORMAT_MACROS
#define __STDC_FORMAT_MACROS
#endif

#include <cstdlib>
#include <cstring>
#include <inttypes.h>
#include "astutil.h"
#include "expr.h"
#include "misc.h"
#include "passes.h"
#include "stmt.h"
#include "stringutil.h"
#include "type.h"
#include "codegen.h"

// some prototypes
static GenRet codegenCallExpr(const char* fnName);
static void codegenAssign(GenRet to_ptr, GenRet from);
static GenRet codegenCast(Type* t, GenRet value, bool Cparens = true);
static GenRet createTempVar(Type* t);
static GenRet createTempRef(Type* t);

static GenRet codegenRaddrMaybePtr(GenRet wide);
static GenRet codegenRaddr(GenRet wide);
static GenRet codegenRlocaleMaybePtr(GenRet wide);
static GenRet codegenRlocale(GenRet wide);
static GenRet codegenRnode(GenRet wide);
//static GenRet codegenRsubloc(GenRet wide);

//static GenRet codegenZero();
static GenRet codegenOne();

static GenRet codegenFieldPtr(GenRet base, const char* field);

static int codegen_tmp = 1;

Expr::Expr(AstTag astTag) :
  BaseAST(astTag),
  prev(NULL),
  next(NULL),
  list(NULL),
  parentExpr(NULL),
  parentSymbol(NULL)
{}


Expr* Expr::getStmtExpr() {
  for (Expr* expr = this; expr; expr = expr->parentExpr) {
    if (IS_STMT(expr) || isBlockStmt(expr->parentExpr))
      return expr;
  }
  return NULL;
}


void Expr::verify() {
  if (prev || next)
    if (!list)
      INT_FATAL(this, "Expr is in list but does not point at it");
  if (!parentSymbol)
    INT_FATAL(this, "Expr::parentSymbol is NULL");
  if (parentExpr && parentExpr->parentSymbol != parentSymbol)
    INT_FATAL(this, "Bad Expr::parentSymbol");
}


bool Expr::inTree(void) {
  if (parentSymbol)
    return parentSymbol->inTree();
  else
    return false;
}


Type* Expr::typeInfo(void) {
  INT_FATAL(this, "Illegal call to Expr::typeInfo()");
  return NULL;
}


static void
callReplaceChild(Expr* expr, Expr* new_ast) {
  if (expr->parentExpr) {
    expr->parentExpr->replaceChild(expr, new_ast);
  } else {
    expr->parentSymbol->replaceChild(expr, new_ast);
  }
}

void Expr::prettyPrint(std::ofstream *o) {
  if (BlockStmt *stmt = toBlockStmt(this))
    printf("blockstmt %s", stmt->userLabel);
  else if (CondStmt *stmt = toCondStmt(this))
    printf("condstmt %s", stmt->condExpr->parentSymbol->name);
  else if (GotoStmt *stmt = toGotoStmt(this))
    printf("gotostmt %s", stmt->label->parentSymbol->name);
  printf("Oh no! This method hasn't been defined for this class!\n");
}

Expr* Expr::remove(void) {
  if (!this)
    return this;
  if (list) {
    if (next)
      next->prev = prev;
    else
      list->tail = prev;
    if (prev)
      prev->next = next;
    else
      list->head = next;
    list->length--;
    next = NULL;
    prev = NULL;
    list = NULL;
  } else {
    callReplaceChild(this, NULL);
  }
  if (parentSymbol)
    remove_help(this, 'r');
  else
    trace_remove(this, 'R');
  return this;
}


void Expr::replace(Expr* new_ast) {
  if (new_ast->parentSymbol)
    INT_FATAL(new_ast, "Argument is already in AST in Expr::replace");
  if (new_ast->list)
    INT_FATAL(new_ast, "Argument is in a list in Expr::replace");
  if (list) {
    new_ast->next = next;
    new_ast->prev = prev;
    new_ast->list = list;
    if (next)
      next->prev = new_ast;
    else
      list->tail = new_ast;
    if (prev)
      prev->next = new_ast;
    else
      list->head = new_ast;
    next = NULL;
    prev = NULL;
    list = NULL;
  } else {
    callReplaceChild(this, new_ast);
  }

  Symbol* myParentSymbol = parentSymbol;
  Expr* myParentExpr = parentExpr;
  remove_help(this, 'p');
  insert_help(new_ast, myParentExpr, myParentSymbol);
}


void Expr::insertBefore(Expr* new_ast) {
  if (new_ast->parentSymbol)
    INT_FATAL(new_ast, "Argument is already in AST in Expr::insertBefore");
  if (!list)
    INT_FATAL(this, "Cannot call insertBefore on Expr not in a list");
  if (new_ast->list)
    INT_FATAL(new_ast, "Argument is in a list in Expr::insertBefore");
  new_ast->prev = prev;
  new_ast->next = this;
  new_ast->list = list;
  if (prev)
    prev->next = new_ast;
  else
    list->head = new_ast;
  prev = new_ast;
  if (parentSymbol)
    sibling_insert_help(this, new_ast);
  list->length++;
}


void Expr::insertAfter(Expr* new_ast) {
  if (new_ast->parentSymbol)
    INT_FATAL(new_ast, "Argument is already in AST in Expr::insertAfter");
  if (!list)
    INT_FATAL(this, "Cannot call insertAfter on Expr not in a list");
  if (new_ast->list)
    INT_FATAL(new_ast, "Argument is in a list in Expr::insertAfter");
  new_ast->prev = this;
  new_ast->next = next;
  new_ast->list = list;
  if (next)
    next->prev = new_ast;
  else
    list->tail = new_ast;
  next = new_ast;
  if (parentSymbol)
    sibling_insert_help(this, new_ast);
  list->length++;
}


SymExpr::SymExpr(Symbol* init_var) :
  Expr(E_SymExpr),
  var(init_var)
{
  if (!init_var)
    INT_FATAL(this, "Bad call to SymExpr");
  gSymExprs.add(this);
}


void 
SymExpr::replaceChild(Expr* old_ast, Expr* new_ast) {
  INT_FATAL(this, "Unexpected case in SymExpr::replaceChild");
}


void
SymExpr::verify() {
  Expr::verify();
  if (astTag != E_SymExpr)
    INT_FATAL(this, "Bad SymExpr::astTag");
  if (!var)
    INT_FATAL(this, "SymExpr::var is NULL");
  if (var && var->defPoint && !var->defPoint->parentSymbol)
    INT_FATAL(this, "SymExpr::var::defPoint is not in AST");
}


SymExpr*
SymExpr::copyInner(SymbolMap* map) {
  return new SymExpr(var);
}


Type* SymExpr::typeInfo(void) {
  return var->type;
}


GenRet SymExpr::codegen() {
  GenInfo* info = gGenInfo;
  FILE* outfile = info->cfile;
  GenRet ret;
  if( outfile ) {
    if (getStmtExpr() && getStmtExpr() == this)
      codegenStmt(this);
    ret = var->codegen();
  } else {
#ifdef HAVE_LLVM
    if(isVarSymbol(var)) {
      ret = toVarSymbol(var)->codegen();
    } else if(isArgSymbol(var)) {
      ret = info->lvt->getValue(var->cname);
    } else if(isTypeSymbol(var)) {
      ret.type = toTypeSymbol(var)->codegen().type;
    } else if(isFnSymbol(var) ){
      ret = toFnSymbol(var)->codegen();
    } else {
      ret = info->lvt->getValue(var->cname);
      if( ! ret.val ) {
        INT_FATAL(this, "!!!!!!! UNHANDLED SYM EXPR !!!!!!!");
      }
    }
#endif
  }
  return ret;
}


void SymExpr::prettyPrint(std::ofstream *o) {
  if (strcmp(var->name, "nil") != 0) {
    if (var->isImmediate()) {
      if (VarSymbol *sym = toVarSymbol(var)) {
        if (sym->immediate->const_kind == CONST_KIND_STRING)
          *o << "\"" << sym->immediate->v_string << "\"";
        else if (sym->immediate->num_index == INT_SIZE_1)
          *o << sym->immediate->v_bool;
        else if (sym->immediate->const_kind == NUM_KIND_INT)
          *o << sym->immediate->int_value();
        else if (sym->immediate->const_kind == NUM_KIND_UINT)
          *o << sym->immediate->uint_value();
      }
    } else {
      *o << var->name;
    }
  }
}


UnresolvedSymExpr::UnresolvedSymExpr(const char* i_unresolved) :
  Expr(E_UnresolvedSymExpr),
  unresolved(astr(i_unresolved))
{
  if (!i_unresolved)
    INT_FATAL(this, "bad call to UnresolvedSymExpr");
  gUnresolvedSymExprs.add(this);
}


void 
UnresolvedSymExpr::replaceChild(Expr* old_ast, Expr* new_ast) {
  INT_FATAL(this, "unexpected case in UnresolvedSymExpr::replaceChild");
}


void
UnresolvedSymExpr::verify() {
  Expr::verify();
  if (astTag != E_UnresolvedSymExpr)
    INT_FATAL(this, "bad UnresolvedSymExpr::astTag");
  if (!unresolved)
    INT_FATAL(this, "UnresolvedSymExpr::unresolved is NULL");
}


UnresolvedSymExpr*
UnresolvedSymExpr::copyInner(SymbolMap* map) {
  return new UnresolvedSymExpr(unresolved);
}


Type* UnresolvedSymExpr::typeInfo(void) {
  return dtUnknown;
}


GenRet UnresolvedSymExpr::codegen() {
  GenInfo* info = gGenInfo;
  FILE* outfile = info->cfile;
  GenRet ret;
  INT_FATAL(this, "UnresolvedSymExpr::codegen called");
  if( outfile ) fprintf(outfile, "%s /* unresolved symbol */", unresolved);
  return ret;
}

void UnresolvedSymExpr::prettyPrint(std::ofstream *o) {
  *o << unresolved;
}


DefExpr::DefExpr(Symbol* initSym, BaseAST* initInit, BaseAST* initExprType) :
  Expr(E_DefExpr),
  sym(initSym),
  init(NULL),
  exprType(NULL)
{
  if (sym)
    sym->defPoint = this;

  if (Expr* a = toExpr(initInit))
    init = a;
  else if (Symbol* a = toSymbol(initInit))
    init = new SymExpr(a);
  else if (initInit)
    INT_FATAL(this, "DefExpr initialized with bad init ast");

  if (Expr* a = toExpr(initExprType))
    exprType = a;
  else if (Symbol* a = toSymbol(initExprType))
    exprType = new SymExpr(a);
  else if (initExprType)
    INT_FATAL(this, "DefExpr initialized with bad exprType ast");

  if (init && init->parentSymbol)
    INT_FATAL(this, "DefExpr initialized with init already in tree");

  if (exprType && exprType->parentSymbol)
    INT_FATAL(this, "DefExpr initialized with exprType already in tree");

  if (isArgSymbol(sym) && (exprType || init))
    INT_FATAL(this, "DefExpr of ArgSymbol cannot have either exprType or init");

  gDefExprs.add(this);
}


void DefExpr::verify() {
  Expr::verify();
  if (astTag != E_DefExpr) {
    INT_FATAL(this, "Bad DefExpr::astTag");
  }
  if (!sym) {
    INT_FATAL(this, "DefExpr has no sym");
  }
  if (toFnSymbol(sym) && (exprType || init))
    INT_FATAL(this, "Bad FnSymbol::defPoint");
  if (toArgSymbol(sym) && (exprType || init))
    INT_FATAL(this, "Bad ArgSymbol::defPoint");
  if (init && init->parentExpr != this)
    INT_FATAL(this, "Bad DefExpr::init::parentExpr");
  if (exprType && exprType->parentExpr != this)
    INT_FATAL(this, "Bad DefExpr::exprType::parentExpr");
}


DefExpr*
DefExpr::copyInner(SymbolMap* map) {
  return new DefExpr(COPY_INT(sym), COPY_INT(init), COPY_INT(exprType));
}


void DefExpr::replaceChild(Expr* old_ast, Expr* new_ast) {
  if (old_ast == init) {
    init = new_ast;
  } else if (old_ast == exprType) {
    exprType = new_ast;
  } else {
    INT_FATAL(this, "Unexpected case in DefExpr::replaceChild");
  }
}


Type* DefExpr::typeInfo(void) {
  INT_FATAL(this, "Illegal call to DefExpr::typeInfo()");
  return NULL;
}


GenRet DefExpr::codegen() {
  GenInfo* info = gGenInfo;
  GenRet ret;
  if( info->cfile ) {
    if (toLabelSymbol(sym)) {
      std::string str = sym->cname;
      str += ":;\n"; // ; avoids 'label at end of compound statement' error
      info->cStatements.push_back(str);
    }
  } else {
#ifdef HAVE_LLVM
    if (toLabelSymbol(sym)) {
      llvm::Function *func = info->builder->GetInsertBlock()->getParent();
      
      llvm::BasicBlock *blockLabel;
      
      if(!(blockLabel = info->lvt->getBlock(sym->cname))) {
        blockLabel = llvm::BasicBlock::Create(
            info->module->getContext(), sym->cname);
        info->lvt->addBlock(sym->cname, blockLabel);
      }
      
      info->builder->CreateBr(blockLabel);

      func->getBasicBlockList().push_back(blockLabel);
      info->builder->SetInsertPoint(blockLabel);
    }
#endif
  }
  return ret;
}

// Generates code to load the wide version of an address and returns an
// expression that evaluates to this address.
//
// For the C language backend, it creates a temporary of the wide pointer type,
// and then sets the locale ID and address fields within that temporary.
// Those loads create statements which go immediately into the output stream.
// The name of the symbol is returned in the .c field of the GenRet structure.
//
// For the LLVM backend, the output has more of a parse tree structure.
// A temp is created of the wide pointer type, and the locale and address
// inputs are cast to the types of their respective fields as needed.
// Then, each field is loaded in turn and the modified wide pointer temp
// is returned.
//
static
GenRet codegenWideAddr(GenRet locale, GenRet raddr, Type* wideType = NULL)
{
  GenInfo* info = gGenInfo;
  GenRet ret;
  Type* wideRefType = NULL;
  if( raddr.chplType && !wideType ) {
    INT_ASSERT(raddr.isLVPtr != GEN_WIDE_PTR);
    Type* refType;
    if( raddr.isLVPtr == GEN_VAL ) {
      // Then we should have a ref or a class.
      INT_ASSERT(raddr.chplType == dtNil ||
                 isClass(raddr.chplType) ||
                 raddr.chplType->symbol->hasFlag(FLAG_REF));
      refType = raddr.chplType;
    } else {
      // GEN_REF
      refType = getOrMakeRefTypeDuringCodegen(raddr.chplType);
    }
    wideRefType = getOrMakeWideTypeDuringCodegen(refType);
    INT_ASSERT(wideRefType);
  } else {
    wideRefType = wideType;
  }
  
  INT_ASSERT(wideRefType);
  
  if( info->cfile ) {
    ret = createTempVar(wideRefType);
    std::string localeAssign = codegenValue(ret).c + ".locale = " + locale.c + ";\n";
    info->cStatements.push_back(localeAssign);
    std::string addrAssign = codegenValue(ret).c + ".addr = " + raddr.c + ";\n";
    info->cStatements.push_back(addrAssign);
  } else {
#ifdef HAVE_LLVM
    {
      llvm::Value* temp = createTempVarLLVM(wideRefType->codegen().type);
      GenRet llvmPtr;
      llvmPtr.val = temp;
      llvmPtr.chplType = raddr.chplType;
      llvmPtr.isLVPtr = GEN_PTR;
      GenRet llvmVal = codegenValue(llvmPtr);
      ClassType *classType = toClassType(wideRefType);

      // cast locale if needed (most likely i32 to i64)
      llvm::Type* locType = llvm::ExtractValueInst::getIndexedType(
          llvmVal.val->getType(), classType->getMemberGEP("locale"));
      llvm::Value* locVal;
      if (locale.val->getType() != locType){
        locVal = convertValueToType(locale.val, locType, !locale.isUnsigned);
      } else {
        locVal = locale.val;
      }   
      INT_ASSERT(locVal);

      // cast address if needed
      llvm::Type* addrType = llvm::ExtractValueInst::getIndexedType(
          llvmVal.val->getType(), classType->getMemberGEP("addr"));
      llvm::Value* addrVal;
      if (raddr.val->getType() != addrType){
        addrVal = convertValueToType(raddr.val, addrType, !raddr.isUnsigned);
      } else {
        addrVal = raddr.val;
      }
      INT_ASSERT(addrVal);

      llvm::Value* aggregTemp = info->builder->CreateInsertValue(
          llvmVal.val, locVal, classType->getMemberGEP("locale"));
      ret.val = info->builder->CreateInsertValue(
          aggregTemp, addrVal, classType->getMemberGEP("addr"));
    }
#endif
  }
  ret.chplType = wideRefType->getValType(); // or raddr.chplType; ?
  ret.isLVPtr = GEN_WIDE_PTR;
  return ret;
}

static
GenRet codegenUseGlobal(const char* global)
{
  GenInfo* info = gGenInfo;
  GenRet ret;
  if( info->cfile ) {
    ret.c = global;
  } else {
#ifdef HAVE_LLVM
    ret = info->lvt->getValue(global);
    if( ! ret.val )
      INT_FATAL("Could not find global %s, "
                "perhaps it is missing or is complicated macro?", global);
    assert( ret.isLVPtr != GEN_WIDE_PTR );
    if( ret.isLVPtr == GEN_PTR ) {
      ret.val = info->builder->CreateLoad(ret.val);
    }
    INT_ASSERT(ret.val);
#endif
  }
  ret.isLVPtr = GEN_VAL;
  return ret;
}

static
GenRet codegenUseCid(Type* classType)
{
  std::string varname;
  varname = varname + "chpl__cid_" + classType->symbol->cname;
  GenRet ret = codegenUseGlobal(varname.c_str());
  ret.chplType = CLASS_ID_TYPE;
  return ret;
}

// A construct which gives the current node ID (int32_t).
static
GenRet codegenGetNodeID(void)
{
  GenRet ret =  codegenUseGlobal("chpl_nodeID");
  ret.chplType = NODE_ID_TYPE;
  return ret;
}

// A construct which gives the current sublocale ID.
static
GenRet codegenGetSublocID(void)
{
  GenRet ret =  codegenCallExpr("chpl_task_getSubLoc");
  ret.chplType = SUBLOC_ID_TYPE;
  return ret;
}

// A construct which gives the current locale ID.
static
GenRet codegenGetLocaleID(void)
{
  GenRet ret =  codegenCallExpr("chpl_gen_getLocaleID");
  ret.chplType = LOCALE_ID_TYPE;
  return ret;
}

#if 0
static
GenRet codegenLocaleID(GenRet node, GenRet subloc)
{
  GenInfo* info = gGenInfo;
  GenRet ret;
  if (info->cfile)
  {
    // This uses C99 syntax for anonymous structs.
    // Alternatively, we could store values into fields in a temp.
    ret.c = "(" + dtLocaleID->codegen().c + ")";
    ret.c += "{ .node = " + node.c + ", .subloc = " + subloc.c + " }";
  } else {
#ifdef HAVE_LLVM

    GenRet temp = createTempRef(dtLocaleID);
    GenRet ptrNode = codegenFieldPtr(temp, "node");
    GenRet ptrSubloc = codegenFieldPtr(temp, "subloc");

    llvm::Value* node32 = convertValueToType(
        codegenValue(node).val,
        ptrNode.val->getType()->getPointerElementType());
    llvm::Value* subloc32 = convertValueToType(
        codegenValue(subloc).val,
        ptrNode.val->getType()->getPointerElementType());

    info->builder->CreateStore(node32, ptrNode.val);
    info->builder->CreateStore(subloc32, ptrSubloc.val);
    ret.val = info->builder->CreateLoad(temp.val);
#endif
  }
  ret.chplType = LOCALE_ID_TYPE;
  return ret;
}
#endif

static
GenRet codegenUseGlobal(std::string str)
{
  return codegenUseGlobal(str.c_str());
}

static
GenRet codegenWideHere(GenRet addr, Type* wideType = NULL)
{
  GenRet locale = codegenGetLocaleID();
  GenRet addrVal = codegenValue(addr);
  GenRet ret = codegenWideAddr(locale, addrVal, wideType);
  return ret;
}

// Generates code to load the remote address from a wide address
// Returns an l-value to the local reference (address field)
// unless the wide pointer is not an lvalue, and then it
// will return a value.
static GenRet codegenRaddrMaybePtr(GenRet wide)
{
  GenRet ret;
  GenInfo* info = gGenInfo;
#ifdef HAVE_LLVM
  Type* wideRefType = NULL;
#endif
  if( wide.chplType ) {
    // Set the resulting Chapel type.
    if( wide.isLVPtr == GEN_WIDE_PTR ) {
      // wide lv-pointer, e.g. to int,
      // so we return a reference to int.
      ret.chplType = getOrMakeRefTypeDuringCodegen(wide.chplType);
#ifdef HAVE_LLVM
      wideRefType = getOrMakeWideTypeDuringCodegen(ret.chplType);
#endif
    } else {
      if( wide.chplType->symbol->hasEitherFlag(FLAG_WIDE,FLAG_WIDE_CLASS) ) {
        ret.chplType = wide.chplType->getField("addr")->typeInfo();
#ifdef HAVE_LLVM
        wideRefType = wide.chplType;
#endif
      } else {
        INT_ASSERT(0);
      }
    }
  }

  if( info->cfile ) {
    if (wide.isLVPtr == GEN_PTR) {
      ret.isLVPtr = GEN_PTR;
      ret.c += "&((" + wide.c + ")->addr)";
    } else {
      // we don't have an l-value for this one.
      // Could be wide lv-ptr or GEN_VAL wide ref.
      ret.isLVPtr = GEN_VAL;
      ret.c += "(" + wide.c + ").addr";
    }
  } else {
#ifdef HAVE_LLVM
    ClassType *classType = toClassType(wideRefType);
    if (wide.val->getType()->isPointerTy()){
      ret.isLVPtr = GEN_PTR;
      ret.val = info->builder->CreateConstInBoundsGEP2_32(
          wide.val, 0, classType->getMemberGEP("addr"));
    } else {
      // if codegenRaddr called after codegenWideAddr (returns a struct),
      // wide will not be a pointer.
      ret.isLVPtr = GEN_VAL;
      ret.val = info->builder->CreateExtractValue(
          wide.val, classType->getMemberGEP("addr"));
    }
#endif
  }
  return ret;
}

static GenRet codegenRaddr(GenRet wide){
  return codegenValue(codegenRaddrMaybePtr(wide));
}

// Generates code to load the remote locale from a wide address
// whether it is a wide class or a wide reference
static GenRet codegenRlocaleMaybePtr(GenRet wide)
{
  GenRet ret;
  GenInfo* info = gGenInfo;
  Type* type = LOCALE_ID_TYPE;
  ret.chplType = type;
#ifdef HAVE_LLVM
  Type* wideRefType = NULL;
  if( wide.chplType ) {
    if( wide.isLVPtr == GEN_WIDE_PTR ) {
      // wide lv-pointer, e.g. to int,
      Type * refType = getOrMakeRefTypeDuringCodegen(wide.chplType);
      wideRefType = getOrMakeWideTypeDuringCodegen(refType);
    } else {
      if( wide.chplType->symbol->hasEitherFlag(FLAG_WIDE,FLAG_WIDE_CLASS) ) {
        wideRefType = wide.chplType;
      } else {
        INT_ASSERT(0);
      }
    }
  }
#endif

  if( info->cfile ) {
    if (wide.isLVPtr == GEN_PTR) {
      ret.isLVPtr = GEN_PTR;
      ret.c += "&((" + wide.c + ")->locale)";
    } else {
      // we don't have an l-value
      // it could be a wide-lv-ptr or a GEN_VAL wide ref.
      ret.isLVPtr = GEN_VAL;
      ret.c += "(" + wide.c + ").locale";
    }
  } else {
#ifdef HAVE_LLVM
    ClassType *classType = toClassType(wideRefType);
    if (wide.val->getType()->isPointerTy()){
      ret.isLVPtr = GEN_PTR;
      ret.val = info->builder->CreateConstInBoundsGEP2_32(
          wide.val, 0, classType->getMemberGEP("locale"));
    } else {
      // if codegenRaddr called after codegenWideAddr (returns a struct),
      // wide will not be a pointer.
      ret.isLVPtr = GEN_VAL;
      ret.val = info->builder->CreateExtractValue(
          wide.val, classType->getMemberGEP("locale"));
    }
#endif
  }
  return ret;
}

static GenRet codegenRlocale(GenRet wide){
  return codegenValue(codegenRlocaleMaybePtr(wide));
}

static GenRet codegenRnode(GenRet wide){
  GenRet locId = codegenValuePtr(codegenRlocaleMaybePtr(wide));
  GenRet ret = codegenFieldPtr(locId, "node");
  return ret;
}

static GenRet codegenRsubloc(GenRet wide){
  GenRet locId = codegenValuePtr(codegenRlocaleMaybePtr(wide));
  GenRet ret = codegenFieldPtr(locId, "subloc");
  return ret;
}

static const int field_normal = 0;
static const int field_cid = 1;
static const int field_uid = 2;
static const int field_other = 3;

// Generates code to produce a pointer to the member (ie a field).
// Does not actually do any loads,stores,puts,or gets;
//  just does address arithmetic.
//  was codegen_member_ptr
static
GenRet codegenFieldPtr(
    GenRet base,
    const char *c_field_name,
    const char* chpl_field_name,
    int special /* field_normal,field_cid, or field_uid */ ) {
  GenInfo* info = gGenInfo;
  GenRet ret;
  Type* baseType = base.chplType;
  if( special == field_normal ) INT_ASSERT(baseType);
  ClassType* ct = toClassType(baseType);
  INT_ASSERT(ct);
  Type* castType = NULL;
  
  if (base.isLVPtr == GEN_WIDE_PTR) {
    // TODO remove for debugging
    if (0 == strcmp(c_field_name, "addr")) {
      INT_FATAL("use Raddr to get the address of a wide pointer");
    }
    // If we have a wide base pointer, generate a wide reference.
    ret = codegenWideAddr(codegenRlocale(base),
                          codegenFieldPtr(codegenRaddr(base),
                          c_field_name, chpl_field_name, special));
    return ret;
  }
  if (baseType) {
    if ((baseType->symbol->hasFlag(FLAG_REF))){
      // dereference base if needed 
      GenRet baseVal = codegenDeref(base);
      ret = codegenFieldPtr(baseVal, c_field_name, chpl_field_name, special);
      return ret;
    }
    // for wide class base 
    if ( baseType->symbol->hasEitherFlag(FLAG_WIDE,FLAG_WIDE_CLASS) ) {
      GenRet baseVal = codegenValue(base);
      ret = codegenWideAddr(codegenRlocale(baseVal),
                            codegenFieldPtr(codegenRaddr(baseVal),
                            c_field_name, chpl_field_name, special));
      return ret;
    }
  }

  // No Chapel field name? it must be special.
  if( !chpl_field_name && !special ) special = field_other;

  if( special ) {
    if( special == field_cid ) {
      INT_ASSERT( isClass(ct) );
      ret.chplType = CLASS_ID_TYPE;
      castType = dtObject;
    } else if( special == field_uid ) {
      ret.chplType = UNION_ID_TYPE;
    } else {
      ret.chplType = NULL;
    }
  } else {
    // The field might be in a base class, so we
    // cast to the right base class type. If the field
    // is in the class, there is no need to cast.
    Symbol* fieldSymbol = ct->getField(chpl_field_name);
    castType = fieldSymbol->defPoint->parentSymbol->typeInfo();
    if( castType == ct ) castType = NULL;
    ret.chplType = fieldSymbol->typeInfo();
  }
  
  ret.isLVPtr = GEN_PTR;
  if (isClass(ct) ) {
    base = codegenValue(base);
  } else {
    // not a class. base is a lvalue pointer.
    INT_ASSERT(base.isLVPtr == GEN_PTR);
  }
  if( info->cfile ) {
    ret.c = '&';
    ret.c += "(";
    if( castType ) ret.c += codegenCast(castType,base).c;
    else ret.c += "(" + base.c + ")";
    ret.c += "->";
    if (isUnion(ct) && !special)
      ret.c += "_u.";
    ret.c += c_field_name;
    ret.c += ")";
  } else {
#ifdef HAVE_LLVM
    // LLVM codegen
    llvm::Value* baseValue = base.val;

    // cast if needed
    if (castType) {
      llvm::Type* castTypeLLVM = castType->codegen().type; 
      baseValue = convertValueToType(base.val, castTypeLLVM, !base.isUnsigned);
      INT_ASSERT(baseValue);
    }

    ClassType *cBaseType = toClassType(baseType);

    if( isUnion(ct) && !special ) {
      // Get a pointer to the union data then cast it to the right type
      ret.val = info->builder->CreateConstInBoundsGEP2_32(
          baseValue, 0, cBaseType->getMemberGEP("_u"));
      GenRet retType = ret.chplType;
      llvm::PointerType* ty = llvm::PointerType::getUnqual(retType.type);
      // Now cast it to the right type.
      ret.val = convertValueToType(ret.val, ty, false);
      INT_ASSERT(ret.val);
    } else {
      // Normally, we just use a GEP.
      ret.val = info->builder->CreateConstInBoundsGEP2_32(
          baseValue, 0, cBaseType->getMemberGEP(c_field_name));
    }
#endif
  }
  return ret;
}

void DefExpr::prettyPrint(std::ofstream *o) {
  *o << "<DefExprType>";
}

static
GenRet codegenFieldPtr(GenRet base, Expr* field) {
  const char* cname = NULL;
  const char* name = NULL;
  if(DefExpr *de = toDefExpr(field)) {
    cname = de->sym->cname;
    name = de->sym->name;
  } else if(SymExpr *se = toSymExpr(field)) {
    cname = se->var->cname;
    name = se->var->name;
  } else if(NamedExpr *ne = toNamedExpr(field)) {
    cname = name = ne->name;
  } else {
    INT_FATAL("Unknown field in codegenFieldPtr");
  }
  return codegenFieldPtr(base, cname, name, field_normal);
}

static
GenRet codegenFieldPtr(GenRet base, Symbol* field) {
  const char* cname = NULL;
  const char* name = NULL;
  cname = field->cname;
  name = field->name;
  return codegenFieldPtr(base, cname, name, field_normal);
}

static
GenRet codegenFieldPtr(GenRet base, const char* field) {
  const char* cname = NULL;
  const char* name = NULL;
  cname = field;
  name = field;
  return codegenFieldPtr(base, cname, name, field_normal);
}

static
GenRet codegenFieldCidPtr(GenRet base) {
  GenRet ret = codegenFieldPtr(base, "chpl__cid", NULL, field_cid);
  //if( ! ret.chplType ) ret.chplType = CLASS_ID_TYPE;
  return ret;
}

static
GenRet codegenFieldUidPtr(GenRet base) {
  GenRet ret = codegenFieldPtr(base, "_uid", NULL, field_uid);
  //if( ! ret.chplType ) ret.chplType = UNION_ID_TYPE;
  return ret;
}


// Generates code to produce a pointer to the array element
// works with getDataClassType ie "data class" ie _ddata
//  and with homogenous tuples (ie star tuple).
// If base is a wide pointer data type, this will generate
// a wide pointer data type.
// This is equivalent to C (assuming ptr is a pointer type)
//   ptr + i
//
// Local pointers to index values are OK, but not wide pointers.
//
static
GenRet codegenElementPtr(GenRet base, GenRet index) {
  GenRet ret;
  GenInfo* info = gGenInfo;
  Type* baseType = base.chplType;
  Type* eltType = NULL;
  std::string addr;
 
  if (base.isLVPtr == GEN_WIDE_PTR) {
    ret = codegenWideAddr(codegenRlocale(base),
                           codegenElementPtr(codegenRaddr(base), index));
    return ret;
  }
  if (baseType) {
    if ((baseType->symbol->hasFlag(FLAG_REF))){
      // dereference base if needed 
      GenRet baseVal = codegenDeref(base);
      ret = codegenElementPtr(baseVal, index);
      return ret;
    }
    // for wide class base 
    if ( baseType->symbol->hasEitherFlag(FLAG_WIDE,FLAG_WIDE_CLASS ) ) {
      if (info->cfile){
        base = codegenValue(base);
      } else {
        // for LLVM, Raddr and Rlocale need pointer to struct, not struct itself
      }
      ret = codegenWideAddr(codegenRlocale(base), 
                        codegenElementPtr(codegenRaddr(base), index));
      return ret;
    }
  }
#ifdef HAVE_LLVM  
  bool isStarTuple = false;
#endif
  if( baseType ) {
    if( baseType->symbol->hasFlag(FLAG_STAR_TUPLE) ) {
      eltType = baseType->getField("x1")->typeInfo();
#ifdef HAVE_LLVM  
      isStarTuple = true;
#endif
    }
    if( baseType->symbol->hasFlag(FLAG_DATA_CLASS) ) {
      eltType = getDataClassType(baseType->symbol)->typeInfo();
    }
    INT_ASSERT(eltType);
    ret.chplType = eltType;
  }

  ret.isLVPtr = GEN_PTR; 
  
  index = codegenValue(index);
  
  if( info->cfile ) {
    base = codegenValue(base);
    ret.c = "(" + base.c + " + " + index.c + ")"; 
  } else {
#ifdef HAVE_LLVM
    // in LLVM, arrays are not pointers and cannot be used in
    // calls to CreateGEP, CreateCall, CreateStore, etc.
    // so references to arrays must be used instead
    // (i.e. if it is a reference to an array, do not deref)
    std::vector<llvm::Value *> GEPLocs;
    
    // add zero as first index if tuple
    if (isStarTuple){ 
      GEPLocs.push_back(
          llvm::Constant::getNullValue(
            llvm::IntegerType::getInt64Ty(info->module->getContext())));
    }
    GEPLocs.push_back(index.val);
    
    // load the base if not a tuple
    if (!isStarTuple) base = codegenValue(base); 

    ret.val = info->builder->CreateInBoundsGEP(base.val, GEPLocs);
#endif
  }

  return ret;
}

#ifdef HAVE_LLVM
llvm::Value* createTempVarLLVM(llvm::Type* type, const char* name)
{
  GenInfo* info = gGenInfo;
  // MPF - why are we adding alloca to the front of the function?
  // why not allocate next to use?
  // This matches the normal C code generator
  llvm::Function *func = info->builder->GetInsertBlock()->getParent();
  if(llvm::Instruction *i = func->getEntryBlock().getTerminator()) {
    info->builder->SetInsertPoint(i);
  }
  else {
    info->builder->SetInsertPoint(&func->getEntryBlock());
  }

  llvm::AllocaInst *tempVar = info->builder->CreateAlloca(type, 0, name);
  info->builder->SetInsertPoint(&func->back());
  return tempVar;
}

llvm::Value* createTempVarLLVM(llvm::Type* type)
{
  char name[32];
  sprintf(name, "chpl_macro_tmp_%d", codegen_tmp++);
  return createTempVarLLVM(type, name);
}
#endif

static
GenRet createTempVar(const char* ctype)
{
  GenInfo* info = gGenInfo;
  GenRet ret;
  char name[32];
  sprintf(name, "chpl_macro_tmp_%d", codegen_tmp++);
  
  if( info->cfile ) {
    // Add a temporary variable
    info->cLocalDecls.push_back(std::string(ctype) + " " + name);
    ret.c = name;
  } else {
#ifdef HAVE_LLVM
    ret.val = createTempVarLLVM(info->lvt->getType(ctype), name);
#endif
  }
  return ret;
}

static GenRet createTempRef(Type* t)
{
  GenInfo* info = gGenInfo;
  GenRet ret = createTempVar(t);
  ret.isLVPtr = GEN_PTR;
  if (info->cfile)
    ret.c = std::string("&") + ret.c;

  // No difference for LLVM?
  return ret;
}

// use this function for chplTypes
static GenRet createTempVar(Type* t)
{
  GenRet ret = createTempVar(t->symbol->cname);
  ret.chplType = t;
  return ret;
}

GenRet createTempVarWith(GenRet v)
{
  GenInfo* info = gGenInfo;
  Type* t = v.chplType;
  INT_ASSERT(t);
  GenRet ret = createTempRef(t);
  ret.isUnsigned = v.isUnsigned;
  // now store into the temp var the value we have.
  if( info->cfile ) {
    std::string stmt = codegenValue(ret).c + " = " + codegenValue(v).c + ";\n";
    info->cStatements.push_back(stmt);
  } else {
#ifdef HAVE_LLVM
    info->builder->CreateStore(codegenValue(v).val, ret.val);
#endif
  }
  return ret;
}


// For C code generation
// Codegen *(ptr), but we optimize away
// & or &(something)
// if GenRet is a wide pointer, we will emit a 'get'.
// For a star tuple, if we have a reference to a star tuple,
// returns the base address.
GenRet codegenValue(GenRet r)
{
  GenInfo* info = gGenInfo;
  GenRet ret = r;
  ret.isLVPtr = GEN_VAL;

  if( r.isLVPtr == GEN_VAL ) return ret;
  if( r.isLVPtr == GEN_WIDE_PTR ) {
    assert(r.chplType);
    
    // Emit a temporary.
    // Assign from wide pointer value into temporary
    // Return local pointer to temporary
    ret = createTempRef(r.chplType);
    codegenAssign(ret, r);
    return codegenValue(ret);
  }

  // At this point r.isPtr == GEN_PTR.
  if( r.chplType ) {
    // If we have a Chapel type, propagate it.
    ret.chplType = r.chplType;
    // NOT value type if it's a reference, since
    // codegenValue on a Chapel reference just returns the pointer!
  }

  if( info->cfile ) {
    INT_ASSERT(r.c.length() > 0);
    if( r.c[0] == '&' ) {
      if( r.c[1] == '(' && r.c[r.c.length()-1] == ')' ) {
        // we have &(something)
        ret.c = r.c.substr(2, r.c.length()-3);
      } else {
        // we have &something
        ret.c = r.c.substr(1, r.c.length()-1);
      }
    } else if( r.c[0] == '(' && r.c[r.c.length()-1] == ')') {
      // we have (something)
      ret.c = "*" + r.c;
    } else {
      ret.c = "*(" + r.c + ")";
    }
  } else {
#ifdef HAVE_LLVM
    if (r.isLVPtr) {
      ret.val = info->builder->CreateLoad(r.val);
    } else {
      ret.val = r.val;
    }
#endif
  }
  return ret;
}

// Create a temporary
// value holding r and return a pointer to it.
// If r is already a pointer, do nothing.
// Does not handle homogeneous tuples.
// Does not handle wide pointers.
GenRet codegenValuePtr(GenRet r)
{
  GenRet ret = r;

  if( ret.isLVPtr == GEN_PTR ) return ret;

  ret.isLVPtr = GEN_PTR;

  if( r.chplType ) {
    bool isStarTuple = r.chplType->symbol->hasFlag(FLAG_STAR_TUPLE);
    INT_ASSERT(!isStarTuple);
  } 

  INT_ASSERT(r.isLVPtr != GEN_WIDE_PTR);
  ret = createTempVarWith(r);
  return ret;
}


// Converts an L-value pointer into a
// pointer value, so that it can for example
// be stored in another pointer.
static GenRet codegenAddrOf(GenRet r)
{
  GenRet ret = r;

  if (r.isLVPtr == GEN_WIDE_PTR) {
    if(r.chplType) {
      Type* refType = getOrMakeRefTypeDuringCodegen(r.chplType);
      ret.chplType = getOrMakeWideTypeDuringCodegen(refType);
    }
    ret.isLVPtr = GEN_VAL;
    return ret;
  } else if( r.isLVPtr == GEN_PTR ) {
    if(r.chplType) ret.chplType = getOrMakeRefTypeDuringCodegen(r.chplType);
    ret.isLVPtr = GEN_VAL;
  } else {
    INT_FATAL("misuse of codegenAddrOf");
  }

  return ret;
}
// Converts an L-value pointer into a
// pointer value, so that it can for example
// be stored in another pointer.
// If we start with a wide pointer, we just discard
// the locale portion (ie assume it is local).
static
GenRet codegenLocalAddrOf(GenRet r)
{
  if (r.isLVPtr == GEN_WIDE_PTR) {
    return codegenRaddr(r);
  }
  return codegenAddrOf(r);
}



GenRet codegenLocalDeref(GenRet r)
{
  GenRet ret;
  // LocalDeref on a wide pointer should just give
  // the address field as a reference.
  if( r.chplType && r.chplType->symbol->hasFlag(FLAG_WIDE) ) {
    ret = codegenRaddr(r);
    return ret;
  }
  // For some reason, ArgSymbol might not have a real Chapel
  // reference type, so we have this function as a workaround
  // (instead of running codegenDeref with chplType=type->refType )
  ret = codegenValue(r);
  ret.isLVPtr = GEN_PTR;
  if( r.chplType ) ret.chplType = r.chplType->getValType(); 
  return ret;
}

// codegenValue(r) to remove & or add * (if & already removed) and sets isLVPtr
GenRet codegenDeref(GenRet r)
{
  GenRet ret;

  INT_ASSERT(r.chplType);
  if (r.chplType->symbol->hasEitherFlag(FLAG_WIDE, FLAG_WIDE_CLASS)) {
    ret = codegenValue(r);
    ret.isLVPtr = GEN_WIDE_PTR;
    ret.chplType = r.chplType->getValType();
  } else if ( r.chplType->symbol->hasFlag(FLAG_REF) ){
    return codegenLocalDeref(r);
  } else {
    INT_ASSERT(0); // not a reference.
  }

  return ret;
}

static
GenRet codegenEquals(GenRet a, GenRet b)
{
  GenInfo* info = gGenInfo;
  GenRet ret;
  GenRet av = codegenValue(a);
  GenRet bv = codegenValue(b);
  ret.chplType = dtBool;
  if( info->cfile ) ret.c = "(" + av.c + " == " + bv.c + ")";
  else {
#ifdef HAVE_LLVM
   // if type mismatch, create cast on RHS
   if (av.val->getType() != bv.val->getType()){
     bv.val = convertValueToType(bv.val, av.val->getType(), !bv.isUnsigned);
     INT_ASSERT(bv.val);
   }
   if( av.val->getType()->isFPOrFPVectorTy() ) {
     ret.val = info->builder->CreateFCmpOEQ(av.val, bv.val);
   } else {
     ret.val = info->builder->CreateICmpEQ(av.val, bv.val);
   }
#endif
  }
  return ret;
}

static
GenRet codegenNotEquals(GenRet a, GenRet b)
{
  GenInfo* info = gGenInfo;
  GenRet ret;
  GenRet av = codegenValue(a);
  GenRet bv = codegenValue(b);
  ret.chplType = dtBool;
  if( info->cfile ) ret.c = "(" + av.c + " != " + bv.c + ")";
  else {
#ifdef HAVE_LLVM
   // if type mismatch, create cast on RHS
   if (av.val->getType() != bv.val->getType()){
     bv.val = convertValueToType(bv.val, av.val->getType(), !bv.isUnsigned);   
     INT_ASSERT(bv.val);
   }
   if( av.val->getType()->isFPOrFPVectorTy() ) {
     ret.val = info->builder->CreateFCmpONE(av.val, bv.val);
   } else {
     ret.val = info->builder->CreateICmpNE(av.val, bv.val);
   }
#endif
  }
  return ret;
}

static
GenRet codegenLogicalOr(GenRet a, GenRet b)
{
  GenInfo* info = gGenInfo;
  GenRet ret;
  GenRet av = codegenValue(a);
  GenRet bv = codegenValue(b);
  ret.chplType = dtBool;
  if( info->cfile ) ret.c = "(" + av.c + " || " + bv.c + ")";
  else {
#ifdef HAVE_LLVM
    ret.val = info->builder->CreateOr(info->builder->CreateIsNotNull(av.val),
                                      info->builder->CreateIsNotNull(bv.val));
#endif
  }
  return ret;
}
static
GenRet codegenLogicalAnd(GenRet a, GenRet b)
{
  GenInfo* info = gGenInfo;
  GenRet ret;
  GenRet av = codegenValue(a);
  GenRet bv = codegenValue(b);
  ret.chplType = dtBool;
  if( info->cfile ) ret.c = "(" + av.c + " && " + bv.c + ")";
  else {
#ifdef HAVE_LLVM
    ret.val = info->builder->CreateAnd(info->builder->CreateIsNotNull(av.val),
                                       info->builder->CreateIsNotNull(bv.val));
#endif
  }
  return ret;
}


static
GenRet codegenAdd(GenRet a, GenRet b)
{
  GenInfo* info = gGenInfo;
  GenRet ret;
  GenRet av = codegenValue(a);
  GenRet bv = codegenValue(b);
  if( info->cfile ) ret.c = "(" + av.c + " + " + bv.c + ")";
  else {
#ifdef HAVE_LLVM
    bool a_signed = false;
    bool b_signed = false;
    if( a.chplType ) a_signed = is_signed(a.chplType);
    if( b.chplType ) b_signed = is_signed(b.chplType);
    PromotedPair values =
      convertValuesToLarger(av.val, bv.val, a_signed, b_signed);
    if(values.a->getType()->isFPOrFPVectorTy()) {
      ret.val = info->builder->CreateFAdd(values.a, values.b);
    } else {
      ret.val = info->builder->CreateAdd(values.a, values.b);
    }
    ret.isUnsigned = !values.isSigned;
#endif
  }
  return ret;
}

static
GenRet codegenSub(GenRet a, GenRet b)
{
  GenInfo* info = gGenInfo;
  GenRet ret;
  GenRet av = codegenValue(a);
  GenRet bv = codegenValue(b);
  if( info->cfile ) ret.c = "(" + av.c + " - " + bv.c + ")";
  else {
#ifdef HAVE_LLVM
    bool a_signed = false;
    bool b_signed = false;
    if( a.chplType ) a_signed = is_signed(a.chplType);
    if( b.chplType ) b_signed = is_signed(b.chplType);
    PromotedPair values =
      convertValuesToLarger(av.val, bv.val, a_signed, b_signed);
    if(values.a->getType()->isFPOrFPVectorTy()) {
      ret.val = info->builder->CreateFSub(values.a, values.b);
    } else {
      ret.val = info->builder->CreateSub(values.a, values.b);
    }
    ret.isUnsigned = !values.isSigned;
#endif
  }
  return ret;
}

static
GenRet codegenNeg(GenRet a)
{
  GenInfo* info = gGenInfo;
  GenRet ret;
  GenRet av = codegenValue(a);
  if( info->cfile ) ret.c = "(-" + av.c + ")";
  else {
#ifdef HAVE_LLVM
    llvm::Value *value = av.val;
    if(value->getType()->isFPOrFPVectorTy()) {
      ret.val = info->builder->CreateFNeg(value);
    } else {
      ret.val = info->builder->CreateNeg(value);
    }
    ret.isUnsigned = false;
#endif
  }
  return ret;
}


static
GenRet codegenMul(GenRet a, GenRet b)
{
  GenInfo* info = gGenInfo;
  GenRet ret;
  GenRet av = codegenValue(a);
  GenRet bv = codegenValue(b);
  if( info->cfile ) ret.c = "(" + av.c + " * " + bv.c + ")";
  else {
#ifdef HAVE_LLVM
    bool a_signed = false;
    bool b_signed = false;
    if( a.chplType ) a_signed = is_signed(a.chplType);
    if( b.chplType ) b_signed = is_signed(b.chplType);
    PromotedPair values =
      convertValuesToLarger(av.val, bv.val, a_signed, b_signed);
    if(values.a->getType()->isFPOrFPVectorTy()) {
      ret.val = info->builder->CreateFMul(values.a, values.b);
    } else {
      ret.val = info->builder->CreateMul(values.a, values.b);
    }
    ret.isUnsigned = !values.isSigned;
#endif
  }
  return ret;
}



static
GenRet codegenTernary(GenRet cond, GenRet ifTrue, GenRet ifFalse)
{
  GenInfo* info = gGenInfo;
  GenRet ret;
  Type* type = ifTrue.chplType;
  if( ! type ) type = ifFalse.chplType;
  ret.chplType = type;
#ifdef HAVE_LLVM
  bool ifTrueSigned = !ifTrue.isUnsigned;
  bool ifFalseSigned = !ifFalse.isUnsigned;
  if( ifTrue.chplType ) ifTrueSigned = is_signed(ifTrue.chplType);
  if( ifFalse.chplType ) ifFalseSigned = is_signed(ifFalse.chplType);
#endif

  if( info->cfile ) {
    ret.c = "(" + cond.c + ")?(" + ifTrue.c + "):(" + ifFalse.c + ")";
  } else {
#ifdef HAVE_LLVM
    llvm::Function *func = info->builder->GetInsertBlock()->getParent();

    llvm::BasicBlock *blockIfTrue =llvm::BasicBlock::Create(
        info->module->getContext(), "ternaryBlockIfTrue");
    llvm::BasicBlock *blockIfFalse = llvm::BasicBlock::Create(
        info->module->getContext(), "ternaryBlockIfFalse");
    llvm::BasicBlock *blockEnd = llvm::BasicBlock::Create(
        info->module->getContext(), "ternaryBlockEnd");

    GenRet ifTrueVal = codegenValue(ifTrue);
    GenRet ifFalseVal = codegenValue(ifFalse);
    PromotedPair values = convertValuesToLarger(
        ifTrueVal.val, ifFalseVal.val, ifTrueSigned, ifFalseSigned);

    char name[32];
    sprintf(name, "chpl_macro_tmp_tv_%d", codegen_tmp++);

    llvm::Value* tmp = createTempVarLLVM(values.a->getType(), name);

    info->builder->CreateCondBr(
        codegenValue(cond).val, blockIfTrue, blockIfFalse);

    func->getBasicBlockList().push_back(blockIfTrue);
    info->builder->SetInsertPoint(blockIfTrue);
    info->builder->CreateStore(values.a, tmp);
    info->builder->CreateBr(blockEnd);

    func->getBasicBlockList().push_back(blockIfFalse);
    info->builder->SetInsertPoint(blockIfFalse);
    info->builder->CreateStore(values.b, tmp);
    info->builder->CreateBr(blockEnd);

    func->getBasicBlockList().push_back(blockEnd);
    info->builder->SetInsertPoint(blockEnd);
    ret.val = info->builder->CreateLoad(tmp);
    ret.isUnsigned = !values.isSigned;
#endif
  }
  return ret;
}

// AKA == null
static
GenRet codegenIsZero(GenRet x)
{
  GenInfo* info = gGenInfo;
  GenRet ret;
  if (x.chplType->symbol->hasEitherFlag(FLAG_WIDE,FLAG_WIDE_CLASS) ) {
    x = codegenRaddr(x);
    if (info->cfile) {
      ret.c = x.c;
      ret.c += " == nil";
    } else {
#ifdef HAVE_LLVM
      ret.val = info->builder->CreateIsNull(x.val);
#endif
    }
  } else {
    GenRet xv = codegenValue(x);
    if( info->cfile ) ret.c = "(! " + xv.c + ")";
    else {
#ifdef HAVE_LLVM
      ret.val = info->builder->CreateIsNull(xv.val);
#endif
    }
  }

  return ret;
}

// AKA != null
static
GenRet codegenIsNotZero(GenRet x)
{
  GenInfo* info = gGenInfo;
  GenRet ret;
  if (x.chplType->symbol->hasEitherFlag(FLAG_WIDE,FLAG_WIDE_CLASS) ) {
    x = codegenRaddr(x);
    if (info->cfile) {
      ret.c = x.c;
      ret.c += " != nil";
    } else {
#ifdef HAVE_LLVM
      ret.val = info->builder->CreateIsNotNull(x.val);
#endif
    }
  } else { 
    GenRet xv = codegenValue(x);
    if( info->cfile ) ret.c = "(!(! " + xv.c + "))";
    else {
#ifdef HAVE_LLVM
      ret.val = info->builder->CreateIsNotNull(xv.val);
#endif
    }
  }
  return ret;
}

static
GenRet codegenDynamicCastCheck(GenRet cid, Type* type)
{
  GenRet ret = codegenEquals(cid, codegenUseCid(type));
  forv_Vec(Type, child, type->dispatchChildren) {
    ret = codegenLogicalOr(ret, codegenDynamicCastCheck(cid, child));
  }
  return ret;
}

static void
codegenNullAssignments(FILE* outfile,
                       const char* cname,
                       ClassType* ct,
                       int skip=0) {
  if (!skip && isClass(ct))
    fprintf(outfile, "%s = NULL;\n", cname);
  else {
    for_fields(field, ct) {
      if (ClassType* fct = toClassType(field->type)) {
        char buffer[1024];
        strcpy(buffer, cname);
        if (skip)
          strcat(buffer, "->");
        else
          strcat(buffer, ".");
        strcat(buffer, field->cname);
        codegenNullAssignments(outfile, buffer, fct, 0);
      }
    }
  }
}

#ifdef HAVE_LLVM
static 
void convertArgumentForCall(llvm::FunctionType *fnType,
                            GenRet arg,
                            std::vector<llvm::Value*> & outArgs)
{
  GenInfo* info = gGenInfo;

  llvm::Value* v = arg.val;
  llvm::Type* t = v->getType();


  bool isSigned = false;
  if( arg.chplType ) isSigned = is_signed(arg.chplType);

  llvm::Type* targetType = NULL;
  if( outArgs.size() < fnType->getNumParams() ) {
    targetType = fnType->getParamType(outArgs.size());
  }

  llvm::Value* out;
  if( targetType ) out = convertValueToType(v, targetType, isSigned);
  else out = v; // no target type means we just emit it.

  if( out ) {
    // OK, we were able to emit it...
    outArgs.push_back(out);
  } else if( t->isEmptyTy() ) {
    // OK, just don't emit an argument at all.
  } else if( t->isStructTy() || t->isArrayTy() || t->isVectorTy() ) {
    // We might need to put the arguments in one-at-a-time,
    // in order to put up with structure expansion done by clang.
    // TODO - this should actually depend on the clang ABI,
    // or else we should find a way to disable the optimization in clang.
    //   It should be possible to get the necessariy information from clang
    //   with cgModule->getTypes()->arrangeFunctionDeclaration(FunctionDecl)

    if( t->isStructTy() || t->isArrayTy() ) {
      unsigned n;
      if( t->isStructTy() ) n = t->getStructNumElements();
      else n = t->getArrayNumElements();
      for( unsigned i = 0; i < n; i++ ) {
        unsigned indexes[1] = { i };
        GenRet r;
        r.val = info->builder->CreateExtractValue(v, indexes);
        convertArgumentForCall(fnType, r, outArgs);
      }
    } else {
      // vector types.
      unsigned n = t->getVectorNumElements();
      for( unsigned i = 0; i < n; i++ ) {
        GenRet r;
        r.val =
          info->builder->CreateExtractElement(
              v,
              llvm::ConstantInt::get(
                llvm::IntegerType::getInt64Ty(info->llvmContext), i));
        convertArgumentForCall(fnType, r, outArgs);
      }
    }
  } else {
    INT_FATAL("Could not convert arguments for call");
  }
}

#endif

static
GenRet codegenArgForFormal(GenRet arg,
                           ArgSymbol* formal,
                           bool defaultToValues,
                           bool isExtern)
{
  // NOTE -- VMT call had add & if arg isRecord.
  if( formal ) {
    if (!isExtern &&
        formal->requiresCPtr() &&
        !formal->type->symbol->hasFlag(FLAG_REF)) { 
      if( arg.isLVPtr == GEN_VAL ) {
        arg = codegenValuePtr(arg);
      }
    } else {
      if( arg.isLVPtr != GEN_VAL ) {
        arg = codegenValue(arg);
      }
    }
  } else {
    if( defaultToValues ) {
      if( arg.isLVPtr != GEN_VAL ) {
        arg = codegenValue(arg);
      }
    } // otherwise, leave it be.
  }
  return arg;
}

// if fSym is non-NULL, we use that to decide what to dereference.
// Otherwise, if defaultToValues=true, we will codegenValue() the arguments,
//            and if it is false, they will pass by reference if they
//            are references.
static
GenRet codegenCallExpr(GenRet function,
                       std::vector<GenRet> & args,
                       FnSymbol* fSym,
                       bool defaultToValues)
{
  GenInfo* info = gGenInfo;
  GenRet ret;


  if( info->cfile ) {
    ret.c = function.c;
    ret.c += '(';
    bool first_actual = true;
    for( size_t i = 0; i < args.size(); i++ ) {
      {
        // Convert formals if we have fSym
        ArgSymbol* formal = NULL;
        bool isExtern = true;
        if( fSym ) {
          Expr* e = fSym->formals.get(i + 1);
          DefExpr* de = toDefExpr(e);
          formal = toArgSymbol(de->sym);
          INT_ASSERT(formal);
          if (!fSym->hasFlag(FLAG_EXTERN))
            isExtern = false;
        }
        args[i] =
          codegenArgForFormal(args[i], formal, defaultToValues, isExtern);
      }

      if (first_actual)
        first_actual = false;
      else
        ret.c += ", ";
      ret.c += args[i].c;
    }
    ret.c += ')';
  } else {
#ifdef HAVE_LLVM
    INT_ASSERT(function.val);
    llvm::Value *val = function.val;
    // Maybe function is bit-cast to a pointer?
    llvm::Function *func = llvm::dyn_cast<llvm::Function>(val);
    llvm::FunctionType *fnType;
    if (func){
      fnType = func->getFunctionType();
    } else {
      fnType = llvm::cast<llvm::FunctionType>(
          val->getType()->getPointerElementType());
    }

    std::vector<llvm::Value *> llArgs;
    llvm::Value* sret = NULL;

    // We might be doing 'structure return'
    if( fnType->getReturnType()->isVoidTy() &&
        fnType->getNumParams() >= 1 &&
        func && func->hasStructRetAttr() ) {
      // We must allocate a temporary to store the return value
      llvm::PointerType* ptrToRetTy = llvm::cast<llvm::PointerType>(
          fnType->getParamType(0));
      llvm::Type* retTy = ptrToRetTy->getElementType();
      sret = info->builder->CreateAlloca(retTy);
      llArgs.push_back(sret);
    }

    for( size_t i = 0; i < args.size(); i++ ) {
      // If we are passing byval, get the pointer to the
      // argument
      if( llArgs.size() < fnType->getNumParams() &&
          func &&
          llvm_fn_param_has_attr(func,llArgs.size()+1,LLVM_ATTRIBUTE::ByVal) ){
        args[i] = codegenAddrOf(codegenValuePtr(args[i]));
        // TODO -- this is not working!
      }

      // Convert formals if we have fSym
      {
        ArgSymbol* formal = NULL;
        bool isExtern = true;
        if( fSym ) {
          Expr* e = fSym->formals.get(i + 1);
          DefExpr* de = toDefExpr(e);
          formal = toArgSymbol(de->sym);
          INT_ASSERT(formal);
          if (!fSym->hasFlag(FLAG_EXTERN))
            isExtern = false;
        }
        args[i] =
          codegenArgForFormal(args[i], formal, defaultToValues, isExtern);
      }

      // Handle structure expansion done by clang.
      convertArgumentForCall(fnType, args[i], llArgs);
    }
    
    if (func) { 
      ret.val = info->builder->CreateCall(func, llArgs);
    } else {
      ret.val = info->builder->CreateCall(val, llArgs);
    }

    if( sret ) {
      ret.val = info->builder->CreateLoad(sret);
    }
#endif
  }
  return ret;
}

static
GenRet codegenCallExpr(const char* fnName,
                       std::vector<GenRet> & args,
                       bool defaultToValues = true)
{
  GenInfo* info = gGenInfo;
  GenRet fn;
  if( info->cfile ) fn.c = fnName;
  else {
#ifdef HAVE_LLVM
    fn.val = getFunctionLLVM(fnName);
    INT_ASSERT(fn.val);
#endif
  }
  return codegenCallExpr(fn, args, NULL, defaultToValues);
}

static
void codegenCall(const char* fnName, std::vector<GenRet> & args)
{
  GenInfo* info = gGenInfo;
  GenRet ret = codegenCallExpr(fnName, args, true);
  if( info->cfile ) {
    info->cStatements.push_back(ret.c + ";\n");
  }
}

/* These overloads of codegenCall are a bit boring-looking,
 * but they make it much easier to write the primitive call
 * generation in Expr::codegen
 */
static
GenRet codegenCallExpr(const char* fnName)
{
  std::vector<GenRet> args;
  return codegenCallExpr(fnName, args);
}
static
GenRet codegenCallExpr(const char* fnName, GenRet a1)
{
  std::vector<GenRet> args;
  args.push_back(a1);
  return codegenCallExpr(fnName, args);
}
static
GenRet codegenCallExpr(const char* fnName, GenRet a1, GenRet a2)
{
  std::vector<GenRet> args;
  args.push_back(a1);
  args.push_back(a2);
  return codegenCallExpr(fnName, args);
}
static
GenRet codegenCallExpr(const char* fnName, GenRet a1, GenRet a2, GenRet a3)
{
  std::vector<GenRet> args;
  args.push_back(a1);
  args.push_back(a2);
  args.push_back(a3);
  return codegenCallExpr(fnName, args);
}
static
GenRet codegenCallExpr(const char* fnName, GenRet a1, GenRet a2, GenRet a3,
                       GenRet a4)
{
  std::vector<GenRet> args;
  args.push_back(a1);
  args.push_back(a2);
  args.push_back(a3);
  args.push_back(a4);
  return codegenCallExpr(fnName, args);
}
static
GenRet codegenCallExpr(const char* fnName, GenRet a1, GenRet a2, GenRet a3,
                       GenRet a4, GenRet a5)
{
  std::vector<GenRet> args;
  args.push_back(a1);
  args.push_back(a2);
  args.push_back(a3);
  args.push_back(a4);
  args.push_back(a5);
  return codegenCallExpr(fnName, args);
}


/* static
void codegenCall(const char* fnName)
{
  std::vector<GenRet> args;
  codegenCall(fnName, args);
}*/
static
void codegenCall(const char* fnName, GenRet a1)
{
  std::vector<GenRet> args;
  args.push_back(a1);
  codegenCall(fnName, args);
}
static
void codegenCall(const char* fnName, GenRet a1, GenRet a2)
{
  std::vector<GenRet> args;
  args.push_back(a1);
  args.push_back(a2);
  codegenCall(fnName, args);
}
static
void codegenCall(const char* fnName, GenRet a1, GenRet a2, GenRet a3)
{
  std::vector<GenRet> args;
  args.push_back(a1);
  args.push_back(a2);
  args.push_back(a3);
  codegenCall(fnName, args);
}
static
void codegenCall(const char* fnName, GenRet a1, GenRet a2, GenRet a3, GenRet a4)
{
  std::vector<GenRet> args;
  args.push_back(a1);
  args.push_back(a2);
  args.push_back(a3);
  args.push_back(a4);
  codegenCall(fnName, args);
}
static
void codegenCall(const char* fnName, GenRet a1, GenRet a2, GenRet a3,
                 GenRet a4, GenRet a5)
{
  std::vector<GenRet> args;
  args.push_back(a1);
  args.push_back(a2);
  args.push_back(a3);
  args.push_back(a4);
  args.push_back(a5);
  codegenCall(fnName, args);
}
/*static
void codegenCall(const char* fnName, GenRet a1, GenRet a2, GenRet a3,
                 GenRet a4, GenRet a5, GenRet a6)
{
  std::vector<GenRet> args;
  args.push_back(a1);
  args.push_back(a2);
  args.push_back(a3);
  args.push_back(a4);
  args.push_back(a5);
  args.push_back(a6);
  codegenCall(fnName, args);
}
static
void codegenCall(const char* fnName, GenRet a1, GenRet a2, GenRet a3,
                 GenRet a4, GenRet a5, GenRet a6, GenRet a7)
{
  std::vector<GenRet> args;
  args.push_back(a1);
  args.push_back(a2);
  args.push_back(a3);
  args.push_back(a4);
  args.push_back(a5);
  args.push_back(a6);
  args.push_back(a7);
  codegenCall(fnName, args);
}
*/
static
void codegenCall(const char* fnName, GenRet a1, GenRet a2, GenRet a3,
                 GenRet a4, GenRet a5, GenRet a6, GenRet a7, GenRet a8)
{
  std::vector<GenRet> args;
  args.push_back(a1);
  args.push_back(a2);
  args.push_back(a3);
  args.push_back(a4);
  args.push_back(a5);
  args.push_back(a6);
  args.push_back(a7);
  args.push_back(a8);
  codegenCall(fnName, args);
}
/*
static
void codegenCall(const char* fnName, GenRet a1, GenRet a2, GenRet a3,
                 GenRet a4, GenRet a5, GenRet a6, GenRet a7, GenRet a8,
                 GenRet a9)
{
  std::vector<GenRet> args;
  args.push_back(a1);
  args.push_back(a2);
  args.push_back(a3);
  args.push_back(a4);
  args.push_back(a5);
  args.push_back(a6);
  args.push_back(a7);
  args.push_back(a8);
  args.push_back(a9);
  codegenCall(fnName, args);
}*/
/*static
void codegenCall(const char* fnName, GenRet a1, GenRet a2, GenRet a3,
                 GenRet a4, GenRet a5, GenRet a6, GenRet a7, GenRet a8,
                 GenRet a9, GenRet a10)
{
  std::vector<GenRet> args;
  args.push_back(a1);
  args.push_back(a2);
  args.push_back(a3);
  args.push_back(a4);
  args.push_back(a5);
  args.push_back(a6);
  args.push_back(a7);
  args.push_back(a8);
  args.push_back(a9);
  args.push_back(a10);
  codegenCall(fnName, args);
}*/

static
void codegenCall(const char* fnName, GenRet a1, GenRet a2, GenRet a3,
                 GenRet a4, GenRet a5, GenRet a6, GenRet a7, GenRet a8,
                 GenRet a9, GenRet a10, GenRet a11)
{
  std::vector<GenRet> args;
  args.push_back(a1);
  args.push_back(a2);
  args.push_back(a3);
  args.push_back(a4);
  args.push_back(a5);
  args.push_back(a6);
  args.push_back(a7);
  args.push_back(a8);
  args.push_back(a9);
  args.push_back(a10);
  args.push_back(a11);
  codegenCall(fnName, args);
}

static 
GenRet codegenBasicPrimitiveExpr(CallExpr* call) {
  std::vector<GenRet> args;

  for_actuals(actual, call) {
    GenRet gen = actual;

    // Make wide pointers/classes local
    if (actual->typeInfo()->symbol->hasFlag(FLAG_WIDE_CLASS) ||
        actual->typeInfo()->symbol->hasFlag(FLAG_WIDE))
      gen = codegenRaddr(gen);

    // Dereference reference or now-local wide reference
    if (actual->typeInfo()->symbol->hasFlag(FLAG_REF) ||
        actual->typeInfo()->symbol->hasFlag(FLAG_WIDE))
      gen = codegenDeref(gen);

    gen = codegenValue(gen);
    args.push_back(gen);
  }
 
  return codegenCallExpr(call->primitive->name, args);
}

#if 0
static
GenRet codegenZero()
{
  return new_IntSymbol(0, INT_SIZE_64)->codegen();
}
#endif

static
GenRet codegenOne()
{
  return new_IntSymbol(1, INT_SIZE_64)->codegen();
}

static
GenRet codegenNullPointer()
{
  GenInfo* info = gGenInfo;
  GenRet ret;
  ret.chplType = dtNil;
  if( info->cfile ) {
    ret.c = "NULL";
  } else {
#ifdef HAVE_LLVM
    ret.val = llvm::Constant::getNullValue(info->builder->getInt8PtrTy());
#endif
  }
  return ret;
}

#ifdef HAVE_LLVM
static
GenRet codegenSizeof(llvm::Type* type)
{
  GenRet ret;
  ret.chplType = SIZE_TYPE;
  ret.val = codegenSizeofLLVM(type);
  return ret;
}
#endif

static
GenRet codegenSizeof(const char* name)
{
  GenInfo* info = gGenInfo;
  GenRet ret;
  ret.chplType = SIZE_TYPE;
  if( info->cfile ) {
    ret.c = "sizeof(";
    ret.c += name;
    ret.c += ')';
  } else {
#ifdef HAVE_LLVM
    ret.val = codegenSizeofLLVM(getTypeLLVM(name));
#endif
  }
  return ret;
}


static
GenRet codegenSizeof(Type* t)
{
  return codegenSizeof(t->symbol->cname);
}

static bool
isTupleOfTuple(BaseAST *e) {
  return (e->typeInfo()->symbol->hasFlag(FLAG_STAR_TUPLE) &&
          toDefExpr(toClassType(e->typeInfo())->fields.head)->sym->
               type->symbol->hasFlag(FLAG_TUPLE));
}


// MPF - perhaps this should always call codegenValue
// and return isLVPtr = GEN_VAL.
GenRet codegenCast(Type* t, GenRet value, bool Cparens)
{
  GenInfo* info = gGenInfo;
  GenRet ret;
  ret.chplType = t;
  ret.isLVPtr = value.isLVPtr;
  
  // if we are casting a C99 wide pointer, parens around the value
  // will result in an error, hence the Cparens parameter
  // e.g. ((chpl____wide_DefaultRectangularArr_locale_1_int64_t_F)(
  //         { .locale = chpl_nodeID, .addr = nil }))
  // won't compile
 
  if (info->cfile){
    ret.c = "((" + t->codegen().c + ")";
    if (Cparens){
      ret.c += "(";
    }
    ret.c += value.c;
    if (Cparens){
      ret.c += ")";
    }
    ret.c += ")";
  } else {
#ifdef HAVE_LLVM
    llvm::Type* castType = t->codegen().type;
    if (castType->isStructTy() && value.val->getType()->isStructTy()){
      // since codegenWideAddr returns structs and LLVM cannot cast aggregates
      // we will cast pointers to structs instead and then return the
      // result of a load
      //
      // this should only happen on nil wide casts
      GenRet ptrTo = createTempVarWith(value);
      llvm::Value* ptrToStructCast =
        convertValueToType(
            ptrTo.val, castType->getPointerTo(0), !ptrTo.isUnsigned);
      INT_ASSERT(ptrToStructCast);
      ret.val = info->builder->CreateLoad(ptrToStructCast); 
    } else {
      ret.val = convertValueToType(value.val, castType, !value.isUnsigned);
      INT_ASSERT(ret.val);
    }
#endif
  }
  return ret;
}


static
GenRet codegenCast(const char* typeName, GenRet value, bool Cparens = true)
{
  GenInfo* info = gGenInfo;
  GenRet ret;
  ret.isLVPtr = value.isLVPtr;
  ret.chplType = getNamedType(std::string(typeName));
     
  if( info->cfile ) {
    ret.c = "((";
    ret.c += typeName; 
    ret.c += ")";
    
    if (Cparens){
      ret.c += "(";
    }
    ret.c += value.c;
    if (Cparens){
      ret.c += ")";
    }
    ret.c += ")";

    /*ret.c = "((";
    ret.c += typeName;
    ret.c += ")(";
    ret.c += value.c;
    ret.c += "))";*/
  } else {
#ifdef HAVE_LLVM
    GenRet really = codegenValue(value);
    llvm::Type* castType = getTypeLLVM(typeName);
    ret.val = convertValueToType(really.val, castType, !really.isUnsigned);
    INT_ASSERT(ret.val);
#endif
  }
  return ret;
}

static
GenRet codegenCastToVoidStar(GenRet value)
{
  GenInfo* info = gGenInfo;
  GenRet ret;

  if( info->cfile ) {
    ret.c = "((void*)(";
    ret.c += value.c;
    ret.c += "))";
  } else {
#ifdef HAVE_LLVM
    llvm::Type* castType = info->builder->getInt8PtrTy();
    ret.val = convertValueToType(value.val, castType, !value.isUnsigned);
    INT_ASSERT(ret.val);
#endif
  }
  return ret;
}

static
GenRet codegenCastToCharStar(GenRet value)
{
  GenInfo* info = gGenInfo;
  GenRet ret;
  if( info->cfile ) {
    ret.c = "((char*)(";
    ret.c += value.c;
    ret.c += "))";
  } else {
#ifdef HAVE_LLVM
    llvm::Type* castType = info->builder->getInt8PtrTy(); 
    ret.val = convertValueToType(value.val, castType, !value.isUnsigned);
    INT_ASSERT(ret.val);
#endif
  }
  return ret;
}

// Generates code to perform an "assignment" operation, given
//  a destination pointer and a value.
// That's basically
//  (*)to_ptr = (*)from
// but for a homogeneous tuple, we will copy element-by-element
// or possibly call memcpy (in order to copy more that the first element).
// 
// If to_ptr or from_ptr is a wide reference type (but not both),
// we will generate a PUT or a GET.
//
// from_type is used (in C) to create a temporary in case that
// is needed.
// 
// This function will always copy some value. If that is not
// desired, other functions should be used.
//
// We handle ref to ref and value to value assignments. Use 
// codegenStoreRef for value to ref assignments.
static
void codegenAssign(GenRet to_ptr, GenRet from)
{
  GenInfo* info = gGenInfo;

  // To must be a pointer.
  INT_ASSERT(to_ptr.isLVPtr);

  // Both can't be wide
  INT_ASSERT(!(to_ptr.isLVPtr == GEN_WIDE_PTR && from.isLVPtr == GEN_WIDE_PTR));

  Type* type = from.chplType;
  if( ! type ) type = to_ptr.chplType;
  INT_ASSERT(type);

  bool isStarTuple = type->symbol->hasFlag(FLAG_STAR_TUPLE);
  int starTupleLength = 0;
  if( isStarTuple ) starTupleLength = toClassType(type)->fields.length;

  // if from is a wide ptr a ref to dtNil, set from to
  // a nil pointer of the correct type.
  if (from.chplType && to_ptr.chplType){
    ClassType* ct = toClassType(from.chplType);
    if (ct && ct->symbol->hasEitherFlag(FLAG_WIDE, FLAG_WIDE_CLASS)) {
      Symbol* valField = ct->getField("addr");
      if (valField && valField->getValType() == dtNil) {
         from = codegenAddrOf(
             codegenWideHere(codegenNullPointer(), to_ptr.chplType));
      }
    }
  }

  if( (to_ptr.isLVPtr != GEN_WIDE_PTR && from.isLVPtr != GEN_WIDE_PTR )) {
    // Neither is wide.
    if( isStarTuple ) {
      // Homogenous tuples are pointers even when GEN_VAL is set.
      // Homogeneous tuples are copied specially
      if ( !fNoTupleCopyOpt &&
           starTupleLength <= tuple_copy_limit &&
           !isTupleOfTuple(type) ) {
          // tuple copy optimization
          int i = 0;
          for_fields(field, toClassType(type)) {
            GenRet to_i =
              codegenElementPtr(to_ptr, new_IntSymbol(i, INT_SIZE_64));
            GenRet from_i =
              codegenElementPtr(from, new_IntSymbol(i, INT_SIZE_64));
            codegenAssign(to_i, from_i);
            i++;
          }
      } else {
        // tuple copy but use memcpy
        // to is already a pointer.
        GenRet from_ptr = codegenValuePtr(from);
        codegenCall("memcpy",
                    codegenAddrOf(to_ptr),
                    codegenAddrOf(from_ptr),
                    codegenSizeof(type));
      }
    } else {
      // not a homogeneous tuple copy
      if( info->cfile ) {
        std::string stmt = codegenValue(to_ptr).c + " = ";
        stmt += codegenValue(from).c; 
        stmt += ";\n";
        info->cStatements.push_back(stmt);
      } else {
#ifdef HAVE_LLVM
        // LLVM codegen assignment (non-wide, non-tuple)
        GenRet value = codegenValue(from);
        llvm::Type* ptrValType =llvm::cast<llvm::PointerType>(
            to_ptr.val->getType())->getElementType();
        
        // implicit cast in C, needs to be made explicit in LLVM
        // e.g. T3 = alloca i8; 
        //      T3 = (T == T2);   // not actual LLVM syntax
        // in LLVM, boolean type is i1
        if (value.val->getType() != ptrValType){
          value.val =
            convertValueToType(value.val, ptrValType, !value.isUnsigned);
          INT_ASSERT(value.val);
        }

        info->builder->CreateStore(value.val, to_ptr.val);
#endif
      }
    }
  } else {
      // both should not be wide
      if (from.isLVPtr == GEN_WIDE_PTR && to_ptr.isLVPtr == GEN_WIDE_PTR){
        INT_FATAL("Cannot assign two wide pointers");
      }
    // One of the types is a wide pointer type, so we have to
    // call get or put.
    
    if( from.isLVPtr == GEN_WIDE_PTR ) {
      INT_ASSERT(type);
      // would also be nice to call createTempVarWith to
      // store a temporary wide pointer so we don't get 
      // code like:
      //  chpl_comm_get(..., 
      //        ((wide type) {.locale = ..., .addr = ...}).locale, 
      //        ((wide type) {.locale = ..., .addr = ...}).addr, 
      //         ...);
      
      // Generate a GET
      codegenCall("chpl_gen_comm_get",
                   codegenCastToVoidStar(to_ptr),
                   codegenRnode(from),
                   codegenRaddr(from),
                   codegenSizeof(type),
                   genTypeStructureIndex(type->symbol),
                   codegenOne(),
                   info->lineno, info->filename 
                  );
    } else {
      // Generate a PUT
      // to is already a pointer.
      codegenCall("chpl_gen_comm_put",
                   codegenCastToVoidStar(codegenValuePtr(from)),
                   codegenRnode(to_ptr),
                   codegenRaddr(to_ptr),
                   codegenSizeof(type),
                   genTypeStructureIndex(type->symbol),
                   codegenOne(),
                   info->lineno, info->filename
                  );
    } 
  }
}


static GenRet 
codegenExprMinusOne(Expr* expr)
{
  int64_t i;
  IF1_int_type width = INT_SIZE_64;
  if( get_width(expr->typeInfo()) <= 8 ) width = INT_SIZE_8;
  else if( get_width(expr->typeInfo()) <= 16 ) width = INT_SIZE_16;
  else if( get_width(expr->typeInfo()) <= 32 ) width = INT_SIZE_32;

  if (get_int(expr, &i)) {
    return new_IntSymbol(i-1, width)->codegen();
  } else {
    return codegenSub(expr, new_IntSymbol(1, width));
  }
}

static void callExprHelper(CallExpr* call, BaseAST* arg) {
  if (!arg)
    return;
  if (toSymbol(arg) || toExpr(arg))
    call->insertAtTail(arg);
  else
    INT_FATAL(call, "Bad argList in CallExpr constructor");
}


CallExpr::CallExpr(BaseAST* base, BaseAST* arg1, BaseAST* arg2,
                   BaseAST* arg3, BaseAST* arg4) :
  Expr(E_CallExpr),
  baseExpr(NULL),
  argList(),
  primitive(NULL),
  partialTag(false),
  methodTag(false),
  square(false)
{
  if (Symbol* b = toSymbol(base)) {
    baseExpr = new SymExpr(b);
  } else if (Expr* b = toExpr(base)) {
    baseExpr = b;
  } else {
    INT_FATAL(this, "Bad baseExpr in CallExpr constructor");
  }
  callExprHelper(this, arg1);
  callExprHelper(this, arg2);
  callExprHelper(this, arg3);
  callExprHelper(this, arg4);
  argList.parent = this;
  gCallExprs.add(this);
}


CallExpr::CallExpr(PrimitiveOp *prim, BaseAST* arg1, BaseAST* arg2,
                   BaseAST* arg3, BaseAST* arg4) :
  Expr(E_CallExpr),
  baseExpr(NULL),
  argList(),
  primitive(prim),
  partialTag(false),
  methodTag(false),
  square(false)
{
  callExprHelper(this, arg1);
  callExprHelper(this, arg2);
  callExprHelper(this, arg3);
  callExprHelper(this, arg4);
  argList.parent = this;
  gCallExprs.add(this);
}

CallExpr::CallExpr(PrimitiveTag prim, BaseAST* arg1, BaseAST* arg2,
                   BaseAST* arg3, BaseAST* arg4) :
  Expr(E_CallExpr),
  baseExpr(NULL),
  argList(),
  primitive(primitives[prim]),
  partialTag(false),
  methodTag(false),
  square(false)
{
  callExprHelper(this, arg1);
  callExprHelper(this, arg2);
  callExprHelper(this, arg3);
  callExprHelper(this, arg4);
  argList.parent = this;
  gCallExprs.add(this);
}


CallExpr::CallExpr(const char* name, BaseAST* arg1, BaseAST* arg2,
                   BaseAST* arg3, BaseAST* arg4) :
  Expr(E_CallExpr),
  baseExpr(new UnresolvedSymExpr(name)),
  argList(),
  primitive(NULL),
  partialTag(false),
  methodTag(false),
  square(false)
{
  callExprHelper(this, arg1);
  callExprHelper(this, arg2);
  callExprHelper(this, arg3);
  callExprHelper(this, arg4);
  argList.parent = this;
  gCallExprs.add(this);
}


CallExpr::~CallExpr() { }


void CallExpr::verify() {
  Expr::verify();
  if (astTag != E_CallExpr) {
    INT_FATAL(this, "Bad CallExpr::astTag");
  }
  if (argList.parent != this)
    INT_FATAL(this, "Bad AList::parent in CallExpr");
  if (normalized && isPrimitive(PRIM_RETURN)) {
    FnSymbol* fn = toFnSymbol(parentSymbol);
    SymExpr* sym = toSymExpr(get(1));
    if (!fn)
      INT_FATAL(this, "Return is not in a function.");
    if (fn->body->body.last() != this)
      INT_FATAL(this, "Return is in middle of function.");
    if (!sym)
      INT_FATAL(this, "Return does not return a symbol.");
  }
  for_actuals(actual, this) {
    if (actual->parentExpr != this)
      INT_FATAL(this, "Bad CallExpr::argList::parentExpr");
  }
  if (resolved) {
    if (FnSymbol* fn = isResolved()) {
      if (!fn->hasFlag(FLAG_EXTERN)) {
        for_formals_actuals(formal, actual, this) {
          if (formal->type != actual->typeInfo() && actual->typeInfo() != dtNil)
            INT_FATAL(this, "actual formal type mismatch");
        }
      }
    }
  }
}


CallExpr*
CallExpr::copyInner(SymbolMap* map) {
  CallExpr *_this = 0;
  if (primitive)
    _this = new CallExpr(primitive);
  else
    _this = new CallExpr(COPY_INT(baseExpr));
  for_actuals(expr, this)
    _this->insertAtTail(COPY_INT(expr));
  _this->primitive = primitive;
  _this->partialTag = partialTag;
  _this->methodTag = methodTag;
  _this->square = square;
  return _this;
}


void CallExpr::replaceChild(Expr* old_ast, Expr* new_ast) {
  if (old_ast == baseExpr) {
    baseExpr = new_ast;
  } else {
    INT_FATAL(this, "Unexpected case in CallExpr::replaceChild");
  }
}


void
CallExpr::insertAtHead(BaseAST* ast) {
  if (Symbol* a = toSymbol(ast))
    argList.insertAtHead(new SymExpr(a));
  else
    argList.insertAtHead(toExpr(ast));
}


void
CallExpr::insertAtTail(BaseAST* ast) {
  if (Symbol* a = toSymbol(ast))
    argList.insertAtTail(new SymExpr(a));
  else
    argList.insertAtTail(toExpr(ast));
}


FnSymbol* CallExpr::isResolved(void) {
  SymExpr* base = toSymExpr(baseExpr);
  return base ? toFnSymbol(base->var) : NULL;
}


bool CallExpr::isNamed(const char* name) {
  if (SymExpr* base = toSymExpr(baseExpr))
    if (!strcmp(base->var->name, name))
      return true;
  if (UnresolvedSymExpr* base = toUnresolvedSymExpr(baseExpr))
    if (!strcmp(base->unresolved, name))
      return true;
  return false;
}


int CallExpr::numActuals() {
  return argList.length;
}


Expr* CallExpr::get(int index) {
  return argList.get(index);
}


FnSymbol* CallExpr::findFnSymbol(void) {
  FnSymbol* fn = NULL;
  if (SymExpr* variable = toSymExpr(baseExpr))
    fn = toFnSymbol(variable->var);
  if (!fn)
    INT_FATAL(this, "Cannot find FnSymbol in CallExpr");
  return fn;
}


Type* CallExpr::typeInfo(void) {
  if (primitive)
    return primitive->returnInfo(this);
  else if (isResolved())
    return isResolved()->retType;
  else
    return dtUnknown;
}

void CallExpr::prettyPrint(std::ofstream *o) {
  if (isResolved()) {
    if (isResolved()->hasFlag(FLAG_BEGIN_BLOCK))
      *o << "begin";
    else if (isResolved()->hasFlag(FLAG_ON_BLOCK))
      *o << "on";
  }
  bool array = false;
  bool unusual = false;
  if (baseExpr != NULL) {
    if (UnresolvedSymExpr *expr = toUnresolvedSymExpr(baseExpr)) {
      if (strcmp(expr->unresolved, "*") == 0){
        unusual = true;
        argList.first()->prettyPrint(o);
        *o << "*(";
        argList.last()->prettyPrint(o);
        *o << ")";
      } else if (strcmp(expr->unresolved, 
                        "_build_range") == 0) {
        argList.first()->prettyPrint(o);
        *o << "..";
        argList.last()->prettyPrint(o);
        unusual = true;
      } else if (strcmp(expr->unresolved,
                        "chpl__buildDomainExpr") == 0) {
        unusual = true;
        for_alist(expr, argList) {
          if (expr != argList.first()) {
            *o << ", ";
          }
          expr->prettyPrint(o);
        }
      } else if (strcmp(expr->unresolved, "chpl__buildArrayRuntimeType") == 0) {
        *o << "[";
        array = true;
      } else if (strcmp(expr->unresolved, 
                        "chpl__buildDomainRuntimeType") == 0) {
        *o << "domain(";
        argList.last()->prettyPrint(o);
        *o << ")";
        unusual = true;
      } else if (strcmp(expr->unresolved,
                        "_build_tuple") != 0) {
        baseExpr->prettyPrint(o);
      }
    } else {
      baseExpr->prettyPrint(o);
    }
  } else if (primitive != NULL) {
    if (primitive->tag == PRIM_INIT) {
      unusual = true;
      argList.head->prettyPrint(o);
    }
  }

  if (!array && !unusual)
    *o << "(";
  if (!unusual) {
    for_alist(expr, argList) {
      if (expr != argList.first()) {
        if (array && expr == argList.last()) {
          *o << "] ";
        } else {
          *o << ", "; 
        }     
      }
      expr->prettyPrint(o);         
    }
    if (array && argList.first() == argList.last())
      *o << "]"; 
  }
  if (!array && !unusual) {
    *o << ")";
  }
}

/* Notes about code generation:
 *  Intermediate expressions are returned from Expr::codegen
 *  Local variables, array elements, tuple elements, and fields
 *    are always generated as the address of that value (ie lvalues
 *    are pointers)
 *  Expressions may be actual values, not addresses
 *  Chapel includes class instances - which may be remote or local.
 *   Note that the variable in question for a class instance *is*
 *    a wide (or not) reference (to the allocated object), but these
 *    references are considered "values" rather than "lvalue pointers"
 *    by the code generator. Thus a "reference to CLASS_CLASS" is
 *    actually a reference to a reference.. Note also that an "ARRAY"
 *    in the code generator is actually an instance of the e.g. _ddata
 *    class (and so the pointer to the data is again treated as a value).
 *    Lastly, Chapel references are considered "values" rather
 *    than "lvalue pointers", similarly to class instances, so that
 *    the generated code can set what a reference is pointing to
 *    (even though that is not allowed in Chapel).
 */
GenRet CallExpr::codegen() {
  GenRet ret;
  GenInfo* info = gGenInfo;
  FILE* c = info->cfile;
  SET_LINENO(this);

  // Note (for debugging), function name is in parentSymbol->cname.

  if (getStmtExpr() && getStmtExpr() == this)
    codegenStmt(this);

  if (primitive) {
    switch (primitive->tag) {
    case PRIM_UNKNOWN:
      ret = codegenBasicPrimitiveExpr(this);
      break;
    case PRIM_ARRAY_SET:
    case PRIM_ARRAY_SET_FIRST:
      {
        // get(1): (wide?) base pointer
        // get(2): index
        // get(3): value
        // get(4): src-line
        // get(5): src-file

        // Used to handle FLAG_WIDE_CLASS/FLAG_STAR_TUPLE specially,
        // but these should be taken care of by codegenElementPtr and
        // codegenAssign now.
        GenRet elementPtr = codegenElementPtr(get(1), get(2));
        codegenAssign(elementPtr, get(3));
        break;
      }
    case PRIM_ARRAY_ALLOC:
    {
      GenRet dst = get(1);
      GenRet alloced;
      INT_ASSERT(dst.isLVPtr);
      if (get(1)->typeInfo()->symbol->hasFlag(FLAG_WIDE_CLASS)) {
        Type* eltType =
          getDataClassType(
              get(1)->typeInfo()->getField("addr")->type->symbol)->typeInfo();
        GenRet locale = codegenRlocale(dst);
        GenRet call = codegenCallExpr("chpl_wide_array_alloc",
                                      codegenRnode(dst),
                                      codegenValue(get(3)),
                                      codegenSizeof(eltType),
                                      get(4), get(5));
        call.chplType = get(1)->typeInfo(); 
        alloced = codegenAddrOf(codegenWideAddr(locale, call, call.chplType)); 
      } else {
        Type* eltType =
          getDataClassType(get(1)->typeInfo()->symbol)->typeInfo();
        alloced = codegenCallExpr("chpl_array_alloc", codegenValue(get(3)),
            codegenSizeof(eltType), get(4), get(5));
      }
      codegenAssign(dst, alloced);
      break;
    }
    case PRIM_ARRAY_FREE:
    {
      if (fNoMemoryFrees)
        break;
      GenRet data = get(1);
      if (get(1)->typeInfo()->symbol->hasFlag(FLAG_WIDE_CLASS)) {
        GenRet node = codegenRnode(data);
        GenRet ptr = codegenRaddr(data);
        codegenCall("chpl_wide_array_free", node, ptr, get(2), get(3));
      } else {
        codegenCall("chpl_array_free", data, get(2), get(3));
      }
      break;
    }
    case PRIM_ARRAY_FREE_ELTS:
    {
      if (fNoMemoryFrees)
        break;
      // This used to run a macro like this:
      // for(i = 0; i < (x)->size; i++) call
      INT_FATAL("PRIM_ARRAY_FREE_ELTS");
      break;
    }
    case PRIM_NOOP:
      break;
    case PRIM_MOVE:
    {
      if (get(1)->typeInfo() == dtVoid) {
        ret = get(2)->codegen();
        break;
      }
      if (CallExpr* call = toCallExpr(get(2))) {
       if (call->primitive)
       {
        // Assume that the RHS is a primitive we wish to handle specially
        // until proven otherwise.
        // If the RHS is not handled specially, we fall through and handle it
        // generally.
        bool handled = true;
        switch (call->primitive->tag)
        {
         case PRIM_DEREF:
         {
          if (call->get(1)->typeInfo()->symbol->hasFlag(FLAG_WIDE) ||
              call->get(1)->typeInfo()->symbol->hasFlag(FLAG_WIDE_CLASS)) {
            Type* valueType;
            if (call->get(1)->typeInfo()->symbol->hasFlag(FLAG_WIDE))
              valueType = call->get(1)->getValType();
            else
              valueType = call->get(1)->typeInfo()->getField("addr")->type;
            INT_ASSERT(valueType == get(1)->typeInfo());
            if (valueType == dtString) {
              codegenCall(
                  "chpl_comm_wide_get_string",
                  codegenLocalAddrOf(get(1)),
                  codegenLocalAddrOf(call->get(1)), 
                  genTypeStructureIndex(valueType->symbol),
                  call->get(2),
                  call->get(3));
            } else {
              // set get(1) = *(call->get(1));
              codegenAssign(get(1),codegenDeref(call->get(1)));
            }
          } else if (get(1)->typeInfo()->symbol->hasFlag(FLAG_STAR_TUPLE) ||
                     get(1)->typeInfo()->symbol->hasFlag(FLAG_FIXED_STRING)) {
            // star tuple handled in codegenAssign
            // set get(1) = *(call->get(1));
            codegenAssign(get(1),codegenDeref(call->get(1)));
          } else if (call->get(1)->typeInfo() == dtString) { 
            // this should be illegal when wide strings are fixed
            // set get(1) = call->get(1);
            codegenAssign(get(1),call->get(1));
          } else {
            // set get(1) = *(call->get(1));
            codegenAssign(get(1),codegenDeref(call->get(1)));
          }
          break;
         }
         case PRIM_GET_MEMBER_VALUE:
         {
          SymExpr* se = toSymExpr(call->get(2));
          if (call->get(1)->typeInfo()->symbol->hasFlag(FLAG_WIDE_CLASS)) {
            INT_ASSERT(se);
            if (se->var->hasFlag(FLAG_SUPER_CLASS)) {
              // We're getting the super class pointer.
              GenRet srcwide = call->get(1);
              GenRet addr = codegenCast(
                              get(1)->typeInfo()->getField("addr")->type,
                              codegenRaddr(srcwide));
              GenRet ref =
                codegenAddrOf(codegenWideAddr( codegenRlocale(srcwide), addr));
              codegenAssign(get(1), ref);
            } else {
              codegenAssign(get(1), codegenFieldPtr(call->get(1), se));
            }
          } else if (call->get(1)->typeInfo()->symbol->hasFlag(FLAG_WIDE)) {
            INT_ASSERT(se);
            // codegenAssign will dereference.
            codegenAssign(get(1), codegenFieldPtr(call->get(1), se));
          } else if (get(2)->typeInfo()->symbol->hasFlag(FLAG_STAR_TUPLE)) {
            INT_ASSERT(se);
            // codegenAssign will handle star tuple
            codegenAssign(get(1), codegenFieldPtr(call->get(1), se));
          } else {
            INT_ASSERT(se);
            if (se->var->hasFlag(FLAG_SUPER_CLASS)) {
              // We're getting the super class pointer.
              GenRet ref = codegenFieldPtr(call->get(1), se);
              // Now we have a field pointer to object->super, but
              // the pointer to super *is* actually the value of
              // the super class. So we just set isPtr to Value.
              ref.isLVPtr = GEN_VAL; 
              codegenAssign(get(1), ref);
            } else {
              codegenAssign(get(1), codegenFieldPtr(call->get(1), se));
            }
          }
          break;
         }
         case PRIM_GET_MEMBER:
         {
          /* Get a pointer to a member */
          SymExpr* se = toSymExpr(call->get(2));
          if (call->get(1)->typeInfo()->symbol->hasFlag(FLAG_WIDE_CLASS) ||
              call->get(1)->typeInfo()->symbol->hasFlag(FLAG_WIDE) ||
              get(2)->typeInfo()->symbol->hasFlag(FLAG_STAR_TUPLE))
          {
            codegenAssign(
                get(1), codegenAddrOf(codegenFieldPtr(call->get(1), se))); 
          }
          else
            handled = false;
          break;
         }
         case PRIM_GET_SVEC_MEMBER:
         {
          if (call->get(1)->typeInfo()->symbol->hasFlag(FLAG_WIDE)) {
            /* Get a pointer to the i'th element of a homogenous tuple */
            GenRet elemPtr =
              codegenElementPtr(call->get(1),codegenExprMinusOne(call->get(2)));
            elemPtr = codegenAddrOf(elemPtr);
            codegenAssign(get(1), elemPtr);
          }
          else
            handled = false;
          break;
         }
         case PRIM_GET_SVEC_MEMBER_VALUE:
         {
          /* Get the i'th value from a homogeneous tuple */
          if (call->get(1)->typeInfo()->symbol->hasFlag(FLAG_WIDE)) {
            // codegenElementPtr/codegenAssign handle wide pointers
            codegenAssign(
                get(1),
                codegenElementPtr(call->get(1),
                                  codegenExprMinusOne(call->get(2))));
          } else {
            codegenAssign(
                get(1),
                codegenElementPtr(call->get(1),
                                  codegenExprMinusOne(call->get(2))));
          }
          break;
         }
         case PRIM_ARRAY_GET:
         {
          /* Get a pointer to the i'th array element */
          if (call->get(1)->typeInfo()->symbol->hasFlag(FLAG_WIDE_CLASS)) {
            codegenAssign(get(1),
                codegenAddrOf(codegenElementPtr(call->get(1), call->get(2))));
          } else {
            codegenAssign(
                get(1),
                codegenAddrOf(codegenElementPtr(call->get(1), call->get(2))));
          }
          break;
         }
         case PRIM_ARRAY_GET_VALUE:
         {
          if (call->get(1)->typeInfo()->symbol->hasFlag(FLAG_WIDE_CLASS)) {
            codegenAssign(get(1),
                          codegenElementPtr(call->get(1), call->get(2)));
          } else {
            codegenAssign(get(1),
                          codegenElementPtr(call->get(1), call->get(2)));
          }
          break;
         }
         case PRIM_GET_UNION_ID:
         {
          if (call->get(1)->typeInfo()->symbol->hasFlag(FLAG_WIDE)) {
            codegenAssign(get(1), codegenFieldUidPtr(call->get(1)));
          }
          else
            handled = false;
          break;
         }
         case PRIM_TESTCID:
         {
          // set get(1) to
          //   call->get(1)->chpl_class_id == chpl__cid_"call->get(2)"
          if (call->get(1)->typeInfo()->symbol->hasFlag(FLAG_WIDE_CLASS)) {
            GenRet tmp = codegenFieldCidPtr(call->get(1));
            codegenAssign(
                get(1),
                codegenEquals(tmp, codegenUseCid(call->get(2)->typeInfo())));
          }
          else
            handled = false;
          break;
         }
         case PRIM_GETCID:
         {
          if (call->get(1)->typeInfo()->symbol->hasFlag(FLAG_WIDE_CLASS)) {
            GenRet tmp = codegenFieldCidPtr(call->get(1));
            codegenAssign(get(1), tmp);
          }
          else
            handled = false;
          break;
         }
         case PRIM_CAST:
         {
          if (call->typeInfo()->symbol->hasFlag(FLAG_WIDE_CLASS) ||
              call->typeInfo()->symbol->hasFlag(FLAG_WIDE)) {
            GenRet tmp = call->get(2);
            tmp = codegenWideAddr(codegenRlocale(tmp),
                                  codegenCast(call->get(1)->typeInfo(), 
                                              codegenRaddr(tmp)));
            codegenAssign(get(1), codegenAddrOf(tmp));
          }
          else
            handled = false;
          break;
         }
         case PRIM_DYNAMIC_CAST:
         {
          if (call->typeInfo()->symbol->hasFlag(FLAG_WIDE_CLASS)) {
            Type* type = call->typeInfo()->getField("addr")->type;
            GenRet wideFrom = codegenValue(call->get(2));
            GenRet wideFromAddr = codegenRaddr(wideFrom);
            GenRet wideFromLocale = codegenRlocale(wideFrom);
            GenRet value = codegenValue(codegenFieldCidPtr(wideFrom));
            GenRet ok = codegenDynamicCastCheck(value, type);
            // if ok, (typeInfo()->symbol->cname) (value)
            // otherwise, NULL
            GenRet cast = codegenCast(type, wideFromAddr);
            GenRet nul = codegenCast(type, codegenNullPointer());
            GenRet addr = codegenTernary(ok, cast, nul);
            GenRet wide = codegenAddrOf(
                    codegenWideAddr(wideFromLocale, addr, call->typeInfo()));
            codegenAssign(get(1), wide);
          }
          else
            handled = false;
          break;
         }
         case PRIM_GET_PRIV_CLASS:
         {
          GenRet r = codegenCallExpr("chpl_getPrivatizedClass", call->get(2));
          if (get(1)->typeInfo()->symbol->hasFlag(FLAG_WIDE_CLASS)) {
            r = codegenAddrOf(codegenWideHere(r, get(1)->typeInfo()));
          }
          codegenAssign(get(1), r);
          break;
         }
         case PRIM_TASK_GET_HERE:
         {
          GenRet addr = codegenCallExpr("chpl_task_getHere");
          GenRet tmp;
          Type* lhsType = get(1)->typeInfo();
          if (lhsType->symbol->hasFlag(FLAG_WIDE_CLASS))
            // If the destination is wide, make the result wide by prepending the locale ID.
            tmp = codegenAddrOf(codegenWideAddr(codegenCallExpr("chpl_gen_getLocaleID"),
                                                addr, lhsType));
          else
            tmp = addr;
          codegenAssign(get(1), tmp);
          break;
         }
         case PRIM_ON_LOCALE_NUM:
         {
          // This primitive expects an argument of type chpl_localeID_t.
          INT_ASSERT(call->get(1)->typeInfo() == dtLocaleID);

          GenRet addr = codegenNullPointer();
          GenRet tmp;
          Type* lhsType = get(1)->typeInfo();
          if (lhsType->symbol->hasFlag(FLAG_WIDE_CLASS))
          {
            // Create a wide pointer with the given locale ID.
            // The addr portion of the wide pointer is NULL.
            GenRet locID = codegenValue(call->get(1));
            tmp = codegenAddrOf(codegenWideAddr(locID, addr, lhsType));
          }
          else
            tmp = addr;

          codegenAssign(get(1), tmp);
          break;
         }
         default:
          // OK, we did not handle the RHS as a special case.
          handled = false;
          break;
        }
        // If the RHS was handled as a special case above, the entire PRIM_MOVE has
        // been codegenned, so we can skip the general cases appearing below.
        if (handled)
          break;
       }
      } // End of special-case handling for primitives in the RHS of MOVE.

      // Handle general cases of PRIM_MOVE.
      if (get(1)->typeInfo()->symbol->hasFlag(FLAG_WIDE_CLASS) &&
          !get(2)->typeInfo()->symbol->hasFlag(FLAG_WIDE_CLASS)) {
        if (get(2)->typeInfo() != dtString)
          codegenAssign(get(1), codegenAddrOf(codegenWideHere(get(2)))); 
        else
          codegenCall("chpl_string_widen", codegenAddrOf(get(1)), get(2)); 
        break;
      }
      if (get(1)->typeInfo()->symbol->hasFlag(FLAG_WIDE) &&
          get(2)->typeInfo()->symbol->hasFlag(FLAG_REF)) {
        codegenAssign(get(1), codegenAddrOf(codegenWideHere(get(2))));
        break;
      }
      if (get(1)->typeInfo()->symbol->hasFlag(FLAG_WIDE) &&
          !get(2)->typeInfo()->symbol->hasFlag(FLAG_WIDE) &&
          !get(2)->typeInfo()->symbol->hasFlag(FLAG_REF)) {
        GenRet to_ptr = codegenDeref(get(1));
        codegenAssign(to_ptr, get(2));
        break;
      }
      if (get(1)->typeInfo()->symbol->hasFlag(FLAG_REF) &&
          get(2)->typeInfo()->symbol->hasFlag(FLAG_WIDE)) {
        // get(1) = Raddr(get(2));
        codegenAssign(get(1), codegenRaddr(get(2))); 
        break;
      }
      if (!get(1)->typeInfo()->symbol->hasFlag(FLAG_WIDE_CLASS) &&
          !get(1)->typeInfo()->symbol->hasFlag(FLAG_REF) &&
          get(2)->typeInfo()->symbol->hasFlag(FLAG_WIDE_CLASS)) {
        // get(1) = Raddr(get(2));
        codegenAssign(get(1), codegenRaddr(get(2))); 
        break;
      }
      if ((get(2)->typeInfo()->symbol->hasFlag(FLAG_STAR_TUPLE)) ||
          (get(2)->typeInfo()->symbol->hasFlag(FLAG_FIXED_STRING))) {
        if (get(1)->typeInfo()->symbol->hasFlag(FLAG_REF)) {
          // codegenAssign handles tuple copy opt
          codegenAssign(codegenDeref(get(1)), get(2));
        } else {
          // codegenAssign handles tuple copy opt
          codegenAssign(get(1), get(2)); 
        }
        break;
      }
      if (get(1)->typeInfo()->symbol->hasFlag(FLAG_REF) &&
          !get(2)->typeInfo()->symbol->hasFlag(FLAG_REF))
        codegenAssign(codegenDeref(get(1)), get(2));
      else
        codegenAssign(get(1), get(2));
      break;
    } // End of PRIM_MOVE

    // We list the special cases handled in the PRIM_MOVE switch above, so we don't
    // trigger the "should these still be in the AST?" error.
    case PRIM_DEREF:
    case PRIM_GET_SVEC_MEMBER_VALUE:
    case PRIM_GET_MEMBER_VALUE:
    case PRIM_GET_PRIV_CLASS:
    case PRIM_ARRAY_GET:
    case PRIM_ARRAY_GET_VALUE:
    case PRIM_TASK_GET_HERE:
    case PRIM_ON_LOCALE_NUM:
      // generated during generation of PRIM_MOVE
      break;
    case PRIM_WIDE_GET_LOCALE:
    {
      if (get(1)->typeInfo()->symbol->hasFlag(FLAG_WIDE) ||
          get(1)->typeInfo()->symbol->hasFlag(FLAG_WIDE_CLASS)) {
        ret = codegenRlocale(get(1));
      } else {
        ret = codegenGetLocaleID();
      }
      break;
    }
    case PRIM_WIDE_GET_NODE:
    {
      if (get(1)->typeInfo()->symbol->hasFlag(FLAG_WIDE) ||
          get(1)->typeInfo()->symbol->hasFlag(FLAG_WIDE_CLASS)) {
        ret = codegenRnode(get(1));
      } else {
        ret = codegenGetNodeID();
      }
      break;
    }
    case PRIM_WIDE_GET_SUBLOC:
    {
      if (get(1)->typeInfo()->symbol->hasFlag(FLAG_WIDE) ||
          get(1)->typeInfo()->symbol->hasFlag(FLAG_WIDE_CLASS)) {
        ret = codegenRsubloc(get(1));
      } else {
        ret = codegenGetSublocID();
      }
      break;
    }
    case PRIM_WIDE_GET_ADDR:
    {
      if (get(1)->typeInfo()->symbol->hasFlag(FLAG_WIDE) ||
          get(1)->typeInfo()->symbol->hasFlag(FLAG_WIDE_CLASS)) {
        ret = codegenRaddr(get(1));
      } else {
        ret = get(1);
      }
      break;
    }
    case PRIM_ADDR_OF:
    {
      ret = codegenAddrOf(get(1));
      break;
    }
    case PRIM_REF_TO_STRING:
    {
      if (get(1)->typeInfo()->symbol->hasFlag(FLAG_WIDE) ||
          get(1)->typeInfo()->symbol->hasFlag(FLAG_WIDE_CLASS)) {
        GenRet wide = get(1);
        ret = codegenCallExpr("chpl_wideRefToString",
                              codegenRnode(wide), codegenRaddr(wide));
      } else {
        ret = codegenCallExpr("chpl_refToString", get(1));
      }
      break;
    }
    case PRIM_RETURN:
    {
      if (typeInfo() == dtVoid) {
        if( c ) ret.c = "return";
        else {
#ifdef HAVE_LLVM
          ret.val = info->builder->CreateRetVoid();
#endif
        }
      } else {
        ret = codegenValue(get(1));
        if( c ) ret.c = "return " + ret.c;
        else {
#ifdef HAVE_LLVM
          ret.val = info->builder->CreateRet(ret.val);
#endif
        }
      }
      break;
    }
    case PRIM_UNARY_MINUS:
      ret = codegenNeg(get(1));
      break;
    case PRIM_UNARY_PLUS:
      {
        GenRet tmp = codegenValue(get(1));
        if( c ) ret.c = "(+ " + tmp.c + ")";
        else ret = tmp; // nothing is necessary.
        break;
      }
    case PRIM_UNARY_NOT:
      {
        GenRet tmp = codegenValue(get(1));
        if( c ) ret.c = "(~ " + tmp.c + ")";
        else {
#ifdef HAVE_LLVM
          ret.val = info->builder->CreateNot(tmp.val);
#endif
        }
      }
      break;
    case PRIM_UNARY_LNOT:
      ret = codegenIsZero(get(1));
      break;
    case PRIM_ADD:
      ret = codegenAdd(get(1), get(2));
      break;
    case PRIM_SUBTRACT:
      ret = codegenSub(get(1), get(2));
      break;
    case PRIM_MULT:
      ret = codegenMul(get(1), get(2));
      break;
    case PRIM_DIV:
      {
        GenRet a = codegenValue(get(1));
        GenRet b = codegenValue(get(2));
        if( c ) ret.c = "(" + a.c + " / " + b.c + ")";
        else {
#ifdef HAVE_LLVM
          PromotedPair values =
            convertValuesToLarger(
                a.val, b.val,
                is_signed(get(1)->typeInfo()), is_signed(get(2)->typeInfo()));
          if(values.a->getType()->isFPOrFPVectorTy()) {
            ret.val = info->builder->CreateFDiv(values.a, values.b);
          } else {
            if(!values.isSigned) {
              ret.val = info->builder->CreateUDiv(values.a, values.b);
            } else {
              ret.val = info->builder->CreateSDiv(values.a, values.b);
            }
          }
#endif
        }
      }
      break;
    case PRIM_MOD:
      {
        GenRet a = codegenValue(get(1));
        GenRet b = codegenValue(get(2));
        if( c ) ret.c = "(" + a.c + " % " + b.c + ")";
        else {
#ifdef HAVE_LLVM
          PromotedPair values =
            convertValuesToLarger(
                a.val, b.val,
                is_signed(get(1)->typeInfo()), is_signed(get(2)->typeInfo()));
          if(values.a->getType()->isFPOrFPVectorTy()) {
            ret.val = info->builder->CreateFRem(a.val, b.val);
          } else {
            if(!values.isSigned) {
              ret.val = info->builder->CreateURem(a.val, b.val);
            } else {
              ret.val = info->builder->CreateSRem(a.val, b.val);
            }
          }
#endif
        }
      }
      break;
    case PRIM_LSH:
      {
        GenRet a = codegenValue(get(1));
        GenRet b = codegenValue(get(2));
        if( c ) ret.c = "(" + a.c + " << " + b.c + ")";
        else {
#ifdef HAVE_LLVM
          ret.val = info->builder->CreateShl(
              a.val,
              convertValueToType(b.val, a.val->getType(),
                                 is_signed(get(2)->typeInfo())));
#endif
        }
      }
      break;
    case PRIM_RSH:
      {
        GenRet a = codegenValue(get(1));
        GenRet b = codegenValue(get(2));
        if( c ) ret.c = "(" + a.c + " >> " + b.c + ")";
        else {

#ifdef HAVE_LLVM
          if(!is_signed(get(1)->typeInfo())) {
            ret.val = info->builder->CreateLShr(
                a.val,
                convertValueToType(b.val, a.val->getType(),
                                   is_signed(get(2)->typeInfo())));
          } else {
            ret.val = info->builder->CreateAShr(
                a.val,
                convertValueToType(b.val, a.val->getType(),
                                   is_signed(get(2)->typeInfo())));
          }
#endif
        }
      }
      break;
    case PRIM_PTR_EQUAL:
    case PRIM_EQUAL:
     // TODO: Need subloc field as well.
      if (get(1)->typeInfo()->symbol->hasFlag(FLAG_WIDE_CLASS) &&
          get(2)->typeInfo()->symbol->hasFlag(FLAG_WIDE_CLASS)) {
        GenRet a = get(1);
        GenRet b = get(2);
        GenRet addrNe = codegenNotEquals(codegenRaddr(a), codegenRaddr(b));
        GenRet locNe = codegenNotEquals(codegenRnode(a), codegenRnode(b));
        GenRet rh = codegenLogicalAnd(codegenIsNotZero(codegenRaddr(a)), locNe);
        GenRet ne = codegenLogicalOr(addrNe, rh);
        ret = codegenIsZero(ne);
      } else if (get(1)->typeInfo()->symbol->hasFlag(FLAG_WIDE_CLASS) &&
          get(2)->typeInfo() == dtNil) {
        ret = codegenIsZero(get(1));
      } else if (get(2)->typeInfo()->symbol->hasFlag(FLAG_WIDE_CLASS) &&
                 get(1)->typeInfo() == dtNil) {
        ret = codegenIsZero(get(2));
      } else {
        ret = codegenEquals(get(1), get(2));
      }
      break;
    case PRIM_PTR_NOTEQUAL:
    case PRIM_NOTEQUAL:
     // TODO: Need subloc field as well.
      if (get(1)->typeInfo()->symbol->hasFlag(FLAG_WIDE_CLASS) &&
          get(2)->typeInfo()->symbol->hasFlag(FLAG_WIDE_CLASS)) {
        GenRet a = get(1);
        GenRet b = get(2);
        GenRet addrNe = codegenNotEquals(codegenRaddr(a), codegenRaddr(b));
        GenRet locNe = codegenNotEquals(codegenRnode(a), codegenRnode(b));
        GenRet rh = codegenLogicalAnd(codegenIsNotZero(codegenRaddr(a)), locNe);
        ret = codegenLogicalOr(addrNe, rh);
      } else if (get(1)->typeInfo()->symbol->hasFlag(FLAG_WIDE_CLASS) &&
          get(2)->typeInfo() == dtNil) {
        ret = codegenIsNotZero(get(1));
      } else if (get(2)->typeInfo()->symbol->hasFlag(FLAG_WIDE_CLASS) &&
                 get(1)->typeInfo() == dtNil) {
        ret = codegenIsNotZero(get(2));
      } else {
        ret = codegenNotEquals(get(1), get(2));
      }
      break;
    case PRIM_LESSOREQUAL:
      {
        GenRet a = codegenValue(get(1));
        GenRet b = codegenValue(get(2));
        if( c ) ret.c = "(" + a.c + " <= " + b.c + ")";
        else {
#ifdef HAVE_LLVM
          PromotedPair values =
            convertValuesToLarger(
                a.val, b.val,
                is_signed(get(1)->typeInfo()), is_signed(get(2)->typeInfo()));
          if(values.a->getType()->isFPOrFPVectorTy()) {
            ret.val = info->builder->CreateFCmpOLE(values.a, values.b);
          } else {
            if(!values.isSigned) {
              ret.val = info->builder->CreateICmpULE(values.a, values.b);
            } else {
              ret.val = info->builder->CreateICmpSLE(values.a, values.b);
            }
          }
#endif
        }
      }
      break;
    case PRIM_GREATEROREQUAL:
      {
        GenRet a = codegenValue(get(1));
        GenRet b = codegenValue(get(2));
        if( c ) ret.c = "(" + a.c + " >= " + b.c + ")";
        else {
#ifdef HAVE_LLVM
          PromotedPair values =
            convertValuesToLarger(
                a.val, b.val,
                is_signed(get(1)->typeInfo()), is_signed(get(2)->typeInfo()));
          if(values.a->getType()->isFPOrFPVectorTy()) {
            ret.val = info->builder->CreateFCmpOGE(values.a, values.b);
          } else {
            if(!values.isSigned) {
              ret.val = info->builder->CreateICmpUGE(values.a, values.b);
            } else {
              ret.val = info->builder->CreateICmpSGE(values.a, values.b);
            }
          }
#endif
        }
      }
      break;
    case PRIM_LESS:
      {
        GenRet a = codegenValue(get(1));
        GenRet b = codegenValue(get(2));
        if( c ) ret.c = "(" + a.c + " < " + b.c + ")";
        else {
#ifdef HAVE_LLVM
          PromotedPair values =
            convertValuesToLarger(
                a.val, b.val,
                is_signed(get(1)->typeInfo()), is_signed(get(2)->typeInfo()));
          if(values.a->getType()->isFPOrFPVectorTy()) {
            ret.val = info->builder->CreateFCmpOLT(values.a, values.b);
          } else {
            if(!values.isSigned) {
              ret.val = info->builder->CreateICmpULT(values.a, values.b);
            } else {
              ret.val = info->builder->CreateICmpSLT(values.a, values.b);
            }
          }
#endif
        }
      }
      break;
    case PRIM_GREATER:
      {
        GenRet a = codegenValue(get(1));
        GenRet b = codegenValue(get(2));
        if( c ) ret.c = "(" + a.c + " > " + b.c + ")";
        else {
#ifdef HAVE_LLVM
          PromotedPair values =
            convertValuesToLarger(
                a.val, b.val,
                is_signed(get(1)->typeInfo()), is_signed(get(2)->typeInfo()));
          if(values.a->getType()->isFPOrFPVectorTy()) {
            ret.val = info->builder->CreateFCmpOGT(values.a, values.b);
          } else {
            if(!values.isSigned) {
              ret.val = info->builder->CreateICmpUGT(values.a, values.b);
            } else {
              ret.val = info->builder->CreateICmpSGT(values.a, values.b);
            }
          }
#endif
        }
      }
      break;
    case PRIM_AND:
      {
        GenRet a = codegenValue(get(1));
        GenRet b = codegenValue(get(2));
        if( c ) ret.c = "(" + a.c + " & " + b.c + ")";
        else {
#ifdef HAVE_LLVM
          PromotedPair values =
            convertValuesToLarger(
                a.val, b.val,
                is_signed(get(1)->typeInfo()), is_signed(get(2)->typeInfo()));
          ret.val = info->builder->CreateAnd(values.a, values.b);
#endif
        }
      }
      break;
    case PRIM_OR:
      {
        GenRet a = codegenValue(get(1));
        GenRet b = codegenValue(get(2));
        if( c ) ret.c = "(" + a.c + " | " + b.c + ")";
        else {
#ifdef HAVE_LLVM
          PromotedPair values =
            convertValuesToLarger(
                a.val, b.val,
                is_signed(get(1)->typeInfo()), is_signed(get(2)->typeInfo()));
          ret.val = info->builder->CreateOr(values.a, values.b);
#endif
        }
      }
      break;
    case PRIM_XOR:
      {
        GenRet a = codegenValue(get(1));
        GenRet b = codegenValue(get(2));
        if( c ) ret.c = "(" + a.c + " ^ " + b.c + ")";
        else {
#ifdef HAVE_LLVM
          PromotedPair values =
            convertValuesToLarger(
                a.val, b.val,
                is_signed(get(1)->typeInfo()), is_signed(get(2)->typeInfo()));
          ret.val = info->builder->CreateXor(values.a, values.b);
#endif
        }
      }
      break;
    case PRIM_POW:
      ret = codegenCallExpr("pow", get(1), get(2));
      break;
    case PRIM_MIN: 
      {
        Type *t = get(1)->typeInfo();
        if (is_arithmetic_type( t)) {
          if (is_int_type( t)) {
            ret = codegenUseGlobal("MIN_INT" + numToString(get_width(t)));
          } else if (is_uint_type( t)) {
            ret = codegenUseGlobal("MIN_UINT" + numToString(get_width(t)));
          } else if (is_real_type( t)) {
            ret = codegenNeg(
                    codegenUseGlobal("MAX_FLOAT" + numToString(get_width(t))));
          } else if (is_imag_type( t)) {
            ret = codegenNeg(
                    codegenUseGlobal("MAX_FLOAT" + numToString(get_width(t))));
          } else if (is_complex_type( t)) {
            std::string fname = "_chpl_complex" + numToString(get_width(t));
            ret = codegenCallExpr(
                fname.c_str(),
                codegenNeg(
                  codegenUseGlobal("MAX_FLOAT" + numToString(get_width(t)/2))),
                codegenNeg(
                  codegenUseGlobal("MAX_FLOAT" + numToString(get_width(t)/2))));
          } else {
            INT_FATAL( t, "cannot do min on supplied type");
          }
        } else {
          INT_FATAL( t, "not arithmetic type");
        }
        break;
      }
    case PRIM_MAX: 
      {
        Type *t = get(1)->typeInfo();
        if (is_arithmetic_type( t)) {
          if (is_int_type( t)) {
            ret = codegenUseGlobal("MAX_INT" + numToString(get_width(t)));
          } else if (is_uint_type( t)) {
            ret = codegenUseGlobal("MAX_UINT" + numToString(get_width(t)));
          } else if (is_real_type( t)) {
            ret = codegenUseGlobal("MAX_FLOAT" + numToString(get_width(t)));
          } else if (is_imag_type( t)) {
            ret = codegenUseGlobal("MAX_FLOAT" + numToString(get_width(t)));
          } else if (is_complex_type( t)) {
            std::string fname = "_chpl_complex" + numToString(get_width(t));
            ret = codegenCallExpr(fname.c_str(),
                codegenUseGlobal("MAX_FLOAT" + numToString(get_width(t)/2)),
                codegenUseGlobal("MAX_FLOAT" + numToString(get_width(t)/2)));
          } else {
            INT_FATAL( t, "cannot do max on supplied type");
          }
        } else {
          INT_FATAL( t, "not arithmetic type");
        }
        break;
      }
    case PRIM_SETCID:
    {
      // get(1) is the object 
      // (type=chpl__class_id,
      //  tid=CHPL_TYPE_int32_t,
      //  wide=get(1),
      //  local=chpl__cid_<type>,
      //  stype=dtObject->typeInfo(),
      //  sfield=chpl__cid,
      //  ln=get(2),
      //  fn=get(3))
      //
      if(get(1)->typeInfo()->symbol->hasFlag(FLAG_NO_OBJECT) &&
         !get(1)->typeInfo()->symbol->hasFlag(FLAG_OBJECT_CLASS)) {
        // Don't set cid for an extern class.
        // This should probably be an error in the future.
      } else {
        Type* classType;
        if(get(1)->typeInfo()->symbol->hasFlag(FLAG_WIDE_CLASS)) {
          classType = get(1)->typeInfo()->getField("addr")->type;
        } else {
          classType = get(1)->typeInfo();
        }
        GenRet ref = codegenFieldCidPtr(get(1));

        codegenAssign(ref, codegenUseCid(classType));
      }
      break;
    }
    case PRIM_GETCID:
    {
      INT_ASSERT(get(1)->typeInfo() != dtNil);
      if(get(1)->typeInfo()->symbol->hasFlag(FLAG_NO_OBJECT) &&
         !get(1)->typeInfo()->symbol->hasFlag(FLAG_OBJECT_CLASS)) {
        INT_ASSERT(0);
      }
      GenRet ref = codegenFieldCidPtr(get(1));
      ret = codegenValue(ref);
      break;
    }
    case PRIM_TESTCID:
    {
      // get(1) is an object to test, get(2) we just use the type of it.
      INT_ASSERT(get(1)->typeInfo() != dtNil);
      if(get(1)->typeInfo()->symbol->hasFlag(FLAG_NO_OBJECT) &&
         !get(1)->typeInfo()->symbol->hasFlag(FLAG_OBJECT_CLASS)) {
        INT_ASSERT(0);
      }
      GenRet ref = codegenFieldCidPtr(get(1));
      ret = codegenEquals(ref, codegenUseCid(get(2)->typeInfo()));
      break;
    }
    case PRIM_SET_UNION_ID:
    {
      // get(1)->_uid = get(2)
      GenRet ref = codegenFieldUidPtr(get(1));
      codegenAssign(ref, get(2));
      break;
    }
    case PRIM_GET_UNION_ID:
    {
      // returns uid from get(1)
      GenRet ref = codegenFieldUidPtr(get(1));
      ret = codegenValue(ref);
      break;
    }
    case PRIM_SET_SVEC_MEMBER: {
      // set tuple base=get(1) at index=get(2) to value=get(3)
      GenRet ptr = codegenElementPtr(get(1), codegenExprMinusOne(get(2)));
      codegenAssign(ptr, get(3));
      break;
    }
    case PRIM_GET_MEMBER: {
      // base=get(1) field symbol=get(2)
      ret = codegenFieldPtr(get(1), get(2));
      // Used to only do addrOf if
      // !get(2)->typeInfo()->symbol->hasFlag(FLAG_REF)
      // but that unnaturaly depends on the type of the field.
      ret = codegenAddrOf(ret);
      break; }
    case PRIM_GET_SVEC_MEMBER: {
      // get tuple base=get(1) at index=get(2)
      Type* tupleType = get(1)->getValType();
      ret = codegenElementPtr(get(1), codegenExprMinusOne(get(2)));
      if (!tupleType->getField("x1")->type->symbol->hasFlag(FLAG_REF))
        ret = codegenAddrOf(ret);
      break;
    }
    case PRIM_SET_MEMBER: {
      // base=get(1) field=get(2) value=get(3)
      GenRet ptr = codegenFieldPtr(get(1), get(2));
      GenRet val = get(3);
      codegenAssign(ptr, val);
      break; }
    case PRIM_CHECK_NIL: {
      GenRet ptr = get(1);
      if (get(1)->typeInfo()->symbol->hasFlag(FLAG_WIDE_CLASS))
        ptr = codegenRaddr(ptr);
      codegenCall("chpl_check_nil", ptr, info->lineno, info->filename); 
      break; }
    case PRIM_LOCAL_CHECK: {
      // arguments are (wide ptr, line, function/file, error string)
      const char *error;
      INT_ASSERT(get(1)->typeInfo()->symbol->hasFlag(FLAG_WIDE) ||
                 get(1)->typeInfo()->symbol->hasFlag(FLAG_WIDE_CLASS));
      if (get(1)->typeInfo()->symbol->hasFlag(FLAG_WIDE_CLASS) &&
          get(1)->typeInfo()->getField("addr")->typeInfo()->symbol->
            hasFlag(FLAG_EXTERN)) {
        error = "cannot pass non-local extern class to extern procedure";
      } else {
        error = "cannot access remote data in local block";
      }
      codegenCall("chpl_check_local",
                  codegenRnode(get(1)), get(2), get(3), error); 
      break; }
    case PRIM_SYNC_INIT:
    case PRIM_SYNC_DESTROY:{
      GenRet fieldPtr = codegenLocalAddrOf(codegenFieldPtr(get(1), "sync_aux"));
      codegenCall(primitive->tag == PRIM_SYNC_INIT ?
                         "chpl_sync_initAux" : "chpl_sync_destroyAux",
                         fieldPtr);
      break;
      }
    case PRIM_SYNC_LOCK:
      codegenCall("chpl_sync_lock",
                   codegenLocalAddrOf(codegenFieldPtr(get(1), "sync_aux")));
      break;
    case PRIM_SYNC_UNLOCK:
      codegenCall("chpl_sync_unlock", 
                  codegenLocalAddrOf(codegenFieldPtr(get(1), "sync_aux")));
      break;
    case PRIM_SYNC_WAIT_FULL:
      // sync var, lineno, filename
      codegenCall("chpl_sync_waitFullAndLock",
                   codegenLocalAddrOf(codegenFieldPtr(get(1), "sync_aux")),
                   get(2), get(3));
      break;
    case PRIM_SYNC_WAIT_EMPTY:
      // sync var, lineno, filename
      codegenCall("chpl_sync_waitEmptyAndLock",
                   codegenLocalAddrOf(codegenFieldPtr(get(1), "sync_aux")),
                   get(2), get(3));
      break;
    case PRIM_SYNC_SIGNAL_FULL:
      codegenCall("chpl_sync_markAndSignalFull",
                   codegenLocalAddrOf(codegenFieldPtr(get(1), "sync_aux")));
      break;
    case PRIM_SYNC_SIGNAL_EMPTY:
      codegenCall("chpl_sync_markAndSignalEmpty",
                   codegenLocalAddrOf(codegenFieldPtr(get(1), "sync_aux")));
      break;
    case PRIM_SINGLE_INIT:
    case PRIM_SINGLE_DESTROY:
      codegenCall( primitive->tag == PRIM_SINGLE_INIT ?
                  "chpl_single_initAux" : "chpl_single_destroyAux",
                   codegenLocalAddrOf(codegenFieldPtr(get(1), "single_aux")));
      break;
    case PRIM_SINGLE_LOCK:
      codegenCall( "chpl_single_lock",
                   codegenLocalAddrOf(codegenFieldPtr(get(1), "single_aux")));
      break;
    case PRIM_SINGLE_UNLOCK:
      codegenCall( "chpl_single_unlock",
                   codegenLocalAddrOf(codegenFieldPtr(get(1), "single_aux")));
      break;
    case PRIM_SINGLE_WAIT_FULL:
      // single, lineno, filename
      codegenCall( "chpl_single_waitFullAndLock",
                   codegenLocalAddrOf(codegenFieldPtr(get(1), "single_aux")),
                   get(2), get(3));
      break;
    case PRIM_SINGLE_SIGNAL_FULL:
      codegenCall( "chpl_single_markAndSignalFull",
                   codegenLocalAddrOf(codegenFieldPtr(get(1), "single_aux")));
      break;
    case PRIM_WRITEEF: {
      // get(1) is argument (class, wide or not), get(2) is what to write.
      GenRet s;
      if (get(1)->typeInfo()->symbol->hasFlag(FLAG_WIDE_CLASS))
        s = codegenRaddr(get(1));
      else
        s = get(1);
      codegenCall( "chpl_write_EF", s, get(2));
      break; }
    case PRIM_WRITEFF:
    case PRIM_WRITEXF:
      {
        const char *fn = NULL;
        if( primitive->tag == PRIM_WRITEFF ) fn = "chpl_write_FF";
        if( primitive->tag == PRIM_WRITEXF ) fn = "chpl_write_XF";
        // get(1) is argument (class, wide or not), get(2) is what to write.
        GenRet s;
        if (get(1)->typeInfo()->symbol->hasFlag(FLAG_WIDE_CLASS))
          s = codegenRaddr(get(1));
        else
          s = get(1);
        codegenCall( fn, s, get(2));
        break;
      }
    case PRIM_SYNC_RESET: {
      // get(1) is argument (class, wide or not)
      GenRet s;
      if (get(1)->typeInfo()->symbol->hasFlag(FLAG_WIDE_CLASS))
        s = codegenRaddr(get(1));
      else
        s = get(1);
      codegenCall( "chpl_sync_reset", s);
      break; }
    case PRIM_READFE:
    case PRIM_READFF:
    case PRIM_READXX:
      {
        const char *fn = NULL;
        if( primitive->tag == PRIM_READFE ) fn = "chpl_read_FE";
        if( primitive->tag == PRIM_READFF ) fn = "chpl_read_FF";
        if( primitive->tag == PRIM_READXX ) fn = "chpl_read_XX";
        GenRet s;
        if (get(1)->typeInfo()->symbol->hasFlag(FLAG_WIDE_CLASS))
          s = codegenRaddr(get(1));
        else
          s = get(1);
        ret = codegenCallExpr(fn, s);
        break;
      }
    case PRIM_SYNC_IS_FULL: {
      // get(1) is sync var get(2) is isSimpleSyncBaseType( arg )
      GenRet s = get(1);
      GenRet val_ptr = codegenLocalAddrOf(codegenFieldPtr(s, "value"));
      GenRet aux = codegenLocalAddrOf(codegenFieldPtr(s, "sync_aux"));
      ret = codegenCallExpr("chpl_sync_isFull",
                            val_ptr, aux, get(2));
      break; }
    case PRIM_SINGLE_WRITEEF:
      {
        // get(1) is argument (class, wide or not), get(2) is what to write.
        GenRet s;
        if (get(1)->typeInfo()->symbol->hasFlag(FLAG_WIDE_CLASS))
          s = codegenRaddr(get(1));
        else
          s = get(1);
        codegenCall( "chpl_single_write_EF", s, get(2));
        break;
      }
    case PRIM_SINGLE_RESET:
      {
        // get(1) is argument (class, wide or not)
        GenRet s;
        if (get(1)->typeInfo()->symbol->hasFlag(FLAG_WIDE_CLASS))
          s = codegenRaddr(get(1));
        else
          s = get(1);
        codegenCall( "chpl_single_reset", s);
        break;
      }
    case PRIM_SINGLE_READFF:
    case PRIM_SINGLE_READXX:
      {
        const char *fn = NULL;
        if( primitive->tag == PRIM_SINGLE_READFF ) fn = "chpl_single_read_FF";
        if( primitive->tag == PRIM_SINGLE_READXX ) fn = "chpl_single_read_XX";
        GenRet s;
        if (get(1)->typeInfo()->symbol->hasFlag(FLAG_WIDE_CLASS))
          s = codegenRaddr(get(1));
        else
          s = get(1);
        ret = codegenCallExpr(fn, s);
        break;
      }
    case PRIM_SINGLE_IS_FULL:
    {
      // get(1) is sync var get(2) is isSimpleSyncBaseType( arg )
      GenRet s = get(1);
      GenRet val_ptr = codegenLocalAddrOf(codegenFieldPtr(s, "value"));
      GenRet aux = codegenLocalAddrOf(codegenFieldPtr(s, "single_aux"));
      ret = codegenCallExpr("chpl_single_isFull",
                            val_ptr, aux, get(2));
      break; 
    }
    case PRIM_PROCESS_TASK_LIST: {
      GenRet taskListPtr = codegenFieldPtr(get(1), "taskList");
      codegenCall("chpl_task_processTaskList", codegenValue(taskListPtr));
      break; }
    case PRIM_EXECUTE_TASKS_IN_LIST:
      codegenCall("chpl_task_executeTasksInList", get(1));
      break;
    case PRIM_FREE_TASK_LIST:
    {
      if (fNoMemoryFrees)
        break;
      codegenCall("chpl_task_freeTaskList", get(1));
      break;
    }
    case PRIM_GET_SERIAL:
      ret = codegenCallExpr("chpl_task_getSerial");
      break;
    case PRIM_SET_SERIAL:
      codegenCall("chpl_task_setSerial", codegenValue(get(1)));
      break;
    case PRIM_TASK_SET_HERE:
    {
      if (get(1)->typeInfo()->symbol->hasFlag(FLAG_WIDE) ||
          get(1)->typeInfo()->symbol->hasFlag(FLAG_WIDE_CLASS))
        codegenCall("chpl_task_setHere", codegenRaddr(get(1)));
      else
        codegenCall("chpl_task_setHere", get(1));
      break;
    }
    case PRIM_TASK_SET_LOCALE:
      codegenCall("chpl_gen_setLocaleID", codegenValue(get(1)));
      break;
    case PRIM_TASK_GET_LOCALE:
      ret = codegenCallExpr("chpl_gen_getLocaleID");
      break;
    case PRIM_CHPL_COMM_GET:
    case PRIM_CHPL_COMM_PUT: {
      // args are:
      //   localvar, locale, remote addr, eltSize, get(4)==length, line, file
      const char* fn;
      if (primitive->tag == PRIM_CHPL_COMM_GET) {
        fn = "chpl_gen_comm_get";
      } else {
        fn = "chpl_gen_comm_put";
      }
      TypeSymbol *dt;

      GenRet localAddr = codegenValuePtr(get(1));

      // destination data array
      if (get(1)->typeInfo()->symbol->hasFlag(FLAG_WIDE)) {
        Symbol *sym = get(1)->typeInfo()->getField("addr", true);
        INT_ASSERT(sym);
        dt = sym->typeInfo()->getValType()->symbol;
        localAddr = codegenRaddr(localAddr);
      } else {
        dt = get(1)->typeInfo()->getValType()->symbol;
        if (get(1)->typeInfo()->symbol->hasFlag(FLAG_REF)) {
          localAddr = codegenDeref(localAddr);
        }
      }

      GenRet locale;
      if( get(2)->typeInfo()->symbol->hasEitherFlag(FLAG_WIDE,FLAG_REF) ) {
        locale = codegenValue(codegenDeref(get(2)));
      } else {
        locale = codegenValue(get(2));
      }

      // source data array
      GenRet remoteAddr = get(3);
      SymExpr *sym = toSymExpr(get(3));
      INT_ASSERT(sym);
      if( sym->typeInfo()->symbol->hasFlag(FLAG_WIDE) ) {
        remoteAddr = codegenRaddr(remoteAddr);
      } else {
        if( !sym->typeInfo()->symbol->hasFlag(FLAG_REF) ) {
          remoteAddr = codegenAddrOf(remoteAddr);
        }
      }
      /*if( remoteAddrArg.isLVPtr == GEN_WIDE_PTR ) {
        remoteAddr = codegenRaddr(remoteAddrArg);
      } else {
        remoteAddr = codegenValuePtr(remoteAddrArg);
      }*/
      GenRet eltSize = codegenSizeof(dt->typeInfo());
      GenRet len;
      if( get(4)->typeInfo()->symbol->hasEitherFlag(FLAG_WIDE,FLAG_REF) ) {
        len = codegenValue(codegenDeref(get(4)));
      } else {
        len = codegenValue(get(4));
      }

      codegenCall(fn, codegenCastToVoidStar(localAddr), locale, remoteAddr, 
          eltSize,genTypeStructureIndex(dt), len,
          get(5), get(6));
                   
      break;
    }
      //Strided versions of get and put
    case PRIM_CHPL_COMM_PUT_STRD: 
    case PRIM_CHPL_COMM_GET_STRD: {
      //args are: localvar, dststr addr, locale, remote addr, srcstr addr
      // count addr, strlevels, elem
      const char* fn;
      if (primitive->tag == PRIM_CHPL_COMM_GET_STRD) {
        fn = "chpl_gen_comm_get_strd";
      } else {
        fn = "chpl_gen_comm_put_strd";
      }
      TypeSymbol *dt;

      GenRet localAddr = codegenValuePtr(get(1));

      // destination data array
      if (get(1)->typeInfo()->symbol->hasFlag(FLAG_WIDE)) {
        Symbol *sym = get(1)->typeInfo()->getField("addr", true);
        INT_ASSERT(sym);
        dt = sym->typeInfo()->getValType()->symbol;
        localAddr = codegenRaddr(localAddr);
      } else {
        dt = get(1)->typeInfo()->getValType()->symbol;
        if (get(1)->typeInfo()->symbol->hasFlag(FLAG_REF)) {
          localAddr = codegenDeref(localAddr);
        }
      }

      // destination strides local array
      GenRet dststr = codegenValuePtr(get(2));

      if (get(2)->typeInfo()->symbol->hasFlag(FLAG_WIDE)) {
        Symbol *sym = get(2)->typeInfo()->getField("addr", true);
        INT_ASSERT(sym);
        dststr = codegenRaddr(dststr);
      } else {
        if (get(2)->typeInfo()->symbol->hasFlag(FLAG_REF)) {
          dststr = codegenDeref(dststr);
        }
      }

      // locale id 
      GenRet locale;
      if( get(3)->typeInfo()->symbol->hasEitherFlag(FLAG_WIDE,FLAG_REF) ) {
        locale = codegenValue(codegenDeref(get(3)));
      } else {
        locale = codegenValue(get(3));
      } 

      // source data array
      GenRet remoteAddr = get(4);
      SymExpr *sym = toSymExpr(get(4));
      INT_ASSERT(sym);
      if( sym->typeInfo()->symbol->hasFlag(FLAG_WIDE) ) {
        remoteAddr = codegenRaddr(remoteAddr);
      } else {
        if( !sym->typeInfo()->symbol->hasFlag(FLAG_REF) ) {
          remoteAddr = codegenAddrOf(remoteAddr);
        }
      }

      // source strides local array
      GenRet srcstr = codegenValuePtr(get(5));

      if (get(5)->typeInfo()->symbol->hasFlag(FLAG_WIDE)) {
        Symbol *sym = get(5)->typeInfo()->getField("addr", true);
        INT_ASSERT(sym);
        srcstr = codegenRaddr(srcstr);
      } else {
        if (get(5)->typeInfo()->symbol->hasFlag(FLAG_REF)) {
          srcstr = codegenDeref(srcstr);
        }
      }

      // count local array
      GenRet count = codegenValuePtr(get(6));

      if (get(6)->typeInfo()->symbol->hasFlag(FLAG_WIDE)) {
        Symbol *sym = get(6)->typeInfo()->getField("addr", true);
        INT_ASSERT(sym);
        count = codegenRaddr(count);
      } else {
        if (get(6)->typeInfo()->symbol->hasFlag(FLAG_REF)) {
          count = codegenDeref(count);
        }
      }

      // stridelevels
      GenRet stridelevels;
      if( get(7)->typeInfo()->symbol->hasEitherFlag(FLAG_WIDE,FLAG_REF) ) {
        stridelevels = codegenValue(codegenDeref(get(7)));
      } else {
        stridelevels = codegenValue(get(7));
      } 

      // eltSize
      GenRet eltSize = codegenSizeof(dt->typeInfo());

      codegenCall(fn,
                  codegenCastToVoidStar(localAddr),
                  codegenCastToVoidStar(dststr),
                  locale, remoteAddr, codegenCastToVoidStar(srcstr),
                  codegenCastToVoidStar(count), stridelevels, eltSize,
                  genTypeStructureIndex(dt), get(8), get(9));

      break;
    }
    case PRIM_SIZEOF:
    {
      Type* type = get(1)->typeInfo();
      if (type->symbol->hasFlag(FLAG_WIDE_CLASS) ||
          type->symbol->hasFlag(FLAG_WIDE))
        // If wide, get the value type.
        type = toClassType(type)->getField("addr", true)->typeInfo();

      GenRet size;
      if (ClassType* ct = toClassType(type)) {
        // If Chapel class or record
        size = codegenSizeof(ct->classStructName(true));
      } else {
        size = codegenSizeof(type);
      }

      ret = size;
      break;
    }
    case PRIM_MALLOC:
    { // (void*)chpl_malloc(nbytes);
      GenRet size = codegenValue(get(1));
      GenRet allocated;
      allocated = codegenCallExpr("chpl_malloc", size);
      ret = codegenCastToVoidStar(allocated); // Needed?
      break;
    }
    case PRIM_TASK_ALLOC:
    {
      ret = codegenCallExpr("chpl_task_alloc", codegenValue(get(1)));
      break;
    }
    case PRIM_TASK_CALLOC:
    {
      ret = codegenCallExpr("chpl_task_calloc", codegenValue(get(1)), codegenValue(get(2)));
      break;
    }
    case PRIM_TASK_REALLOC:
    {
      Expr* ptrExpr = get(1);
      GenRet ptr = codegenValue(get(1));
      if (ptrExpr->typeInfo()->symbol->hasFlag(FLAG_WIDE_CLASS))
        ptr = codegenRaddr(ptr);
      ret = codegenCallExpr("chpl_task_realloc", codegenCastToVoidStar(ptr), codegenValue(get(2)));
      break;
    }
    case PRIM_TASK_FREE:
    {
      Expr* ptrExpr = get(1);
      // TODO: This test probably belongs in the module code, and it is just an expedient anyway.
      // We share and leak local strings to keep memory usage down, since string_copy is called
      // when passing the filename string to chpl_here_alloc and kin.
      if (ptrExpr->typeInfo()->getValType() == dtString &&
          ! ptrExpr->typeInfo()->symbol->hasFlag(FLAG_WIDE_CLASS))
        break; // Leak local strings like crazy.
      GenRet ptr = codegenValue(get(1));
      if (ptrExpr->typeInfo()->symbol->hasFlag(FLAG_WIDE_CLASS))
        ptr = codegenRaddr(ptr);
      codegenCall("chpl_task_free", codegenCastToVoidStar(ptr));
      break;
    }
    case PRIM_CHPL_MEMHOOK_FREE:
    { // void chpl_memhook_free_pre(void* ptr, int lineno, string filename);
      Expr* ptrExpr = get(1);
      if (ptrExpr->typeInfo()->getValType() == dtString &&
          ! ptrExpr->typeInfo()->symbol->hasFlag(FLAG_WIDE_CLASS))
        break; // Leak local strings like crazy.
      GenRet ptr = codegenValue(get(1));
      if (ptrExpr->typeInfo()->symbol->hasFlag(FLAG_WIDE_CLASS))
        ptr = codegenRaddr(ptr);
      codegenCall("chpl_memhook_free_pre", codegenCastToVoidStar(ptr),
                  get(2), get(3));
      break;
    }
    case PRIM_CHPL_ALLOC:
    { // (resultType*)chpl_mem_alloc(sizeof(x), md, lineno, filenam);
      GenRet size;

      // If Chapel class or record
      if (ClassType* ct = toClassType(toTypeSymbol(typeInfo()->symbol)->type)) {
        size = codegenSizeof(ct->classStructName(true));
      } else {
        size = codegenSizeof(typeInfo());
      }

      GenRet description = codegenAdd(get(2), codegenUseGlobal("CHPL_RT_MD_NUM"));
      GenRet allocated;
      allocated = codegenCallExpr("chpl_mem_alloc", size,
                                  description, get(3), get(4));

      ret = codegenCast(typeInfo()->symbol->cname, allocated);
      break;
    }
    case PRIM_FREE: // This version is called from Chapel code.
    {
      if (fNoMemoryFrees)
        break;

      Expr * ptrExpr = get(1);
      if (ptrExpr->typeInfo()->getValType() == dtString &&
          ! ptrExpr->typeInfo()->symbol->hasFlag(FLAG_WIDE_CLASS))
        break; // Leak local strings like crazy.
      if( ptrExpr->typeInfo()->symbol->hasFlag(FLAG_DATA_CLASS))
        INT_FATAL(this, "cannot delete data class");
      GenRet ptr; 
      ptr = codegenValue(ptrExpr);
      if (ptrExpr->typeInfo()->symbol->hasFlag(FLAG_WIDE_CLASS)) {
        ptr = codegenRaddr(ptr);
      }
      codegenCall("chpl_free", codegenCastToVoidStar(ptr));
      // MPF - note we do not set the pointer to NULL here
      // because it would not change any copies of the pointer
      // and we're toast in any case of use-after-free.
      // Arguably, it could be put back in for earlier error detection.
      break;
    }
    case PRIM_CHPL_FREE: // This version is used internally.
    {
      if (fNoMemoryFrees)
        break;
      INT_ASSERT(numActuals() == 3);

      Expr * ptrExpr = get(1);
      if (ptrExpr->typeInfo()->getValType() == dtString &&
          ! ptrExpr->typeInfo()->symbol->hasFlag(FLAG_WIDE_CLASS))
        break; // Leak local strings like crazy.
      if( ptrExpr->typeInfo()->symbol->hasFlag(FLAG_DATA_CLASS))
        INT_FATAL(this, "cannot delete data class");
      GenRet ptr; 
      ptr = codegenValue(ptrExpr);
      if (ptrExpr->typeInfo()->symbol->hasFlag(FLAG_WIDE_CLASS)) {
        ptr = codegenRaddr(ptr);
      }
      codegenCall("chpl_mem_free", codegenCastToVoidStar(ptr),
                  get(2), get(3));
      break;
    }
    case PRIM_CAST: 
    {
      if (typeInfo()->symbol->hasFlag(FLAG_WIDE_CLASS) ||
          typeInfo()->symbol->hasFlag(FLAG_WIDE)) {
        GenRet tmp = get(2);
        ret = codegenWideAddr(codegenRlocale(tmp),
                              codegenCast(get(1)->typeInfo(), 
                                          codegenRaddr(tmp)));
        break;
      }

      Type* dst = get(1)->typeInfo();
      Type* src = get(2)->typeInfo();
      if (dst == src) {
        ret = get(2);
      } else if ((is_int_type(dst) || is_uint_type(dst)) && src == dtTaskID) {
        GenRet v = codegenValue(get(2));
        // cast like this: (type) (intptr_t) v
        ret = codegenCast(typeInfo(), codegenCast("intptr_t", v));
      } else if (dst == dtString || src == dtString) {
        const char* dst_cname = dst->symbol->cname;
        const char* src_cname = src->symbol->cname;
        std::string fn;
        if( dst->symbol->cname[0] == '_' ) {
          fn += src_cname;
          fn += "_to";
          fn += dst_cname;
        } else {
          fn += src_cname;
          fn += "_to_";
          fn += dst_cname;
        }
        if (src == dtString) {
          ret = codegenCallExpr(fn.c_str(), get(2), get(3), get(4)); // TODO?
        } else {
          ret = codegenCallExpr(fn.c_str(), codegenValue(get(2)));
        }
      } else {
        if (isRecord(typeInfo()) || isUnion(typeInfo())) {
          INT_FATAL("TODO - don't like type-punning record/union");
          /*fprintf(outfile, "(*((");
          typeInfo()->codegen(outfile);
          fprintf(outfile, "*)(&(");
          get(2)->codegen(outfile);
          fprintf(outfile, "))))");*/
        } else {
          GenRet v = codegenValue(get(2));
          ret = codegenCast(typeInfo()->symbol->cname, v);
        }
      }
      break;
    }
    case PRIM_DYNAMIC_CAST: 
    {
      if (typeInfo()->symbol->hasFlag(FLAG_WIDE_CLASS))
        INT_FATAL(this, "wide class dynamic cast is not normal");
      GenRet tmp = codegenFieldCidPtr(get(2));
      GenRet value = codegenValue(tmp);
      GenRet ok = codegenDynamicCastCheck(value, typeInfo());
      // if ok, (typeInfo()->symbol->cname) (value)
      // otherwise, NULL
      GenRet cast = codegenCast(typeInfo(), codegenValue(get(2)));
      GenRet nul = codegenCast(typeInfo(), codegenNullPointer());

      ret = codegenTernary(ok, cast, nul);
      break;
    }
    case PRIM_GC_CC_INIT:
    case PRIM_GC_ADD_ROOT:
    case PRIM_GC_ADD_NULL_ROOT:
    case PRIM_GC_DELETE_ROOT:
    case PRIM_GC_CLEANUP:
      INT_FATAL("GC primitives not supported");
      break;
    case PRIM_LOCALE_ID:
      ret = codegenGetLocaleID();
      break;
    case PRIM_IS_HERE:
      ret = codegenCallExpr("chpl_is_here", codegenValue(get(1)));
      break;
    case PRIM_NODE_ID:
      ret = codegenGetNodeID();
      break;
    case PRIM_ALLOC_GVR:
      codegenCall("chpl_comm_alloc_registry",
                  new_IntSymbol(numGlobalsOnHeap, INT_SIZE_32));
      break;
    case PRIM_HEAP_REGISTER_GLOBAL_VAR: 
    {
      GenRet idx = codegenValue(get(1));
      GenRet var = get(2);
      if( c ) {
        codegenCall("CHPL_HEAP_REGISTER_GLOBAL_VAR", idx, var);
      } else {
#ifdef HAVE_LLVM
        llvm::Value *wideLocaleIdx = codegenRlocaleMaybePtr(var).val;
        llvm::Value *wideAddrIdx = codegenRaddrMaybePtr(var).val;

        // (wide).locale = 0;
        info->builder->CreateStore(
            llvm::Constant::getNullValue(
              wideLocaleIdx->getType()->getContainedType(0)),
            wideLocaleIdx);

        // chpl_globals_registry[i] = (&((wide).addr));
        llvm::Value *registryEntry = info->builder->CreateInBoundsGEP(
              info->builder->CreateLoad(
                info->lvt->getValue("chpl_globals_registry").val), idx.val);
        llvm::Value *tmp =
          convertValueToType(wideAddrIdx,
                             registryEntry->getType()->getContainedType(0));
        INT_ASSERT(tmp);
        info->builder->CreateStore(tmp, registryEntry);
        // NOTE -- LLVM does not invoke CHPL_HEAP_REGISTER_GLOBAL_VAR_EXTRA
#endif
      }
      break;
    }
    case PRIM_HEAP_BROADCAST_GLOBAL_VARS:
      codegenCall("chpl_gen_comm_broadcast_global_vars", get(1)); 
      break;
    case PRIM_PRIVATE_BROADCAST:
      codegenCall("chpl_comm_broadcast_private", get(1), 
                   codegenSizeof(get(2)->typeInfo()),
                   genTypeStructureIndex(get(2)->typeInfo()->symbol));
      break;
    case PRIM_INT_ERROR:
      codegenCall("chpl_internal_error",
                  new_StringSymbol("compiler generated error"));
      break;
    case PRIM_STRING_COPY:
    {
      GenRet cpyFrom = get(1)->codegen();
      if (get(1)->typeInfo()->symbol->hasFlag(FLAG_WIDE_CLASS)) {
        cpyFrom.isLVPtr = GEN_VAL; // Prevent &(char*) syntax.
        ret = codegenCallExpr("chpl_wide_string_copy", cpyFrom, get(2), get(3));
      } else
        // Only copy wide string.
        // Local strings are shared, for now.  See comment in PRIM_TASK_FREE,
        // and similar leak in PRIM_CHPL_FREE.
        ret = codegenValue(cpyFrom);
      break;
    }
    case PRIM_CAST_TO_VOID_STAR:
    {
      Type* t = get(1)->typeInfo();
      if (t->symbol->hasEitherFlag(FLAG_WIDE, FLAG_WIDE_CLASS))
        INT_FATAL("cast_to_void_star expects a local argument");
      if (!t->symbol->hasFlag(FLAG_REF))
        INT_FATAL("cast_to_void_star expects a pointer argument");
      ret = codegenCastToVoidStar(codegenValue(get(1)));
      break;
    }
    case PRIM_RT_ERROR:
    case PRIM_RT_WARNING:
      ret = codegenBasicPrimitiveExpr(this);
      break;
    case PRIM_NEW_PRIV_CLASS: 
    {
      GenRet arg = get(1);
      if (get(1)->typeInfo()->symbol->hasFlag(FLAG_WIDE_CLASS))
        arg = codegenRaddr(arg);
      codegenCall("chpl_newPrivatizedClass", arg);
      break;
    }                          
    case PRIM_NUM_PRIV_CLASSES:
      ret = codegenCallExpr("chpl_numPrivatizedClasses");
      break;
    case PRIM_WARNING:
      // warning issued, continue codegen
      break;
    case PRIM_FTABLE_CALL: {
      //
      // indirect function call via a function pointer
      //
      GenRet index = codegenValue(get(1));
      GenRet fngen;
      // Generate a cast based upon the arguments.
      if (info->cfile){
        std::string str = "((void(*)(";
        str += get(2)->typeInfo()->symbol->cname;
        if( argMustUseCPtr(get(2)->typeInfo()) ) str += "*";
        str += ",";
        str += get(3)->typeInfo()->symbol->cname;
        if( argMustUseCPtr(get(3)->typeInfo()) ) str += "*";
        str += "))*chpl_ftable[" + index.c + "])";
        fngen.c = str;
      } else {
#ifdef HAVE_LLVM
        GenRet ftable = info->lvt->getValue("chpl_ftable");
        llvm::Value* fnPtrPtr;
        llvm::Value* fnPtr;
        llvm::Value* GEPLocs[2];
        GEPLocs[0] = llvm::Constant::getNullValue(
            llvm::IntegerType::getInt64Ty(info->module->getContext()));
        GEPLocs[1] = index.val;
        fnPtrPtr = info->builder->CreateInBoundsGEP(ftable.val, GEPLocs);
        fnPtr = info->builder->CreateLoad(fnPtrPtr);
        // Generate an LLVM function type based upon the arguments.
        llvm::Type *returnType;
        std::vector<llvm::Type *> argumentTypes;
        returnType = llvm::Type::getVoidTy(info->module->getContext());
        llvm::Type* argt;
        argt = get(2)->typeInfo()->codegen().type;
        if( argMustUseCPtr(get(2)->typeInfo()) ) argt = argt->getPointerTo();
        argumentTypes.push_back(argt);
        argt = get(3)->typeInfo()->codegen().type;
        if( argMustUseCPtr(get(3)->typeInfo()) ) argt = argt->getPointerTo();
        argumentTypes.push_back(argt);

        llvm::FunctionType* fnType =
          llvm::FunctionType::get(
              returnType, argumentTypes, /* is var arg */ false);
        // OK, now cast to the fnType.
        fngen.val = info->builder->CreateBitCast(fnPtr, fnType->getPointerTo());
#endif
      }

      std::vector<GenRet> args;
      GenRet arg;
      arg = get(2);
      if( argMustUseCPtr(get(2)->typeInfo()) ) arg = codegenLocalAddrOf(arg);
      args.push_back(arg);
      arg = get(3);
      if( argMustUseCPtr(get(3)->typeInfo()) ) arg = codegenLocalAddrOf(arg);
      args.push_back(arg);

      ret = codegenCallExpr(fngen, args, NULL, true);
      break;
    }
    case PRIM_VMT_CALL: {
      GenRet ptrToFnPtr;
      GenRet index;
      FnSymbol* fn = NULL;
<<<<<<< HEAD
      int startArgs = 3;    // Where actual arguments begin
      SymExpr* se = toSymExpr(get(1));  // The function symbol
=======
      int startArgs = 3;    // Where actual arguments begin.
      SymExpr* se = toSymExpr(get(1));  // the function symbol
>>>>>>> 0e5f9b5b
      INT_ASSERT(se);
      fn = toFnSymbol(se->var);
      INT_ASSERT(fn);
      {
<<<<<<< HEAD
        GenRet i = codegenValue(get(2));    // The cid.
=======
        GenRet i = codegenValue(get(2));    // the cid
>>>>>>> 0e5f9b5b
        GenRet j = new_IntSymbol(virtualMethodMap.get(fn), INT_SIZE_64);
        INT_ASSERT(gMaxVMT >= 0);
        GenRet maxVMTConst = new_IntSymbol(gMaxVMT, INT_SIZE_64);
        // indexExpr = maxVMT * i + j
        index = codegenAdd(codegenMul(maxVMTConst, i), j);
      }
      GenRet base;
      if (info->cfile){
        base = codegenUseGlobal("chpl_vmtable");
      } else {
#ifdef HAVE_LLVM
        base = info->lvt->getValue("chpl_vmtable");
#endif
      }
      ptrToFnPtr = codegenElementPtr(base, index);
      // the function expression to call.
      GenRet fngen = fn->codegenCast(codegenValue(ptrToFnPtr));

      std::vector<GenRet> args;
      int i = startArgs;
      for_formals(arg, fn) {
        args.push_back(get(i++));
      }

      ret = codegenCallExpr(fngen, args, fn, true);
      break;
    }
    case NUM_KNOWN_PRIMS:
      INT_FATAL(this, "impossible");
      break;
    case PRIM_BLOCK_XMT_PRAGMA_NOALIAS:
      // This case allows __primitive("noalias pragma") to generate 
      // _Pragma("mta assert noalias <variable list>")
      // EVERY variable within a block is added to the variable list,
      // which means several variables will spawn warnings (ignored in
      // Makefile.cray-mta). Eventually, we'll only generate invariant 
      // pointer variables.
      if (!(strcmp(CHPL_TARGET_PLATFORM, "cray-xmt"))) {
        INT_ASSERT(c);
        Vec<SymExpr*> se;
        Vec<DefExpr*> de_parent;
        Vec<VarSymbol*> vs_parent;
        collectSymExprs(this->next, se);
        collectDefExprs(this->parentExpr, de_parent);
        forv_Vec(DefExpr*, def, de_parent) {
          VarSymbol* vs = toVarSymbol(def->sym);
          if (vs) vs_parent.add(vs);
        }
        forv_Vec(SymExpr*, sym, se) {
          if (isVarSymbol(sym->var) && (!(isPrimitiveType(sym->var->type)))) {
            VarSymbol* vs = toVarSymbol(sym->var);
            if (vs_parent.in(vs)) {
              std::string stmt;
              stmt += "_Pragma(\"mta assert noalias *";
              stmt += sym->var->cname;
              stmt += "\")";
              info->cStatements.push_back(stmt);
            }
          }
        }
        this->remove();
      }
      break;
    default:
      INT_FATAL(this, "primitive codegen fail; should it still be in the AST?");
      if( c ) {
        std::string stmt;
        stmt += "/* ERR ";
        stmt += primitive->name;
        stmt += "*/";
        info->cStatements.push_back(stmt);
      }
    }
    if (c && getStmtExpr() && getStmtExpr() == this)
      if( ret.c.length() > 0 ) info->cStatements.push_back(ret.c + ";\n");
    return ret;
  }

  FnSymbol* fn = isResolved();
  INT_ASSERT(fn);

  if (fn->hasFlag(FLAG_BEGIN_BLOCK)) {
    // get(1) is a class containing bundled arguments
    std::vector<GenRet> args(8);
    args[0] = new_IntSymbol(ftableMap.get(fn), INT_SIZE_64);

    if (Expr *actuals = get(1)) {
      args[1] = codegenCastToVoidStar(codegenValue(actuals));
    } else {
      args[1] = codegenNullPointer();
    }
    ClassType *bundledArgsType = toClassType(toSymExpr(get(1))->typeInfo());
    // lastField is the _endCount field.
    int lastField = bundledArgsType->fields.length;
    GenRet endCountPtr = codegenValue(
        codegenFieldPtr(get(1), bundledArgsType->getField(lastField)));
    // endCount is either an address or {locale, ptr}
    GenRet endCountValue = codegenValue(endCountPtr);
    GenRet taskList;

    if (bundledArgsType->getField(lastField)->typeInfo()->symbol->
        hasFlag(FLAG_WIDE_CLASS)) {
      GenRet node = codegenRnode(endCountValue);
      endCountValue = codegenRaddr(endCountValue);
      taskList = codegenLocalAddrOf(codegenFieldPtr(endCountValue, "taskList"));
      taskList = codegenTernary(
                      codegenNotEquals(node, codegenGetNodeID()),
                      codegenNullPointer(),
                      taskList);
    } else {
      taskList = codegenLocalAddrOf(codegenFieldPtr(endCountValue, "taskList"));
    }
    args[2] = new_IntSymbol(-1 /* chpl_task_anySubLoc */, INT_SIZE_32);
    args[3] = taskList;
    if (bundledArgsType->getField(lastField)->typeInfo()->symbol->
        hasFlag(FLAG_WIDE_CLASS)) {
      args[4] = codegenRnode(endCountPtr);
    } else {
      args[4] = codegenGetNodeID();
    }

    args[5] = new_BoolSymbol(true, BOOL_SIZE_8);
    args[6] = fn->linenum();
    args[7] = fn->fname();

    genComment(fn->cname, true);
    codegenCall("chpl_task_addToTaskList", args);
    return ret;
  } else if (fn->hasFlag(FLAG_COBEGIN_OR_COFORALL_BLOCK)) {
    // get(1) is a class containing bundled arguments
    std::vector<GenRet> args(8);
    args[0] = new_IntSymbol(ftableMap.get(fn), INT_SIZE_64);

    if (Expr *actuals = get(1)) {
      args[1] = codegenCastToVoidStar(codegenValue(actuals));
    } else {
      args[1] = codegenNullPointer();
    }
    ClassType *bundledArgsType = toClassType(toSymExpr(get(1))->typeInfo());
    int endCountField = 0;
    for (int i = 1; i <= bundledArgsType->fields.length; i++) {
      if (!strcmp(bundledArgsType->getField(i)->typeInfo()->symbol->name,
                  "_ref(_EndCount)")
          || !strcmp(bundledArgsType->getField(i)->typeInfo()->symbol->name,
                     "__wide__ref__EndCount")
          || !strcmp(bundledArgsType->getField(i)->typeInfo()->symbol->name,
                     "_EndCount")
          || !strcmp(bundledArgsType->getField(i)->typeInfo()->symbol->name,
                     "__wide__EndCount")) {
        endCountField = i;
        break;
      }
    }
    if (endCountField == 0)
      INT_FATAL(this, "cobegin/codegen codegen - _EndCount field not found");

    GenRet endCountPtr =
      codegenValue(
          codegenFieldPtr(get(1), bundledArgsType->getField(endCountField)));
    Type *endCountType = bundledArgsType->getField(endCountField)->typeInfo();
    // endCount is either an address or {locale, ptr} -- it is a class.
    GenRet endCountValue = codegenValue(endCountPtr);
    GenRet taskList;

    if (endCountType->symbol->hasFlag(FLAG_WIDE)) {
      GenRet node = codegenRnode(endCountValue);
      while(endCountValue.chplType->symbol->hasEitherFlag(FLAG_WIDE,FLAG_REF)){
        endCountValue = codegenLocalDeref(endCountValue);
      }
      // Now, we should have a wide pointer to a class
      // make it into a local pointer to a class.
      endCountValue = codegenRaddr(endCountValue);
      taskList = codegenLocalAddrOf(codegenFieldPtr(endCountValue, "taskList")); 
      taskList = codegenTernary(
                       codegenNotEquals(node, codegenGetNodeID()),
                       codegenNullPointer(),
                       taskList);
    } else if (endCountType->symbol->hasFlag(FLAG_WIDE_CLASS)) {
      GenRet node = codegenRnode(endCountValue);
      endCountValue = codegenRaddr(endCountValue);
      taskList = codegenLocalAddrOf(codegenFieldPtr(endCountValue, "taskList"));
      taskList = codegenTernary(
                     codegenNotEquals(node, codegenGetNodeID()),
                     codegenNullPointer(),
                     taskList);
    } else if (endCountType->symbol->hasFlag(FLAG_REF)) {
      endCountValue = codegenDeref(endCountValue);
      taskList = codegenLocalAddrOf(codegenFieldPtr(endCountValue, "taskList"));
    } else {
      taskList = codegenLocalAddrOf(codegenFieldPtr(endCountValue, "taskList"));
    }
    args[2] = new_IntSymbol(-1 /* chpl_task_anySubLoc */, INT_SIZE_32);
    args[3] = taskList;
    args[4] = codegenGetNodeID(),
    args[5] = new_BoolSymbol(false, BOOL_SIZE_8);
    args[6] = fn->linenum();
    args[7] = fn->fname();

    genComment(fn->cname, true);
    codegenCall("chpl_task_addToTaskList", args);
    return ret;
  } else if (fn->hasFlag(FLAG_ON_BLOCK)) {
    const char* fname = NULL;
    if (fn->hasFlag(FLAG_NON_BLOCKING))
      fname = "chpl_comm_nonblocking_on";
    else if (fn->hasFlag(FLAG_FAST_ON))
      fname = "chpl_comm_fork_fast";
    else
      fname = "chpl_comm_fork";

    TypeSymbol* argType = toTypeSymbol(get(2)->typeInfo()->symbol);
    if (argType == NULL) {
      INT_FATAL("could not get a type symbol");
    }
    
    ClassType* ct = toClassType(argType->typeInfo());
    if (!ct) {
      INT_FATAL("Expected a class type in %s argument", fname);
    }
    std::string ctype = ct->classStructName(true);

    genComment(fn->cname, true);
    GenRet nodeVal = codegenRnode(get(1));
    codegenCall(fname,
    // Note that we select just the node portion of the localeID.
    // The comm routines only care about nodes, not sublocales.
    // The sublocale ID is passed to the called routine via the bundled args.
               nodeVal,
               new_IntSymbol(ftableMap.get(fn), INT_SIZE_32),
               get(2),
               codegenSizeof(ctype.c_str()),
               genTypeStructureIndex(argType) );
    return ret;
  }

  // Do not code generate calls to functions marked FLAG_NO_CODEGEN.
  if (fn->hasFlag(FLAG_NO_CODEGEN)) return ret;

  GenRet base = baseExpr->codegen();

  std::vector<GenRet> args(numActuals());

  int i = 0;
  for_formals_actuals(formal, actual, this) {
    Type* actualType = actual->typeInfo();

    GenRet arg;

    arg = actual;

    SymExpr* se = toSymExpr(actual);
    if (se && isFnSymbol(se->var))
      arg = codegenCast("chpl_fn_p", arg);

    // Handle passing strings to externs
    if (fn->hasFlag(FLAG_EXTERN)) {
      if (actualType == dtString)
        arg = codegenCastToCharStar(codegenValue(arg));
      else if (passingWideStringToExtern(actualType))// checks for ref(widestr)
        arg = codegenAddrOf(codegenRaddrMaybePtr(codegenDeref(arg)));
      else if( actualType->symbol->hasFlag(FLAG_WIDE) ||
               arg.isLVPtr == GEN_WIDE_PTR) {
        arg = codegenRaddr(codegenValue(arg));
      } else if (formal->type->symbol->hasFlag(FLAG_REF) &&
                 formal->type->symbol->getValType()->symbol->
                    hasFlag(FLAG_STAR_TUPLE) &&
                 actualType->symbol->hasFlag(FLAG_REF) ) {
        // In C, a fixed-size-array lvalue is already a pointer,
        // so we deref here. But for LLVM, if we deref we will
        // end up passing the tuple by value, which is not right.
        if( c ) arg = codegenDeref(arg);
      }
    }
 
    args[i] = arg;
    i++;
  }

  // handle any special cases for which 
  // bool isBuiltinExternCFunction(const char* cname) returns true.
  //
  // special case: for CallExpr sizeof(..)
  FnSymbol* fsym = isResolved();
  if (!c && fsym && fsym->hasFlag(FLAG_EXTERN) &&
      (0 == strcmp(fsym->name, "sizeof"))){
#ifdef HAVE_LLVM
    if( args[0].type ) return codegenSizeof(args[0].type);
    else return codegenSizeof(codegenValue(args[0]).val->getType());
#endif
  }

  //INT_ASSERT(base);
  ret = codegenCallExpr(base, args, fn, true);
  if(!c) {
#ifdef HAVE_LLVM
    // We might have to convert the return from the function
    // if clang did some structure-expanding.
    if( this->typeInfo() != dtVoid ) {
      GenRet ty = this->typeInfo();
      INT_ASSERT(ty.type); 
      llvm::Value* converted = convertValueToType(ret.val, ty.type);
      INT_ASSERT(converted);
      ret.val = converted;
    }
#endif
  }

  if (c && getStmtExpr() && getStmtExpr() == this)
    info->cStatements.push_back(ret.c + ";\n");

  return ret;
}


bool CallExpr::isPrimitive(PrimitiveTag primitiveTag) {
  return primitive && primitive->tag == primitiveTag;
}


bool CallExpr::isPrimitive(const char* primitiveName) {
  return primitive && !strcmp(primitive->name, primitiveName);
}


NamedExpr::NamedExpr(const char* init_name, Expr* init_actual) : 
  Expr(E_NamedExpr),
  name(init_name),
  actual(init_actual)
{
  gNamedExprs.add(this);
}


void NamedExpr::verify() {
  Expr::verify();
  if (astTag != E_NamedExpr) {
    INT_FATAL(this, "Bad NamedExpr::astTag");
  }
  if (actual && actual->parentExpr != this)
    INT_FATAL(this, "Bad NamedExpr::actual::parentExpr");
}


NamedExpr*
NamedExpr::copyInner(SymbolMap* map) {
  return new NamedExpr(astr(name), COPY_INT(actual));
}


void NamedExpr::replaceChild(Expr* old_ast, Expr* new_ast) {
  if (old_ast == actual) {
    actual = new_ast;
  } else {
    INT_FATAL(this, "Unexpected case in NamedExpr::replaceChild");
  }
}


Type* NamedExpr::typeInfo(void) {
  return actual->typeInfo();
}


GenRet NamedExpr::codegen() {
  GenRet ret;
  INT_FATAL(this, "NamedExpr::codegen not implemented");
  return ret;
}


void NamedExpr::prettyPrint(std::ofstream *o) {
  *o << "<NamedExprType>";
}


bool 
get_int(Expr *e, int64_t *i) {
  if (e) {
    if (SymExpr *l = toSymExpr(e)) {
      if (VarSymbol *v = toVarSymbol(l->var)) {
        if (v->immediate) {
          if (v->immediate->const_kind == NUM_KIND_INT) {
            *i = v->immediate->int_value();
            return true;
          }
        }
      }
    }
  }
  return false;
}

bool 
get_uint(Expr *e, uint64_t *i) {
  if (e) {
    if (SymExpr *l = toSymExpr(e)) {
      if (VarSymbol *v = toVarSymbol(l->var)) {
        if (v->immediate) {
          if (v->immediate->const_kind == NUM_KIND_UINT) {
            *i = v->immediate->uint_value();
            return true;
          }
        }
      }
    }
  }
  return false;
}

bool 
get_string(Expr *e, const char **s) {
  if (e) {
    if (SymExpr *l = toSymExpr(e)) {
      if (VarSymbol *v = toVarSymbol(l->var)) {
        if (v->immediate && v->immediate->const_kind == CONST_KIND_STRING) {
          *s = v->immediate->v_string;
          return true;
        }
      }
    }
  }
  return false;
}

const char*
get_string(Expr* e) {
  const char* s = NULL;
  if (!get_string(e, &s))
    INT_FATAL(e, "string literal expression expected");
  return s;
}

VarSymbol * 
get_constant(Expr *e) {
  if (e) {
    if (SymExpr *l = toSymExpr(e)) {
      if (VarSymbol *v = toVarSymbol(l->var)) {
        if (v->immediate != 0)
          return v;
      }
    }
  }
  return 0;
}


// This builds an allocation of enough space to hold a variable of the given type.
// It is effectively the body of chpl_here_alloc() instantiated with the
// desired return type.
// (Which is unfortunate, because it means we have duplicate implementations
// of the same idiom.  We should choose one or the other.)
// The memory tracking hooks are not called, because the variables created here
// are just used internally to pass variables to the bodies of parallel constructs.
// (But they can be added easily if desire/needed.)
CallExpr* heapAllocate(Type* t)
{
  CallExpr* nbytes = new CallExpr(PRIM_SIZEOF, t->symbol);
  CallExpr* alloc =  new CallExpr(PRIM_TASK_ALLOC, nbytes);
  CallExpr* cast_alloc = new CallExpr(PRIM_CAST, t->symbol, alloc);
  return cast_alloc;
}


// getNextExpr(expr) returns the lexically next expr in a normalized
// tree
#define AST_RET_CHILD(_t, _m) \
  if (((_t*)expr)->_m) return getFirstExpr(((_t*)expr)->_m)
#define AST_RET_LIST(_t, _m) \
  if (((_t*)expr)->_m.head) return getFirstExpr(((_t*)expr)->_m.head)

Expr* getFirstExpr(Expr* expr) {
  switch (expr->astTag) {
  default:
    INT_FATAL(expr, "unexpected expr in getFirstExpr");
    return NULL;
  case E_SymExpr:
  case E_UnresolvedSymExpr:
  case E_DefExpr:
    return expr;
  case E_BlockStmt:
    AST_RET_CHILD(BlockStmt, blockInfo);
    AST_RET_LIST(BlockStmt, body);
    break;
  case E_CondStmt:
    AST_RET_CHILD(CondStmt, condExpr);
    break;
  case E_GotoStmt:
    AST_RET_CHILD(GotoStmt, label);
    break;
  case E_CallExpr:
    AST_RET_CHILD(CallExpr, baseExpr);
    AST_RET_LIST(CallExpr, argList);
    break;
  case E_NamedExpr:
    AST_RET_CHILD(NamedExpr, actual);
    break;
  }
  return expr;
}

Expr* getNextExpr(Expr* expr) {
  if (expr->next)
    return getFirstExpr(expr->next);
  if (CallExpr* parent = toCallExpr(expr->parentExpr)) {
    if (expr == parent->baseExpr && parent->argList.head)
      return getFirstExpr(parent->argList.head);
  } else if (CondStmt* parent = toCondStmt(expr->parentExpr)) {
    if (expr == parent->condExpr && parent->thenStmt)
      return getFirstExpr(parent->thenStmt);
    else if (expr == parent->thenStmt && parent->elseStmt)
      return getFirstExpr(parent->elseStmt);
  } else if (BlockStmt* parent = toBlockStmt(expr->parentExpr)) {
    if (expr == parent->blockInfo && parent->body.head)
      return getFirstExpr(parent->body.head);
  }
  if (expr->parentExpr)
    return expr->parentExpr;
  return NULL;
}

static bool
isIdentifierChar(const char c) {
  return ((c >= 'a' && c <= 'z') ||
          (c >= 'A' && c <= 'Z') ||
          (c >= '0' && c <= '9') ||
          (c == '$') ||
          (c == '_') || (c == '.'));
}

Expr*
new_Expr(const char* format, ...) {
  va_list vl;
  va_start(vl, format);
  Expr* result = new_Expr(format, vl);
  va_end(vl);
  return result;
}

Expr*
new_Expr(const char* format, va_list vl) {
  Vec<Expr*> stack;

  for (int i = 0; format[i] != '\0'; i++) {
    if (isIdentifierChar(format[i])) {
      int n = 1;
      while (isIdentifierChar(format[i+n]))
        n++;
      const char* str = asubstr(&format[i], &format[i+n]);
      i += n-1;
      if (!strcmp(str, "TYPE")) {
        BlockStmt* block = toBlockStmt(stack.v[stack.n-1]);
        INT_ASSERT(block);
        block->blockTag = BLOCK_TYPE;
      } else {
        stack.add(new UnresolvedSymExpr(str));
      }
    } else if (format[i] == '\'') {
      int n = 1;
      while (format[i+n] != '\'')
        n++;
      const char* str = asubstr(&format[i+1], &format[i+n]);
      i += n;
      if (format[i+1] == '(') {
        PrimitiveOp* prim = primitives_map.get(str);
        INT_ASSERT(prim);
        stack.add(new CallExpr(prim));
        i++;
      } else {
        stack.add(new SymExpr(new_StringSymbol(str)));
      }
    } else if (format[i] == '%') {
      i++;
      if (format[i] == 'S')
        stack.add(new SymExpr(va_arg(vl, Symbol*)));
      else if (format[i] == 'E')
        stack.add(va_arg(vl, Expr*));
      else
        INT_FATAL("unknown format specifier in new_Expr");
    } else if (format[i] == '(') {
      Expr* expr = stack.pop();
      INT_ASSERT(expr);
      stack.add(new CallExpr(expr));
      if (format[i+1] == ')') // handle empty calls
        i++;
    } else if (format[i] == ',') {
      Expr* expr = stack.pop();
      INT_ASSERT(expr);
      CallExpr* call = toCallExpr(stack.v[stack.n-1]);
      INT_ASSERT(call);
      call->insertAtTail(expr);
    } else if (format[i] == ')') {
      Expr* expr = stack.pop();
      INT_ASSERT(expr);
      CallExpr* call = toCallExpr(stack.v[stack.n-1]);
      INT_ASSERT(call);
      call->insertAtTail(expr);
    } else if (format[i] == '{') {
      stack.add(new BlockStmt());
    } else if (format[i] == ';') {
      Expr* expr = stack.pop();
      INT_ASSERT(expr);
      BlockStmt* block = toBlockStmt(stack.v[stack.n-1]);
      INT_ASSERT(block);
      block->insertAtTail(expr);
    } else if (format[i] == '}') {
      Expr* expr = stack.pop();
      INT_ASSERT(expr);
      BlockStmt* block = toBlockStmt(stack.v[stack.n-1]);
      INT_ASSERT(block);
      block->insertAtTail(expr);
    }
  }

  INT_ASSERT(stack.n == 1);
  return stack.v[0];
}<|MERGE_RESOLUTION|>--- conflicted
+++ resolved
@@ -4536,22 +4536,13 @@
       GenRet ptrToFnPtr;
       GenRet index;
       FnSymbol* fn = NULL;
-<<<<<<< HEAD
-      int startArgs = 3;    // Where actual arguments begin
-      SymExpr* se = toSymExpr(get(1));  // The function symbol
-=======
       int startArgs = 3;    // Where actual arguments begin.
       SymExpr* se = toSymExpr(get(1));  // the function symbol
->>>>>>> 0e5f9b5b
       INT_ASSERT(se);
       fn = toFnSymbol(se->var);
       INT_ASSERT(fn);
       {
-<<<<<<< HEAD
-        GenRet i = codegenValue(get(2));    // The cid.
-=======
         GenRet i = codegenValue(get(2));    // the cid
->>>>>>> 0e5f9b5b
         GenRet j = new_IntSymbol(virtualMethodMap.get(fn), INT_SIZE_64);
         INT_ASSERT(gMaxVMT >= 0);
         GenRet maxVMTConst = new_IntSymbol(gMaxVMT, INT_SIZE_64);
