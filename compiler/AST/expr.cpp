
#ifndef __STDC_FORMAT_MACROS
#define __STDC_FORMAT_MACROS
#endif

#include <cstdlib>
#include <cstring>
#include <inttypes.h>
#include "astutil.h"
#include "expr.h"
#include "misc.h"
#include "passes.h"
#include "stmt.h"
#include "stringutil.h"
#include "type.h"
#include "codegen.h"

// some prototypes
static GenRet codegenCallExpr(const char* fnName);
static void codegenAssign(GenRet to_ptr, GenRet from);
static GenRet codegenCast(Type* t, GenRet value, bool Cparens = true);
GenRet createTempVarWith(GenRet v);
GenRet createTempVar(Type* t);

static GenRet codegenRaddrMaybePtr(GenRet wide);
static GenRet codegenRaddr(GenRet wide);
static GenRet codegenRlocaleMaybePtr(GenRet wide);
static GenRet codegenRlocale(GenRet wide);
static GenRet codegenRnode(GenRet wide);
//static GenRet codegenRsubloc(GenRet wide);

//static GenRet codegenZero();
static GenRet codegenOne();

static GenRet codegenFieldPtr(GenRet base, const char* field);

static int codegen_tmp = 1;

Expr::Expr(AstTag astTag) :
  BaseAST(astTag),
  prev(NULL),
  next(NULL),
  list(NULL),
  parentExpr(NULL),
  parentSymbol(NULL)
{}


Expr* Expr::getStmtExpr() {
  for (Expr* expr = this; expr; expr = expr->parentExpr) {
    if (IS_STMT(expr) || isBlockStmt(expr->parentExpr))
      return expr;
  }
  return NULL;
}


void Expr::verify() {
  if (prev || next)
    if (!list)
      INT_FATAL(this, "Expr is in list but does not point at it");
  if (!parentSymbol)
    INT_FATAL(this, "Expr::parentSymbol is NULL");
  if (parentExpr && parentExpr->parentSymbol != parentSymbol)
    INT_FATAL(this, "Bad Expr::parentSymbol");
}


bool Expr::inTree(void) {
  if (parentSymbol)
    return parentSymbol->inTree();
  else
    return false;
}


Type* Expr::typeInfo(void) {
  INT_FATAL(this, "Illegal call to Expr::typeInfo()");
  return NULL;
}


static void
callReplaceChild(Expr* expr, Expr* new_ast) {
  if (expr->parentExpr) {
    expr->parentExpr->replaceChild(expr, new_ast);
  } else {
    expr->parentSymbol->replaceChild(expr, new_ast);
  }
}

void Expr::prettyPrint(std::ofstream *o) {
  if (BlockStmt *stmt = toBlockStmt(this))
    printf("blockstmt %s", stmt->userLabel);
  else if (CondStmt *stmt = toCondStmt(this))
    printf("condstmt %s", stmt->condExpr->parentSymbol->name);
  else if (GotoStmt *stmt = toGotoStmt(this))
    printf("gotostmt %s", stmt->label->parentSymbol->name);
  printf("Oh no! This method hasn't been defined for this class!\n");
}

Expr* Expr::remove(void) {
  if (!this)
    return this;
  if (list) {
    if (next)
      next->prev = prev;
    else
      list->tail = prev;
    if (prev)
      prev->next = next;
    else
      list->head = next;
    list->length--;
    next = NULL;
    prev = NULL;
    list = NULL;
  } else {
    callReplaceChild(this, NULL);
  }
  if (parentSymbol)
    remove_help(this, 'r');
  else
    trace_remove(this, 'R');
  return this;
}


void Expr::replace(Expr* new_ast) {
  if (new_ast->parentSymbol)
    INT_FATAL(new_ast, "Argument is already in AST in Expr::replace");
  if (new_ast->list)
    INT_FATAL(new_ast, "Argument is in a list in Expr::replace");
  if (list) {
    new_ast->next = next;
    new_ast->prev = prev;
    new_ast->list = list;
    if (next)
      next->prev = new_ast;
    else
      list->tail = new_ast;
    if (prev)
      prev->next = new_ast;
    else
      list->head = new_ast;
    next = NULL;
    prev = NULL;
    list = NULL;
  } else {
    callReplaceChild(this, new_ast);
  }

  Symbol* myParentSymbol = parentSymbol;
  Expr* myParentExpr = parentExpr;
  remove_help(this, 'p');
  insert_help(new_ast, myParentExpr, myParentSymbol);
}


void Expr::insertBefore(Expr* new_ast) {
  if (new_ast->parentSymbol)
    INT_FATAL(new_ast, "Argument is already in AST in Expr::insertBefore");
  if (!list)
    INT_FATAL(this, "Cannot call insertBefore on Expr not in a list");
  if (new_ast->list)
    INT_FATAL(new_ast, "Argument is in a list in Expr::insertBefore");
  new_ast->prev = prev;
  new_ast->next = this;
  new_ast->list = list;
  if (prev)
    prev->next = new_ast;
  else
    list->head = new_ast;
  prev = new_ast;
  if (parentSymbol)
    sibling_insert_help(this, new_ast);
  list->length++;
}


void Expr::insertAfter(Expr* new_ast) {
  if (new_ast->parentSymbol)
    INT_FATAL(new_ast, "Argument is already in AST in Expr::insertAfter");
  if (!list)
    INT_FATAL(this, "Cannot call insertAfter on Expr not in a list");
  if (new_ast->list)
    INT_FATAL(new_ast, "Argument is in a list in Expr::insertAfter");
  new_ast->prev = this;
  new_ast->next = next;
  new_ast->list = list;
  if (next)
    next->prev = new_ast;
  else
    list->tail = new_ast;
  next = new_ast;
  if (parentSymbol)
    sibling_insert_help(this, new_ast);
  list->length++;
}


SymExpr::SymExpr(Symbol* init_var) :
  Expr(E_SymExpr),
  var(init_var)
{
  if (!init_var)
    INT_FATAL(this, "Bad call to SymExpr");
  gSymExprs.add(this);
}


void 
SymExpr::replaceChild(Expr* old_ast, Expr* new_ast) {
  INT_FATAL(this, "Unexpected case in SymExpr::replaceChild");
}


void
SymExpr::verify() {
  Expr::verify();
  if (astTag != E_SymExpr)
    INT_FATAL(this, "Bad SymExpr::astTag");
  if (!var)
    INT_FATAL(this, "SymExpr::var is NULL");
  if (var && var->defPoint && !var->defPoint->parentSymbol)
    INT_FATAL(this, "SymExpr::var::defPoint is not in AST");
}


SymExpr*
SymExpr::copyInner(SymbolMap* map) {
  return new SymExpr(var);
}


Type* SymExpr::typeInfo(void) {
  return var->type;
}


GenRet SymExpr::codegen() {
  GenInfo* info = gGenInfo;
  FILE* outfile = info->cfile;
  GenRet ret;
  if( outfile ) {
    if (getStmtExpr() && getStmtExpr() == this)
      codegenStmt(this);
    ret = var->codegen();
  } else {
#ifdef HAVE_LLVM
    if(isVarSymbol(var)) {
      ret = toVarSymbol(var)->codegen();
    } else if(isArgSymbol(var)) {
      ret = info->lvt->getValue(var->cname);
    } else if(isTypeSymbol(var)) {
      ret.type = toTypeSymbol(var)->codegen().type;
    } else if(isFnSymbol(var) ){
      ret = toFnSymbol(var)->codegen();
    } else {
      ret = info->lvt->getValue(var->cname);
      if( ! ret.val ) {
        INT_FATAL(this, "!!!!!!! UNHANDLED SYM EXPR !!!!!!!");
      }
    }
#endif
  }
  return ret;
}


void SymExpr::prettyPrint(std::ofstream *o) {
  if (strcmp(var->name, "nil") != 0) {
    if (var->isImmediate()) {
      if (VarSymbol *sym = toVarSymbol(var)) {
        if (sym->immediate->const_kind == CONST_KIND_STRING)
          *o << "\"" << sym->immediate->v_string << "\"";
        else if (sym->immediate->num_index == INT_SIZE_1)
          *o << sym->immediate->v_bool;
        else if (sym->immediate->const_kind == NUM_KIND_INT)
          *o << sym->immediate->int_value();
        else if (sym->immediate->const_kind == NUM_KIND_UINT)
          *o << sym->immediate->uint_value();
      }
    } else {
      *o << var->name;
    }
  }
}


UnresolvedSymExpr::UnresolvedSymExpr(const char* i_unresolved) :
  Expr(E_UnresolvedSymExpr),
  unresolved(astr(i_unresolved))
{
  if (!i_unresolved)
    INT_FATAL(this, "bad call to UnresolvedSymExpr");
  gUnresolvedSymExprs.add(this);
}


void 
UnresolvedSymExpr::replaceChild(Expr* old_ast, Expr* new_ast) {
  INT_FATAL(this, "unexpected case in UnresolvedSymExpr::replaceChild");
}


void
UnresolvedSymExpr::verify() {
  Expr::verify();
  if (astTag != E_UnresolvedSymExpr)
    INT_FATAL(this, "bad UnresolvedSymExpr::astTag");
  if (!unresolved)
    INT_FATAL(this, "UnresolvedSymExpr::unresolved is NULL");
}


UnresolvedSymExpr*
UnresolvedSymExpr::copyInner(SymbolMap* map) {
  return new UnresolvedSymExpr(unresolved);
}


Type* UnresolvedSymExpr::typeInfo(void) {
  return dtUnknown;
}


GenRet UnresolvedSymExpr::codegen() {
  GenInfo* info = gGenInfo;
  FILE* outfile = info->cfile;
  GenRet ret;
  INT_FATAL(this, "UnresolvedSymExpr::codegen called");
  if( outfile ) fprintf(outfile, "%s /* unresolved symbol */", unresolved);
  return ret;
}

void UnresolvedSymExpr::prettyPrint(std::ofstream *o) {
  *o << unresolved;
}


DefExpr::DefExpr(Symbol* initSym, BaseAST* initInit, BaseAST* initExprType) :
  Expr(E_DefExpr),
  sym(initSym),
  init(NULL),
  exprType(NULL)
{
  if (sym)
    sym->defPoint = this;

  if (Expr* a = toExpr(initInit))
    init = a;
  else if (Symbol* a = toSymbol(initInit))
    init = new SymExpr(a);
  else if (initInit)
    INT_FATAL(this, "DefExpr initialized with bad init ast");

  if (Expr* a = toExpr(initExprType))
    exprType = a;
  else if (Symbol* a = toSymbol(initExprType))
    exprType = new SymExpr(a);
  else if (initExprType)
    INT_FATAL(this, "DefExpr initialized with bad exprType ast");

  if (init && init->parentSymbol)
    INT_FATAL(this, "DefExpr initialized with init already in tree");

  if (exprType && exprType->parentSymbol)
    INT_FATAL(this, "DefExpr initialized with exprType already in tree");

  if (isArgSymbol(sym) && (exprType || init))
    INT_FATAL(this, "DefExpr of ArgSymbol cannot have either exprType or init");

  gDefExprs.add(this);
}


void DefExpr::verify() {
  Expr::verify();
  if (astTag != E_DefExpr) {
    INT_FATAL(this, "Bad DefExpr::astTag");
  }
  if (!sym) {
    INT_FATAL(this, "DefExpr has no sym");
  }
  if (toFnSymbol(sym) && (exprType || init))
    INT_FATAL(this, "Bad FnSymbol::defPoint");
  if (toArgSymbol(sym) && (exprType || init))
    INT_FATAL(this, "Bad ArgSymbol::defPoint");
  if (init && init->parentExpr != this)
    INT_FATAL(this, "Bad DefExpr::init::parentExpr");
  if (exprType && exprType->parentExpr != this)
    INT_FATAL(this, "Bad DefExpr::exprType::parentExpr");
}


DefExpr*
DefExpr::copyInner(SymbolMap* map) {
  return new DefExpr(COPY_INT(sym), COPY_INT(init), COPY_INT(exprType));
}


void DefExpr::replaceChild(Expr* old_ast, Expr* new_ast) {
  if (old_ast == init) {
    init = new_ast;
  } else if (old_ast == exprType) {
    exprType = new_ast;
  } else {
    INT_FATAL(this, "Unexpected case in DefExpr::replaceChild");
  }
}


Type* DefExpr::typeInfo(void) {
  INT_FATAL(this, "Illegal call to DefExpr::typeInfo()");
  return NULL;
}


GenRet DefExpr::codegen() {
  GenInfo* info = gGenInfo;
  GenRet ret;
  if( info->cfile ) {
    if (toLabelSymbol(sym)) {
      std::string str = sym->cname;
      str += ":;\n"; // ; avoids 'label at end of compound statement' error
      info->cStatements.push_back(str);
    }
  } else {
#ifdef HAVE_LLVM
    if (toLabelSymbol(sym)) {
      llvm::Function *func = info->builder->GetInsertBlock()->getParent();
      
      llvm::BasicBlock *blockLabel;
      
      if(!(blockLabel = info->lvt->getBlock(sym->cname))) {
        blockLabel = llvm::BasicBlock::Create(
            info->module->getContext(), sym->cname);
        info->lvt->addBlock(sym->cname, blockLabel);
      }
      
      info->builder->CreateBr(blockLabel);

      func->getBasicBlockList().push_back(blockLabel);
      info->builder->SetInsertPoint(blockLabel);
    }
#endif
  }
  return ret;
}

// Generates code to load the wide version of an address.
static
GenRet codegenWideAddr(GenRet locale, GenRet raddr, Type* wideType = NULL)
{
  GenInfo* info = gGenInfo;
  GenRet ret;
  ret.isLVPtr = GEN_WIDE_PTR;
  Type* wideRefType = NULL;
  if( raddr.chplType && !wideType ) {
    INT_ASSERT(raddr.isLVPtr != GEN_WIDE_PTR);
    Type* refType;
    if( raddr.isLVPtr == GEN_VAL ) {
      // Then we should have a ref or a class.
      INT_ASSERT(raddr.chplType == dtNil ||
                 isClass(raddr.chplType) ||
                 raddr.chplType->symbol->hasFlag(FLAG_REF));
      refType = raddr.chplType;
    } else {
      // GEN_REF
      refType = getOrMakeRefTypeDuringCodegen(raddr.chplType);
    }
    wideRefType = getOrMakeWideTypeDuringCodegen(refType);
    INT_ASSERT(wideRefType);
  } else {
    wideRefType = wideType;
  }
  
  INT_ASSERT(wideRefType);
  ret.chplType = wideRefType->getValType(); // or raddr.chplType; ?
  
  if( info->cfile ) {
    ret.c += "(" + wideRefType->codegen().c + ")";

    // This requires C99 - we could also do it with an
    // inline function and a cast, or with a local
    // variable and some stores.
    ret.c += "{ .locale = " + locale.c +
               ", .addr = " + raddr.c + " }";
  } else {
#ifdef HAVE_LLVM
    {
      llvm::Value* temp = createTempVarLLVM(wideRefType->codegen().type);
      GenRet llvmPtr;
      llvmPtr.val = temp;
      llvmPtr.chplType = raddr.chplType;
      llvmPtr.isLVPtr = GEN_PTR;
      GenRet llvmVal = codegenValue(llvmPtr);
      ClassType *classType = toClassType(wideRefType);

      // cast locale if needed (most likely i32 to i64)
      llvm::Type* locType = llvm::ExtractValueInst::getIndexedType(
          llvmVal.val->getType(), classType->getMemberGEP("locale"));
      llvm::Value* locVal;
      if (locale.val->getType() != locType){
        locVal = convertValueToType(locale.val, locType, !locale.isUnsigned);
      } else {
        locVal = locale.val;
      }   
      INT_ASSERT(locVal);

      // cast address if needed
      llvm::Type* addrType = llvm::ExtractValueInst::getIndexedType(
          llvmVal.val->getType(), classType->getMemberGEP("addr"));
      llvm::Value* addrVal;
      if (raddr.val->getType() != addrType){
        addrVal = convertValueToType(raddr.val, addrType, !raddr.isUnsigned);
      } else {
        addrVal = raddr.val;
      }
      INT_ASSERT(addrVal);

      llvm::Value* aggregTemp = info->builder->CreateInsertValue(
          llvmVal.val, locVal, classType->getMemberGEP("locale"));
      ret.val = info->builder->CreateInsertValue(
          aggregTemp, addrVal, classType->getMemberGEP("addr"));
    }
#endif
  }
  return ret;
}

static
GenRet codegenUseGlobal(const char* global)
{
  GenInfo* info = gGenInfo;
  GenRet ret;
  if( info->cfile ) {
    ret.c = global;
  } else {
#ifdef HAVE_LLVM
    ret = info->lvt->getValue(global);
    if( ! ret.val )
      INT_FATAL("Could not find global %s, "
                "perhaps it is missing or is complicated macro?", global);
    assert( ret.isLVPtr != GEN_WIDE_PTR );
    if( ret.isLVPtr == GEN_PTR ) {
      ret.val = info->builder->CreateLoad(ret.val);
    }
    INT_ASSERT(ret.val);
#endif
  }
  ret.isLVPtr = GEN_VAL;
  return ret;
}

static
GenRet codegenUseCid(Type* classType)
{
  std::string varname;
  varname = varname + "chpl__cid_" + classType->symbol->cname;
  GenRet ret = codegenUseGlobal(varname.c_str());
  ret.chplType = CLASS_ID_TYPE;
  return ret;
}

// A construct which gives the current node ID (int32_t).
static
GenRet codegenGetNodeID(void)
{
  GenRet ret =  codegenUseGlobal("chpl_nodeID");
  ret.chplType = NODE_ID_TYPE;
  return ret;
}

// A construct which gives the current node ID (int32_t).
static
GenRet codegenGetSublocID(void)
{
  GenRet ret =  codegenCallExpr("chpl_task_getSubLoc");
  ret.chplType = SUBLOC_ID_TYPE;
  return ret;
}

// A construct which gives the current locale ID.
static
GenRet codegenGetLocaleID(void)
{
  GenRet ret =  codegenCallExpr("chpl_gen_getLocaleID");
  ret.chplType = LOCALE_ID_TYPE;
  return ret;
}

#if 0
static
GenRet codegenLocaleID(GenRet node, GenRet subloc)
{
  GenInfo* info = gGenInfo;
  GenRet ret;
  if (info->cfile)
  {
    ret.c = "(" + dtLocaleID->codegen().c + ")";
    ret.c += "{ .node = " + node.c + ", .subloc = " + subloc.c + " }";
  } else {
#ifdef HAVE_LLVM

    GenRet temp = createTempVar(dtLocaleID);
    GenRet ptrNode = codegenFieldPtr(temp, "node");
    GenRet ptrSubloc = codegenFieldPtr(temp, "subloc");

    llvm::Value* node32 = convertValueToType(
        codegenValue(node).val,
        ptrNode.val->getType()->getPointerElementType());
    llvm::Value* subloc32 = convertValueToType(
        codegenValue(subloc).val,
        ptrNode.val->getType()->getPointerElementType());

    info->builder->CreateStore(node32, ptrNode.val);
    info->builder->CreateStore(subloc32, ptrSubloc.val);
    ret.val = info->builder->CreateLoad(temp.val);
#endif
  }
  ret.chplType = LOCALE_ID_TYPE;
  return ret;
}
#endif

static
GenRet codegenUseGlobal(std::string str)
{
  return codegenUseGlobal(str.c_str());
}

static
GenRet codegenWideHere(GenRet addr, Type* wideType = NULL)
{
  GenRet locale = codegenGetLocaleID();
  GenRet addrVal = codegenValue(addr);
  GenRet ret = codegenWideAddr(locale, addrVal, wideType);
  return ret;
}

// Generates code to load the remote address from a wide address
// Returns an l-value to the local reference (address field)
// unless the wide pointer is not an lvalue, and then it
// will return a value.
static GenRet codegenRaddrMaybePtr(GenRet wide)
{
  GenRet ret;
  GenInfo* info = gGenInfo;
#ifdef HAVE_LLVM
  Type* wideRefType = NULL;
#endif
  if( wide.chplType ) {
    // Set the resulting Chapel type.
    if( wide.isLVPtr == GEN_WIDE_PTR ) {
      // wide lv-pointer, e.g. to int,
      // so we return a reference to int.
      ret.chplType = getOrMakeRefTypeDuringCodegen(wide.chplType);
#ifdef HAVE_LLVM
      wideRefType = getOrMakeWideTypeDuringCodegen(ret.chplType);
#endif
    } else {
      if( wide.chplType->symbol->hasEitherFlag(FLAG_WIDE,FLAG_WIDE_CLASS) ) {
        ret.chplType = wide.chplType->getField("addr")->typeInfo();
#ifdef HAVE_LLVM
        wideRefType = wide.chplType;
#endif
      } else {
        INT_ASSERT(0);
      }
    }
  }

  if( info->cfile ) {
    if (wide.isLVPtr == GEN_PTR) {
      ret.isLVPtr = GEN_PTR;
      ret.c += "&((" + wide.c + ")->addr)";
    } else {
      // we don't have an l-value for this one.
      // Could be wide lv-ptr or GEN_VAL wide ref.
      ret.isLVPtr = GEN_VAL;
      ret.c += "(" + wide.c + ").addr";
    }
  } else {
#ifdef HAVE_LLVM
    ClassType *classType = toClassType(wideRefType);
    if (wide.val->getType()->isPointerTy()){
      ret.isLVPtr = GEN_PTR;
      ret.val = info->builder->CreateConstInBoundsGEP2_32(
          wide.val, 0, classType->getMemberGEP("addr"));
    } else {
      // if codegenRaddr called after codegenWideAddr (returns a struct),
      // wide will not be a pointer.
      ret.isLVPtr = GEN_VAL;
      ret.val = info->builder->CreateExtractValue(
          wide.val, classType->getMemberGEP("addr"));
    }
#endif
  }
  return ret;
}

static GenRet codegenRaddr(GenRet wide){
  return codegenValue(codegenRaddrMaybePtr(wide));
}

// Generates code to load the remote locale from a wide address
// whether it is a wide class or a wide reference
static GenRet codegenRlocaleMaybePtr(GenRet wide)
{
  GenRet ret;
  GenInfo* info = gGenInfo;
  Type* type = LOCALE_ID_TYPE;
  ret.chplType = type;
#ifdef HAVE_LLVM
  Type* wideRefType = NULL;
  if( wide.chplType ) {
    if( wide.isLVPtr == GEN_WIDE_PTR ) {
      // wide lv-pointer, e.g. to int,
      Type * refType = getOrMakeRefTypeDuringCodegen(wide.chplType);
      wideRefType = getOrMakeWideTypeDuringCodegen(refType);
    } else {
      if( wide.chplType->symbol->hasEitherFlag(FLAG_WIDE,FLAG_WIDE_CLASS) ) {
        wideRefType = wide.chplType;
      } else {
        INT_ASSERT(0);
      }
    }
  }
#endif

  if( info->cfile ) {
    if (wide.isLVPtr == GEN_PTR) {
      ret.isLVPtr = GEN_PTR;
      ret.c += "&((" + wide.c + ")->locale)";
    } else {
      // we don't have an l-value
      // it could be a wide-lv-ptr or a GEN_VAL wide ref.
      ret.isLVPtr = GEN_VAL;
      ret.c += "(" + wide.c + ").locale";
    }
  } else {
#ifdef HAVE_LLVM
    ClassType *classType = toClassType(wideRefType);
    if (wide.val->getType()->isPointerTy()){
      ret.isLVPtr = GEN_PTR;
      ret.val = info->builder->CreateConstInBoundsGEP2_32(
          wide.val, 0, classType->getMemberGEP("locale"));
    } else {
      // if codegenRaddr called after codegenWideAddr (returns a struct),
      // wide will not be a pointer.
      ret.isLVPtr = GEN_VAL;
      ret.val = info->builder->CreateExtractValue(
          wide.val, classType->getMemberGEP("locale"));
    }
#endif
  }
  return ret;
}

static GenRet codegenRlocale(GenRet wide){
  return codegenValue(codegenRlocaleMaybePtr(wide));
}

static GenRet codegenRnode(GenRet wide){
  GenRet locId = codegenValuePtr(codegenRlocaleMaybePtr(wide));
  GenRet ret = codegenFieldPtr(locId, "node");
  return ret;
}

static GenRet codegenRsubloc(GenRet wide){
  GenRet locId = codegenValuePtr(codegenRlocaleMaybePtr(wide));
  GenRet ret = codegenFieldPtr(locId, "subloc");
  return ret;
}

static const int field_normal = 0;
static const int field_cid = 1;
static const int field_uid = 2;
static const int field_other = 3;

// Generates code to produce a pointer to the member (ie a field).
// Does not actually do any loads,stores,puts,or gets;
//  just does address arithmetic.
//  was codegen_member_ptr
static
GenRet codegenFieldPtr(
    GenRet base,
    const char *c_field_name,
    const char* chpl_field_name,
    int special /* field_normal,field_cid, or field_uid */ ) {
  GenInfo* info = gGenInfo;
  GenRet ret;
  Type* baseType = base.chplType;
  if( special == field_normal ) INT_ASSERT(baseType);
  ClassType* ct = toClassType(baseType);
  INT_ASSERT(ct);
  Type* castType = NULL;
  
  if (base.isLVPtr == GEN_WIDE_PTR) {
    // TODO remove for debugging
    if (0 == strcmp(c_field_name, "addr")) {
      INT_FATAL("use Raddr to get the address of a wide pointer");
    }
    // If we have a wide base pointer, generate a wide reference.
    ret = codegenWideAddr(codegenRlocale(base),
                          codegenFieldPtr(codegenRaddr(base),
                          c_field_name, chpl_field_name, special));
    return ret;
  }
  if (baseType) {
    if ((baseType->symbol->hasFlag(FLAG_REF))){
      // dereference base if needed 
      GenRet baseVal = codegenDeref(base);
      ret = codegenFieldPtr(baseVal, c_field_name, chpl_field_name, special);
      return ret;
    }
    // for wide class base 
    if ( baseType->symbol->hasEitherFlag(FLAG_WIDE,FLAG_WIDE_CLASS) ) {
      GenRet baseVal = codegenValue(base);
      ret = codegenWideAddr(codegenRlocale(baseVal),
                            codegenFieldPtr(codegenRaddr(baseVal),
                            c_field_name, chpl_field_name, special));
      return ret;
    }
  }

  // No Chapel field name? it must be special.
  if( !chpl_field_name && !special ) special = field_other;

  if( special ) {
    if( special == field_cid ) {
      INT_ASSERT( isClass(ct) );
      ret.chplType = CLASS_ID_TYPE;
      castType = dtObject;
    } else if( special == field_uid ) {
      ret.chplType = UNION_ID_TYPE;
    } else {
      ret.chplType = NULL;
    }
  } else {
    // The field might be in a base class, so we
    // cast to the right base class type. If the field
    // is in the class, there is no need to cast.
    Symbol* fieldSymbol = ct->getField(chpl_field_name);
    castType = fieldSymbol->defPoint->parentSymbol->typeInfo();
    if( castType == ct ) castType = NULL;
    ret.chplType = fieldSymbol->typeInfo();
  }
  
  ret.isLVPtr = GEN_PTR;
  if (isClass(ct) ) {
    base = codegenValue(base);
  } else {
    // not a class. base is a lvalue pointer.
    INT_ASSERT(base.isLVPtr == GEN_PTR);
  }
  if( info->cfile ) {
    ret.c = '&';
    ret.c += "(";
    if( castType ) ret.c += codegenCast(castType,base).c;
    else ret.c += "(" + base.c + ")";
    ret.c += "->";
    if (isUnion(ct) && !special)
      ret.c += "_u.";
    ret.c += c_field_name;
    ret.c += ")";
  } else {
#ifdef HAVE_LLVM
    // LLVM codegen
    llvm::Value* baseValue = base.val;

    // cast if needed
    if (castType) {
      llvm::Type* castTypeLLVM = castType->codegen().type; 
      baseValue = convertValueToType(base.val, castTypeLLVM, !base.isUnsigned);
      INT_ASSERT(baseValue);
    }

    ClassType *cBaseType = toClassType(baseType);

    if( isUnion(ct) && !special ) {
      // Get a pointer to the union data then cast it to the right type
      ret.val = info->builder->CreateConstInBoundsGEP2_32(
          baseValue, 0, cBaseType->getMemberGEP("_u"));
      GenRet retType = ret.chplType;
      llvm::PointerType* ty = llvm::PointerType::getUnqual(retType.type);
      // Now cast it to the right type.
      ret.val = convertValueToType(ret.val, ty, false);
      INT_ASSERT(ret.val);
    } else {
      // Normally, we just use a GEP.
      ret.val = info->builder->CreateConstInBoundsGEP2_32(
          baseValue, 0, cBaseType->getMemberGEP(c_field_name));
    }
#endif
  }
  return ret;
}

void DefExpr::prettyPrint(std::ofstream *o) {
  *o << "<DefExprType>";
}

static
GenRet codegenFieldPtr(GenRet base, Expr* field) {
  const char* cname = NULL;
  const char* name = NULL;
  if(DefExpr *de = toDefExpr(field)) {
    cname = de->sym->cname;
    name = de->sym->name;
  } else if(SymExpr *se = toSymExpr(field)) {
    cname = se->var->cname;
    name = se->var->name;
  } else if(NamedExpr *ne = toNamedExpr(field)) {
    cname = name = ne->name;
  } else {
    INT_FATAL("Unknown field in codegenFieldPtr");
  }
  return codegenFieldPtr(base, cname, name, field_normal);
}

static
GenRet codegenFieldPtr(GenRet base, Symbol* field) {
  const char* cname = NULL;
  const char* name = NULL;
  cname = field->cname;
  name = field->name;
  return codegenFieldPtr(base, cname, name, field_normal);
}

static
GenRet codegenFieldPtr(GenRet base, const char* field) {
  const char* cname = NULL;
  const char* name = NULL;
  cname = field;
  name = field;
  return codegenFieldPtr(base, cname, name, field_normal);
}

static
GenRet codegenFieldCidPtr(GenRet base) {
  GenRet ret = codegenFieldPtr(base, "chpl__cid", NULL, field_cid);
  //if( ! ret.chplType ) ret.chplType = CLASS_ID_TYPE;
  return ret;
}

static
GenRet codegenFieldUidPtr(GenRet base) {
  GenRet ret = codegenFieldPtr(base, "_uid", NULL, field_uid);
  //if( ! ret.chplType ) ret.chplType = UNION_ID_TYPE;
  return ret;
}


// Generates code to produce a pointer to the array element
// works with getDataClassType ie "data class" ie _ddata
//  and with homogenous tuples (ie star tuple).
// If base is a wide pointer data type, this will generate
// a wide pointer data type.
// This is equivalent to C (assuming ptr is a pointer type)
//   ptr + i
//
// Local pointers to index values are OK, but not wide pointers.
//
static
GenRet codegenElementPtr(GenRet base, GenRet index) {
  GenRet ret;
  GenInfo* info = gGenInfo;
  Type* baseType = base.chplType;
  Type* eltType = NULL;
  std::string addr;
 
  if (base.isLVPtr == GEN_WIDE_PTR) {
    ret = codegenWideAddr(codegenRlocale(base),
                           codegenElementPtr(codegenRaddr(base), index));
    return ret;
  }
  if (baseType) {
    if ((baseType->symbol->hasFlag(FLAG_REF))){
      // dereference base if needed 
      GenRet baseVal = codegenDeref(base);
      ret = codegenElementPtr(baseVal, index);
      return ret;
    }
    // for wide class base 
    if ( baseType->symbol->hasEitherFlag(FLAG_WIDE,FLAG_WIDE_CLASS ) ) {
      if (info->cfile){
        base = codegenValue(base);
      } else {
        // for LLVM, Raddr and Rlocale need pointer to struct, not struct itself
      }
      ret = codegenWideAddr(codegenRlocale(base), 
                        codegenElementPtr(codegenRaddr(base), index));
      return ret;
    }
  }
#ifdef HAVE_LLVM  
  bool isStarTuple = false;
#endif
  if( baseType ) {
    if( baseType->symbol->hasFlag(FLAG_STAR_TUPLE) ) {
      eltType = baseType->getField("x1")->typeInfo();
#ifdef HAVE_LLVM  
      isStarTuple = true;
#endif
    }
    if( baseType->symbol->hasFlag(FLAG_DATA_CLASS) ) {
      eltType = getDataClassType(baseType->symbol)->typeInfo();
    }
    INT_ASSERT(eltType);
    ret.chplType = eltType;
  }

  ret.isLVPtr = GEN_PTR; 
  
  index = codegenValue(index);
  
  if( info->cfile ) {
    base = codegenValue(base);
    ret.c = "(" + base.c + " + " + index.c + ")"; 
  } else {
#ifdef HAVE_LLVM
    // in LLVM, arrays are not pointers and cannot be used in
    // calls to CreateGEP, CreateCall, CreateStore, etc.
    // so references to arrays must be used instead
    // (i.e. if it is a reference to an array, do not deref)
    std::vector<llvm::Value *> GEPLocs;
    
    // add zero as first index if tuple
    if (isStarTuple){ 
      GEPLocs.push_back(
          llvm::Constant::getNullValue(
            llvm::IntegerType::getInt64Ty(info->module->getContext())));
    }
    GEPLocs.push_back(index.val);
    
    // load the base if not a tuple
    if (!isStarTuple) base = codegenValue(base); 

    ret.val = info->builder->CreateInBoundsGEP(base.val, GEPLocs);
#endif
  }

  return ret;
}

#ifdef HAVE_LLVM
llvm::Value* createTempVarLLVM(llvm::Type* type, const char* name)
{
  GenInfo* info = gGenInfo;
  // MPF - why are we adding alloca to the front of the function?
  // why not allocate next to use?
  // This matches the normal C code generator
  llvm::Function *func = info->builder->GetInsertBlock()->getParent();
  if(llvm::Instruction *i = func->getEntryBlock().getTerminator()) {
    info->builder->SetInsertPoint(i);
  }
  else {
    info->builder->SetInsertPoint(&func->getEntryBlock());
  }

  llvm::AllocaInst *tempVar = info->builder->CreateAlloca(type, 0, name);
  info->builder->SetInsertPoint(&func->back());
  return tempVar;
}

llvm::Value* createTempVarLLVM(llvm::Type* type)
{
  char name[32];
  sprintf(name, "chpl_macro_tmp_%d", codegen_tmp++);
  return createTempVarLLVM(type, name);
}
#endif

static
GenRet createTempVar(const char* ctype)
{
  GenInfo* info = gGenInfo;
  GenRet ret;
  char name[32];
  sprintf(name, "chpl_macro_tmp_%d", codegen_tmp++);
  
  ret.isLVPtr = GEN_PTR;
  if( info->cfile ) {
    // Add a temporary variable
    info->cLocalDecls.push_back(std::string(ctype) + " " + name);
    ret.c = std::string("&") + name;
  } else {
#ifdef HAVE_LLVM
    ret.val = createTempVarLLVM(info->lvt->getType(ctype), name);
#endif
  }
  return ret;
}

// use this function for chplTypes
GenRet createTempVar(Type* t)
{
  GenRet ret = createTempVar(t->symbol->cname);
  ret.chplType = t;
  return ret;
}

GenRet createTempVarWith(GenRet v)
{
  GenInfo* info = gGenInfo;
  Type* t = v.chplType;
  INT_ASSERT(t);
  GenRet ret = createTempVar(t);
  ret.isUnsigned = v.isUnsigned;
  // now store into the temp var the value we have.
  if( info->cfile ) {
    std::string stmt = codegenValue(ret).c + " = " + codegenValue(v).c + ";\n";
    info->cStatements.push_back(stmt);
  } else {
#ifdef HAVE_LLVM
    info->builder->CreateStore(codegenValue(v).val, ret.val);
#endif
  }
  return ret;
}


// For C code generation
// Codegen *(ptr), but we optimize away
// & or &(something)
// if GenRet is a wide pointer, we will emit a 'get'.
// For a star tuple, if we have a reference to a star tuple,
// returns the base address.
GenRet codegenValue(GenRet r)
{
  GenInfo* info = gGenInfo;
  GenRet ret = r;
  ret.isLVPtr = GEN_VAL;

  if( r.isLVPtr == GEN_VAL ) return ret;
  if( r.isLVPtr == GEN_WIDE_PTR ) {
    assert(r.chplType);
    
    // Emit a temporary.
    // Assign from wide pointer value into temporary
    // Return local pointer to temporary
    ret = createTempVar(r.chplType);
    codegenAssign(ret, r);
    return codegenValue(ret);
  }

  // At this point r.isPtr == GEN_PTR.
  if( r.chplType ) {
    // If we have a Chapel type, propagate it.
    ret.chplType = r.chplType;
    // NOT value type if it's a reference, since
    // codegenValue on a Chapel reference just returns the pointer!
  }

  if( info->cfile ) {
    INT_ASSERT(r.c.length() > 0);
    if( r.c[0] == '&' ) {
      if( r.c[1] == '(' && r.c[r.c.length()-1] == ')' ) {
        // we have &(something)
        ret.c = r.c.substr(2, r.c.length()-3);
      } else {
        // we have &something
        ret.c = r.c.substr(1, r.c.length()-1);
      }
    } else if( r.c[0] == '(' && r.c[r.c.length()-1] == ')') {
      // we have (something)
      ret.c = "*" + r.c;
    } else {
      ret.c = "*(" + r.c + ")";
    }
  } else {
#ifdef HAVE_LLVM
    if (r.isLVPtr) {
      ret.val = info->builder->CreateLoad(r.val);
    } else {
      ret.val = r.val;
    }
#endif
  }
  return ret;
}

// Create a temporary
// value holding r and return a pointer to it.
// If r is already a pointer, do nothing.
// Does not handle homogeneous tuples.
// Does not handle wide pointers.
GenRet codegenValuePtr(GenRet r)
{
  GenRet ret = r;

  if( ret.isLVPtr == GEN_PTR ) return ret;

  ret.isLVPtr = GEN_PTR;

  if( r.chplType ) {
    bool isStarTuple = r.chplType->symbol->hasFlag(FLAG_STAR_TUPLE);
    INT_ASSERT(!isStarTuple);
  } 

  INT_ASSERT(r.isLVPtr != GEN_WIDE_PTR);
  ret = createTempVarWith(r);
  return ret;
}


// Converts an L-value pointer into a
// pointer value, so that it can for example
// be stored in another pointer.
static
GenRet codegenAddrOf(GenRet r)
{
  GenRet ret = r;

  if (r.isLVPtr == GEN_WIDE_PTR) {
    if(r.chplType) {
      Type* refType = getOrMakeRefTypeDuringCodegen(r.chplType);
      ret.chplType = getOrMakeWideTypeDuringCodegen(refType);
    }
    ret.isLVPtr = GEN_VAL;
    return ret;
  } else if( r.isLVPtr == GEN_PTR ) {
    if(r.chplType) ret.chplType = getOrMakeRefTypeDuringCodegen(r.chplType);
    ret.isLVPtr = GEN_VAL;
  } else {
    INT_FATAL("misuse of codegenAddrOf");
  }

  return ret;
}
// Converts an L-value pointer into a
// pointer value, so that it can for example
// be stored in another pointer.
// If we start with a wide pointer, we just discard
// the locale portion (ie assume it is local).
static
GenRet codegenLocalAddrOf(GenRet r)
{
  if (r.isLVPtr == GEN_WIDE_PTR) {
    return codegenRaddr(r);
  }
  return codegenAddrOf(r);
}



GenRet codegenLocalDeref(GenRet r)
{
  GenRet ret;
  // LocalDeref on a wide pointer should just give
  // the address field as a reference.
  if( r.chplType && r.chplType->symbol->hasFlag(FLAG_WIDE) ) {
    ret = codegenRaddr(r);
    return ret;
  }
  // For some reason, ArgSymbol might not have a real Chapel
  // reference type, so we have this function as a workaround
  // (instead of running codegenDeref with chplType=type->refType )
  ret = codegenValue(r);
  ret.isLVPtr = GEN_PTR;
  if( r.chplType ) ret.chplType = r.chplType->getValType(); 
  return ret;
}

// codegenValue(r) to remove & or add * (if & already removed) and sets isLVPtr
GenRet codegenDeref(GenRet r)
{
  GenRet ret;

  INT_ASSERT(r.chplType);
  if ( r.chplType->symbol->hasFlag(FLAG_WIDE) ){
    ret = codegenValue(r);
    ret.isLVPtr = GEN_WIDE_PTR;
    ret.chplType = r.chplType->getValType(); 
  } else if ( r.chplType->symbol->hasFlag(FLAG_REF) ){
    return codegenLocalDeref(r);
  } else {
    INT_ASSERT(0); // not a reference.
  }

  return ret;
}

static
GenRet codegenEquals(GenRet a, GenRet b)
{
  GenInfo* info = gGenInfo;
  GenRet ret;
  GenRet av = codegenValue(a);
  GenRet bv = codegenValue(b);
  ret.chplType = dtBool;
  if( info->cfile ) ret.c = "(" + av.c + " == " + bv.c + ")";
  else {
#ifdef HAVE_LLVM
   // if type mismatch, create cast on RHS
   if (av.val->getType() != bv.val->getType()){
     bv.val = convertValueToType(bv.val, av.val->getType(), !bv.isUnsigned);
     INT_ASSERT(bv.val);
   }
   if( av.val->getType()->isFPOrFPVectorTy() ) {
     ret.val = info->builder->CreateFCmpOEQ(av.val, bv.val);
   } else {
     ret.val = info->builder->CreateICmpEQ(av.val, bv.val);
   }
#endif
  }
  return ret;
}

static
GenRet codegenNotEquals(GenRet a, GenRet b)
{
  GenInfo* info = gGenInfo;
  GenRet ret;
  GenRet av = codegenValue(a);
  GenRet bv = codegenValue(b);
  ret.chplType = dtBool;
  if( info->cfile ) ret.c = "(" + av.c + " != " + bv.c + ")";
  else {
#ifdef HAVE_LLVM
   // if type mismatch, create cast on RHS
   if (av.val->getType() != bv.val->getType()){
     bv.val = convertValueToType(bv.val, av.val->getType(), !bv.isUnsigned);   
     INT_ASSERT(bv.val);
   }
   if( av.val->getType()->isFPOrFPVectorTy() ) {
     ret.val = info->builder->CreateFCmpONE(av.val, bv.val);
   } else {
     ret.val = info->builder->CreateICmpNE(av.val, bv.val);
   }
#endif
  }
  return ret;
}

static
GenRet codegenLogicalOr(GenRet a, GenRet b)
{
  GenInfo* info = gGenInfo;
  GenRet ret;
  GenRet av = codegenValue(a);
  GenRet bv = codegenValue(b);
  ret.chplType = dtBool;
  if( info->cfile ) ret.c = "(" + av.c + " || " + bv.c + ")";
  else {
#ifdef HAVE_LLVM
    ret.val = info->builder->CreateOr(info->builder->CreateIsNotNull(av.val),
                                      info->builder->CreateIsNotNull(bv.val));
#endif
  }
  return ret;
}
static
GenRet codegenLogicalAnd(GenRet a, GenRet b)
{
  GenInfo* info = gGenInfo;
  GenRet ret;
  GenRet av = codegenValue(a);
  GenRet bv = codegenValue(b);
  ret.chplType = dtBool;
  if( info->cfile ) ret.c = "(" + av.c + " && " + bv.c + ")";
  else {
#ifdef HAVE_LLVM
    ret.val = info->builder->CreateAnd(info->builder->CreateIsNotNull(av.val),
                                       info->builder->CreateIsNotNull(bv.val));
#endif
  }
  return ret;
}


static
GenRet codegenAdd(GenRet a, GenRet b)
{
  GenInfo* info = gGenInfo;
  GenRet ret;
  GenRet av = codegenValue(a);
  GenRet bv = codegenValue(b);
  if( info->cfile ) ret.c = "(" + av.c + " + " + bv.c + ")";
  else {
#ifdef HAVE_LLVM
    bool a_signed = false;
    bool b_signed = false;
    if( a.chplType ) a_signed = is_signed(a.chplType);
    if( b.chplType ) b_signed = is_signed(b.chplType);
    PromotedPair values =
      convertValuesToLarger(av.val, bv.val, a_signed, b_signed);
    if(values.a->getType()->isFPOrFPVectorTy()) {
      ret.val = info->builder->CreateFAdd(values.a, values.b);
    } else {
      ret.val = info->builder->CreateAdd(values.a, values.b);
    }
    ret.isUnsigned = !values.isSigned;
#endif
  }
  return ret;
}

static
GenRet codegenSub(GenRet a, GenRet b)
{
  GenInfo* info = gGenInfo;
  GenRet ret;
  GenRet av = codegenValue(a);
  GenRet bv = codegenValue(b);
  if( info->cfile ) ret.c = "(" + av.c + " - " + bv.c + ")";
  else {
#ifdef HAVE_LLVM
    bool a_signed = false;
    bool b_signed = false;
    if( a.chplType ) a_signed = is_signed(a.chplType);
    if( b.chplType ) b_signed = is_signed(b.chplType);
    PromotedPair values =
      convertValuesToLarger(av.val, bv.val, a_signed, b_signed);
    if(values.a->getType()->isFPOrFPVectorTy()) {
      ret.val = info->builder->CreateFSub(values.a, values.b);
    } else {
      ret.val = info->builder->CreateSub(values.a, values.b);
    }
    ret.isUnsigned = !values.isSigned;
#endif
  }
  return ret;
}

static
GenRet codegenNeg(GenRet a)
{
  GenInfo* info = gGenInfo;
  GenRet ret;
  GenRet av = codegenValue(a);
  if( info->cfile ) ret.c = "(-" + av.c + ")";
  else {
#ifdef HAVE_LLVM
    llvm::Value *value = av.val;
    if(value->getType()->isFPOrFPVectorTy()) {
      ret.val = info->builder->CreateFNeg(value);
    } else {
      ret.val = info->builder->CreateNeg(value);
    }
    ret.isUnsigned = false;
#endif
  }
  return ret;
}


static
GenRet codegenMul(GenRet a, GenRet b)
{
  GenInfo* info = gGenInfo;
  GenRet ret;
  GenRet av = codegenValue(a);
  GenRet bv = codegenValue(b);
  if( info->cfile ) ret.c = "(" + av.c + " * " + bv.c + ")";
  else {
#ifdef HAVE_LLVM
    bool a_signed = false;
    bool b_signed = false;
    if( a.chplType ) a_signed = is_signed(a.chplType);
    if( b.chplType ) b_signed = is_signed(b.chplType);
    PromotedPair values =
      convertValuesToLarger(av.val, bv.val, a_signed, b_signed);
    if(values.a->getType()->isFPOrFPVectorTy()) {
      ret.val = info->builder->CreateFMul(values.a, values.b);
    } else {
      ret.val = info->builder->CreateMul(values.a, values.b);
    }
    ret.isUnsigned = !values.isSigned;
#endif
  }
  return ret;
}



static
GenRet codegenTernary(GenRet cond, GenRet ifTrue, GenRet ifFalse)
{
  GenInfo* info = gGenInfo;
  GenRet ret;
  Type* type = ifTrue.chplType;
  if( ! type ) type = ifFalse.chplType;
  ret.chplType = type;
#ifdef HAVE_LLVM
  bool ifTrueSigned = !ifTrue.isUnsigned;
  bool ifFalseSigned = !ifFalse.isUnsigned;
  if( ifTrue.chplType ) ifTrueSigned = is_signed(ifTrue.chplType);
  if( ifFalse.chplType ) ifFalseSigned = is_signed(ifFalse.chplType);
#endif

  if( info->cfile ) {
    ret.c = "(" + cond.c + ")?(" + ifTrue.c + "):(" + ifFalse.c + ")";
  } else {
#ifdef HAVE_LLVM
    llvm::Function *func = info->builder->GetInsertBlock()->getParent();

    llvm::BasicBlock *blockIfTrue =llvm::BasicBlock::Create(
        info->module->getContext(), "ternaryBlockIfTrue");
    llvm::BasicBlock *blockIfFalse = llvm::BasicBlock::Create(
        info->module->getContext(), "ternaryBlockIfFalse");
    llvm::BasicBlock *blockEnd = llvm::BasicBlock::Create(
        info->module->getContext(), "ternaryBlockEnd");

    GenRet ifTrueVal = codegenValue(ifTrue);
    GenRet ifFalseVal = codegenValue(ifFalse);
    PromotedPair values = convertValuesToLarger(
        ifTrueVal.val, ifFalseVal.val, ifTrueSigned, ifFalseSigned);

    char name[32];
    sprintf(name, "chpl_macro_tmp_tv_%d", codegen_tmp++);

    llvm::Value* tmp = createTempVarLLVM(values.a->getType(), name);

    info->builder->CreateCondBr(
        codegenValue(cond).val, blockIfTrue, blockIfFalse);

    func->getBasicBlockList().push_back(blockIfTrue);
    info->builder->SetInsertPoint(blockIfTrue);
    info->builder->CreateStore(values.a, tmp);
    info->builder->CreateBr(blockEnd);

    func->getBasicBlockList().push_back(blockIfFalse);
    info->builder->SetInsertPoint(blockIfFalse);
    info->builder->CreateStore(values.b, tmp);
    info->builder->CreateBr(blockEnd);

    func->getBasicBlockList().push_back(blockEnd);
    info->builder->SetInsertPoint(blockEnd);
    ret.val = info->builder->CreateLoad(tmp);
    ret.isUnsigned = !values.isSigned;
#endif
  }
  return ret;
}

// AKA == null
static
GenRet codegenIsZero(GenRet x)
{
  GenInfo* info = gGenInfo;
  GenRet ret;
  if (x.chplType->symbol->hasEitherFlag(FLAG_WIDE,FLAG_WIDE_CLASS) ) {
    x = codegenRaddr(x);
    if (info->cfile) {
      ret.c = x.c;
      ret.c += " == nil";
    } else {
#ifdef HAVE_LLVM
      ret.val = info->builder->CreateIsNull(x.val);
#endif
    }
  } else {
    GenRet xv = codegenValue(x);
    if( info->cfile ) ret.c = "(! " + xv.c + ")";
    else {
#ifdef HAVE_LLVM
      ret.val = info->builder->CreateIsNull(xv.val);
#endif
    }
  }

  return ret;
}

// AKA != null
static
GenRet codegenIsNotZero(GenRet x)
{
  GenInfo* info = gGenInfo;
  GenRet ret;
  if (x.chplType->symbol->hasEitherFlag(FLAG_WIDE,FLAG_WIDE_CLASS) ) {
    x = codegenRaddr(x);
    if (info->cfile) {
      ret.c = x.c;
      ret.c += " != nil";
    } else {
#ifdef HAVE_LLVM
      ret.val = info->builder->CreateIsNotNull(x.val);
#endif
    }
  } else { 
    GenRet xv = codegenValue(x);
    if( info->cfile ) ret.c = "(!(! " + xv.c + "))";
    else {
#ifdef HAVE_LLVM
      ret.val = info->builder->CreateIsNotNull(xv.val);
#endif
    }
  }
  return ret;
}

static
GenRet codegenDynamicCastCheck(GenRet cid, Type* type)
{
  GenRet ret = codegenEquals(cid, codegenUseCid(type));
  forv_Vec(Type, child, type->dispatchChildren) {
    ret = codegenLogicalOr(ret, codegenDynamicCastCheck(cid, child));
  }
  return ret;
}

static void
codegenNullAssignments(FILE* outfile,
                       const char* cname,
                       ClassType* ct,
                       int skip=0) {
  if (!skip && isClass(ct))
    fprintf(outfile, "%s = NULL;\n", cname);
  else {
    for_fields(field, ct) {
      if (ClassType* fct = toClassType(field->type)) {
        char buffer[1024];
        strcpy(buffer, cname);
        if (skip)
          strcat(buffer, "->");
        else
          strcat(buffer, ".");
        strcat(buffer, field->cname);
        codegenNullAssignments(outfile, buffer, fct, 0);
      }
    }
  }
}

#ifdef HAVE_LLVM
static 
void convertArgumentForCall(llvm::FunctionType *fnType,
                            GenRet arg,
                            std::vector<llvm::Value*> & outArgs)
{
  GenInfo* info = gGenInfo;

  llvm::Value* v = arg.val;
  llvm::Type* t = v->getType();


  bool isSigned = false;
  if( arg.chplType ) isSigned = is_signed(arg.chplType);

  llvm::Type* targetType = NULL;
  if( outArgs.size() < fnType->getNumParams() ) {
    targetType = fnType->getParamType(outArgs.size());
  }

  llvm::Value* out;
  if( targetType ) out = convertValueToType(v, targetType, isSigned);
  else out = v; // no target type means we just emit it.

  if( out ) {
    // OK, we were able to emit it...
    outArgs.push_back(out);
  } else if( t->isEmptyTy() ) {
    // OK, just don't emit an argument at all.
  } else if( t->isStructTy() || t->isArrayTy() || t->isVectorTy() ) {
    // We might need to put the arguments in one-at-a-time,
    // in order to put up with structure expansion done by clang.
    // TODO - this should actually depend on the clang ABI,
    // or else we should find a way to disable the optimization in clang.
    //   It should be possible to get the necessariy information from clang
    //   with cgModule->getTypes()->arrangeFunctionDeclaration(FunctionDecl)

    if( t->isStructTy() || t->isArrayTy() ) {
      unsigned n;
      if( t->isStructTy() ) n = t->getStructNumElements();
      else n = t->getArrayNumElements();
      for( unsigned i = 0; i < n; i++ ) {
        unsigned indexes[1] = { i };
        GenRet r;
        r.val = info->builder->CreateExtractValue(v, indexes);
        convertArgumentForCall(fnType, r, outArgs);
      }
    } else {
      // vector types.
      unsigned n = t->getVectorNumElements();
      for( unsigned i = 0; i < n; i++ ) {
        GenRet r;
        r.val =
          info->builder->CreateExtractElement(
              v,
              llvm::ConstantInt::get(
                llvm::IntegerType::getInt64Ty(info->llvmContext), i));
        convertArgumentForCall(fnType, r, outArgs);
      }
    }
  } else {
    INT_FATAL("Could not convert arguments for call");
  }
}

#endif

static
GenRet codegenArgForFormal(GenRet arg,
                           ArgSymbol* formal,
                           bool defaultToValues,
                           bool isExtern)
{
  // NOTE -- VMT call had add & if arg isRecord.
  if( formal ) {
    if (!isExtern &&
        formal->requiresCPtr() &&
        !formal->type->symbol->hasFlag(FLAG_REF)) { 
      if( arg.isLVPtr == GEN_VAL ) {
        arg = codegenValuePtr(arg);
      }
    } else {
      if( arg.isLVPtr != GEN_VAL ) {
        arg = codegenValue(arg);
      }
    }
  } else {
    if( defaultToValues ) {
      if( arg.isLVPtr != GEN_VAL ) {
        arg = codegenValue(arg);
      }
    } // otherwise, leave it be.
  }
  return arg;
}

// if fSym is non-NULL, we use that to decide what to dereference.
// Otherwise, if defaultToValues=true, we will codegenValue() the arguments,
//            and if it is false, they will pass by reference if they
//            are references.
static
GenRet codegenCallExpr(GenRet function,
                       std::vector<GenRet> & args,
                       FnSymbol* fSym,
                       bool defaultToValues)
{
  GenInfo* info = gGenInfo;
  GenRet ret;


  if( info->cfile ) {
    ret.c = function.c;
    ret.c += '(';
    bool first_actual = true;
    for( size_t i = 0; i < args.size(); i++ ) {
      {
        // Convert formals if we have fSym
        ArgSymbol* formal = NULL;
        bool isExtern = true;
        if( fSym ) {
          Expr* e = fSym->formals.get(i + 1);
          DefExpr* de = toDefExpr(e);
          formal = toArgSymbol(de->sym);
          INT_ASSERT(formal);
          if (!fSym->hasFlag(FLAG_EXTERN))
            isExtern = false;
        }
        args[i] =
          codegenArgForFormal(args[i], formal, defaultToValues, isExtern);
      }

      if (first_actual)
        first_actual = false;
      else
        ret.c += ", ";
      ret.c += args[i].c;
    }
    ret.c += ')';
  } else {
#ifdef HAVE_LLVM
    INT_ASSERT(function.val);
    llvm::Value *val = function.val;
    // Maybe function is bit-cast to a pointer?
    llvm::Function *func = llvm::dyn_cast<llvm::Function>(val);
    llvm::FunctionType *fnType;
    if (func){
      fnType = func->getFunctionType();
    } else {
      fnType = llvm::cast<llvm::FunctionType>(
          val->getType()->getPointerElementType());
    }

    std::vector<llvm::Value *> llArgs;
    llvm::Value* sret = NULL;

    // We might be doing 'structure return'
    if( fnType->getReturnType()->isVoidTy() &&
        fnType->getNumParams() >= 1 &&
        func && func->hasStructRetAttr() ) {
      // We must allocate a temporary to store the return value
      llvm::PointerType* ptrToRetTy = llvm::cast<llvm::PointerType>(
          fnType->getParamType(0));
      llvm::Type* retTy = ptrToRetTy->getElementType();
      sret = info->builder->CreateAlloca(retTy);
      llArgs.push_back(sret);
    }

    for( size_t i = 0; i < args.size(); i++ ) {
      // If we are passing byval, get the pointer to the
      // argument
      if( llArgs.size() < fnType->getNumParams() &&
          func &&
          llvm_fn_param_has_attr(func,llArgs.size()+1,LLVM_ATTRIBUTE::ByVal) ){
        args[i] = codegenAddrOf(codegenValuePtr(args[i]));
        // TODO -- this is not working!
      }

      // Convert formals if we have fSym
      {
        ArgSymbol* formal = NULL;
        bool isExtern = true;
        if( fSym ) {
          Expr* e = fSym->formals.get(i + 1);
          DefExpr* de = toDefExpr(e);
          formal = toArgSymbol(de->sym);
          INT_ASSERT(formal);
          if (!fSym->hasFlag(FLAG_EXTERN))
            isExtern = false;
        }
        args[i] =
          codegenArgForFormal(args[i], formal, defaultToValues, isExtern);
      }

      // Handle structure expansion done by clang.
      convertArgumentForCall(fnType, args[i], llArgs);
    }
    
    if (func) { 
      ret.val = info->builder->CreateCall(func, llArgs);
    } else {
      ret.val = info->builder->CreateCall(val, llArgs);
    }

    if( sret ) {
      ret.val = info->builder->CreateLoad(sret);
    }
#endif
  }
  return ret;
}

static
GenRet codegenCallExpr(const char* fnName,
                       std::vector<GenRet> & args,
                       bool defaultToValues = true)
{
  GenInfo* info = gGenInfo;
  GenRet fn;
  if( info->cfile ) fn.c = fnName;
  else {
#ifdef HAVE_LLVM
    fn.val = getFunctionLLVM(fnName);
    INT_ASSERT(fn.val);
#endif
  }
  return codegenCallExpr(fn, args, NULL, defaultToValues);
}

static
void codegenCall(const char* fnName, std::vector<GenRet> & args)
{
  GenInfo* info = gGenInfo;
  GenRet ret = codegenCallExpr(fnName, args, true);
  if( info->cfile ) {
    info->cStatements.push_back(ret.c + ";\n");
  }
}

/* These overloads of codegenCall are a bit boring-looking,
 * but they make it much easier to write the primitive call
 * generation in Expr::codegen
 */
static
GenRet codegenCallExpr(const char* fnName)
{
  std::vector<GenRet> args;
  return codegenCallExpr(fnName, args);
}
static
GenRet codegenCallExpr(const char* fnName, GenRet a1)
{
  std::vector<GenRet> args;
  args.push_back(a1);
  return codegenCallExpr(fnName, args);
}
static
GenRet codegenCallExpr(const char* fnName, GenRet a1, GenRet a2)
{
  std::vector<GenRet> args;
  args.push_back(a1);
  args.push_back(a2);
  return codegenCallExpr(fnName, args);
}
static
GenRet codegenCallExpr(const char* fnName, GenRet a1, GenRet a2, GenRet a3)
{
  std::vector<GenRet> args;
  args.push_back(a1);
  args.push_back(a2);
  args.push_back(a3);
  return codegenCallExpr(fnName, args);
}
static
GenRet codegenCallExpr(const char* fnName, GenRet a1, GenRet a2, GenRet a3,
                       GenRet a4)
{
  std::vector<GenRet> args;
  args.push_back(a1);
  args.push_back(a2);
  args.push_back(a3);
  args.push_back(a4);
  return codegenCallExpr(fnName, args);
}
static
GenRet codegenCallExpr(const char* fnName, GenRet a1, GenRet a2, GenRet a3,
                       GenRet a4, GenRet a5)
{
  std::vector<GenRet> args;
  args.push_back(a1);
  args.push_back(a2);
  args.push_back(a3);
  args.push_back(a4);
  args.push_back(a5);
  return codegenCallExpr(fnName, args);
}


/* static
void codegenCall(const char* fnName)
{
  std::vector<GenRet> args;
  codegenCall(fnName, args);
}*/
static
void codegenCall(const char* fnName, GenRet a1)
{
  std::vector<GenRet> args;
  args.push_back(a1);
  codegenCall(fnName, args);
}
static
void codegenCall(const char* fnName, GenRet a1, GenRet a2)
{
  std::vector<GenRet> args;
  args.push_back(a1);
  args.push_back(a2);
  codegenCall(fnName, args);
}
static
void codegenCall(const char* fnName, GenRet a1, GenRet a2, GenRet a3)
{
  std::vector<GenRet> args;
  args.push_back(a1);
  args.push_back(a2);
  args.push_back(a3);
  codegenCall(fnName, args);
}
static
void codegenCall(const char* fnName, GenRet a1, GenRet a2, GenRet a3, GenRet a4)
{
  std::vector<GenRet> args;
  args.push_back(a1);
  args.push_back(a2);
  args.push_back(a3);
  args.push_back(a4);
  codegenCall(fnName, args);
}
static
void codegenCall(const char* fnName, GenRet a1, GenRet a2, GenRet a3,
                 GenRet a4, GenRet a5)
{
  std::vector<GenRet> args;
  args.push_back(a1);
  args.push_back(a2);
  args.push_back(a3);
  args.push_back(a4);
  args.push_back(a5);
  codegenCall(fnName, args);
}
/*static
void codegenCall(const char* fnName, GenRet a1, GenRet a2, GenRet a3,
                 GenRet a4, GenRet a5, GenRet a6)
{
  std::vector<GenRet> args;
  args.push_back(a1);
  args.push_back(a2);
  args.push_back(a3);
  args.push_back(a4);
  args.push_back(a5);
  args.push_back(a6);
  codegenCall(fnName, args);
}
static
void codegenCall(const char* fnName, GenRet a1, GenRet a2, GenRet a3,
                 GenRet a4, GenRet a5, GenRet a6, GenRet a7)
{
  std::vector<GenRet> args;
  args.push_back(a1);
  args.push_back(a2);
  args.push_back(a3);
  args.push_back(a4);
  args.push_back(a5);
  args.push_back(a6);
  args.push_back(a7);
  codegenCall(fnName, args);
}
*/
static
void codegenCall(const char* fnName, GenRet a1, GenRet a2, GenRet a3,
                 GenRet a4, GenRet a5, GenRet a6, GenRet a7, GenRet a8)
{
  std::vector<GenRet> args;
  args.push_back(a1);
  args.push_back(a2);
  args.push_back(a3);
  args.push_back(a4);
  args.push_back(a5);
  args.push_back(a6);
  args.push_back(a7);
  args.push_back(a8);
  codegenCall(fnName, args);
}
/*
static
void codegenCall(const char* fnName, GenRet a1, GenRet a2, GenRet a3,
                 GenRet a4, GenRet a5, GenRet a6, GenRet a7, GenRet a8,
                 GenRet a9)
{
  std::vector<GenRet> args;
  args.push_back(a1);
  args.push_back(a2);
  args.push_back(a3);
  args.push_back(a4);
  args.push_back(a5);
  args.push_back(a6);
  args.push_back(a7);
  args.push_back(a8);
  args.push_back(a9);
  codegenCall(fnName, args);
}*/
/*static
void codegenCall(const char* fnName, GenRet a1, GenRet a2, GenRet a3,
                 GenRet a4, GenRet a5, GenRet a6, GenRet a7, GenRet a8,
                 GenRet a9, GenRet a10)
{
  std::vector<GenRet> args;
  args.push_back(a1);
  args.push_back(a2);
  args.push_back(a3);
  args.push_back(a4);
  args.push_back(a5);
  args.push_back(a6);
  args.push_back(a7);
  args.push_back(a8);
  args.push_back(a9);
  args.push_back(a10);
  codegenCall(fnName, args);
}*/

static
void codegenCall(const char* fnName, GenRet a1, GenRet a2, GenRet a3,
                 GenRet a4, GenRet a5, GenRet a6, GenRet a7, GenRet a8,
                 GenRet a9, GenRet a10, GenRet a11)
{
  std::vector<GenRet> args;
  args.push_back(a1);
  args.push_back(a2);
  args.push_back(a3);
  args.push_back(a4);
  args.push_back(a5);
  args.push_back(a6);
  args.push_back(a7);
  args.push_back(a8);
  args.push_back(a9);
  args.push_back(a10);
  args.push_back(a11);
  codegenCall(fnName, args);
}

static 
GenRet codegenBasicPrimitiveExpr(CallExpr* call) {
  std::vector<GenRet> args;

  for_actuals(actual, call) {
    GenRet gen = actual;

    // Make wide pointers/classes local
    if (actual->typeInfo()->symbol->hasFlag(FLAG_WIDE_CLASS) ||
        actual->typeInfo()->symbol->hasFlag(FLAG_WIDE))
      gen = codegenRaddr(gen);

    // Dereference reference or now-local wide reference
    if (actual->typeInfo()->symbol->hasFlag(FLAG_REF) ||
        actual->typeInfo()->symbol->hasFlag(FLAG_WIDE))
      gen = codegenDeref(gen);

    gen = codegenValue(gen);
    args.push_back(gen);
  }
 
  return codegenCallExpr(call->primitive->name, args);
}

#if 0
static
GenRet codegenZero()
{
  return new_IntSymbol(0, INT_SIZE_64)->codegen();
}
#endif

static
GenRet codegenOne()
{
  return new_IntSymbol(1, INT_SIZE_64)->codegen();
}

static
GenRet codegenNullPointer()
{
  GenInfo* info = gGenInfo;
  GenRet ret;
  ret.chplType = dtNil;
  if( info->cfile ) {
    ret.c = "NULL";
  } else {
#ifdef HAVE_LLVM
    ret.val = llvm::Constant::getNullValue(info->builder->getInt8PtrTy());
#endif
  }
  return ret;
}

#ifdef HAVE_LLVM
static
GenRet codegenSizeof(llvm::Type* type)
{
  GenRet ret;
  ret.chplType = SIZE_TYPE;
  ret.val = codegenSizeofLLVM(type);
  return ret;
}
#endif

static
GenRet codegenSizeof(const char* name)
{
  GenInfo* info = gGenInfo;
  GenRet ret;
  ret.chplType = SIZE_TYPE;
  if( info->cfile ) {
    ret.c = "sizeof(";
    ret.c += name;
    ret.c += ')';
  } else {
#ifdef HAVE_LLVM
    ret.val = codegenSizeofLLVM(getTypeLLVM(name));
#endif
  }
  return ret;
}


static
GenRet codegenSizeof(Type* t)
{
  return codegenSizeof(t->symbol->cname);
}

static bool
isTupleOfTuple(BaseAST *e) {
  return (e->typeInfo()->symbol->hasFlag(FLAG_STAR_TUPLE) &&
          toDefExpr(toClassType(e->typeInfo())->fields.head)->sym->
               type->symbol->hasFlag(FLAG_TUPLE));
}


// MPF - perhaps this should always call codegenValue
// and return isLVPtr = GEN_VAL.
GenRet codegenCast(Type* t, GenRet value, bool Cparens)
{
  GenInfo* info = gGenInfo;
  GenRet ret;
  ret.chplType = t;
  ret.isLVPtr = value.isLVPtr;
  
  // if we are casting a C99 wide pointer, parens around the value
  // will result in an error, hence the Cparens parameter
  // e.g. ((chpl____wide_DefaultRectangularArr_locale_1_int64_t_F)(
  //         { .locale = chpl_nodeID, .addr = nil }))
  // won't compile
 
  if (info->cfile){
    ret.c = "((" + t->codegen().c + ")";
    if (Cparens){
      ret.c += "(";
    }
    ret.c += value.c;
    if (Cparens){
      ret.c += ")";
    }
    ret.c += ")";
  } else {
#ifdef HAVE_LLVM
    llvm::Type* castType = t->codegen().type;
    if (castType->isStructTy() && value.val->getType()->isStructTy()){
      // since codegenWideAddr returns structs and LLVM cannot cast aggregates
      // we will cast pointers to structs instead and then return the
      // result of a load
      //
      // this should only happen on nil wide casts
      GenRet ptrTo = createTempVarWith(value);
      llvm::Value* ptrToStructCast =
        convertValueToType(
            ptrTo.val, castType->getPointerTo(0), !ptrTo.isUnsigned);
      INT_ASSERT(ptrToStructCast);
      ret.val = info->builder->CreateLoad(ptrToStructCast); 
    } else {
      ret.val = convertValueToType(value.val, castType, !value.isUnsigned);
      INT_ASSERT(ret.val);
    }
#endif
  }
  return ret;
}


static
GenRet codegenCast(const char* typeName, GenRet value, bool Cparens = true)
{
  GenInfo* info = gGenInfo;
  GenRet ret;
  ret.isLVPtr = value.isLVPtr;
  ret.chplType = getNamedType(std::string(typeName));
     
  if( info->cfile ) {
    ret.c = "((";
    ret.c += typeName; 
    ret.c += ")";
    
    if (Cparens){
      ret.c += "(";
    }
    ret.c += value.c;
    if (Cparens){
      ret.c += ")";
    }
    ret.c += ")";

    /*ret.c = "((";
    ret.c += typeName;
    ret.c += ")(";
    ret.c += value.c;
    ret.c += "))";*/
  } else {
#ifdef HAVE_LLVM
    GenRet really = codegenValue(value);
    llvm::Type* castType = getTypeLLVM(typeName);
    ret.val = convertValueToType(really.val, castType, !really.isUnsigned);
    INT_ASSERT(ret.val);
#endif
  }
  return ret;
}

static
GenRet codegenCastToVoidStar(GenRet value)
{
  GenInfo* info = gGenInfo;
  GenRet ret;

  if( info->cfile ) {
    ret.c = "((void*)(";
    ret.c += value.c;
    ret.c += "))";
  } else {
#ifdef HAVE_LLVM
    llvm::Type* castType = info->builder->getInt8PtrTy();
    ret.val = convertValueToType(value.val, castType, !value.isUnsigned);
    INT_ASSERT(ret.val);
#endif
  }
  return ret;
}

static
GenRet codegenCastToCharStar(GenRet value)
{
  GenInfo* info = gGenInfo;
  GenRet ret;
  if( info->cfile ) {
    ret.c = "((char*)(";
    ret.c += value.c;
    ret.c += "))";
  } else {
#ifdef HAVE_LLVM
    llvm::Type* castType = info->builder->getInt8PtrTy(); 
    ret.val = convertValueToType(value.val, castType, !value.isUnsigned);
    INT_ASSERT(ret.val);
#endif
  }
  return ret;
}

// Generates code to perform an "assignment" operation, given
//  a destination pointer and a value.
// That's basically
//  (*)to_ptr = (*)from
// but for a homogeneous tuple, we will copy element-by-element
// or possibly call memcpy (in order to copy more that the first element).
// 
// If to_ptr or from_ptr is a wide reference type (but not both),
// we will generate a PUT or a GET.
//
// from_type is used (in C) to create a temporary in case that
// is needed.
// 
// This function will always copy some value. If that is not
// desired, other functions should be used.
//
// We handle ref to ref and value to value assignments. Use 
// codegenStoreRef for value to ref assignments.
static
void codegenAssign(GenRet to_ptr, GenRet from)
{
  GenInfo* info = gGenInfo;

  // To must be a pointer.
  INT_ASSERT(to_ptr.isLVPtr);

  // Both can't be wide
  INT_ASSERT(!(to_ptr.isLVPtr == GEN_WIDE_PTR && from.isLVPtr == GEN_WIDE_PTR));

  Type* type = from.chplType;
  if( ! type ) type = to_ptr.chplType;
  INT_ASSERT(type);

  bool isStarTuple = type->symbol->hasFlag(FLAG_STAR_TUPLE);
  int starTupleLength = 0;
  if( isStarTuple ) starTupleLength = toClassType(type)->fields.length;

  // if from is a wide ptr a ref to dtNil, set from to
  // a nil pointer of the correct type.
  if (from.chplType && to_ptr.chplType){
    ClassType* ct = toClassType(from.chplType);
    if (ct && ct->symbol->hasEitherFlag(FLAG_WIDE, FLAG_WIDE_CLASS)) {
      Symbol* valField = ct->getField("addr");
      if (valField && valField->getValType() == dtNil) {
         from = codegenAddrOf(
             codegenWideHere(codegenNullPointer(), to_ptr.chplType));
      }
    }
  }

  if( (to_ptr.isLVPtr != GEN_WIDE_PTR && from.isLVPtr != GEN_WIDE_PTR )) {
    // Neither is wide.
    if( isStarTuple ) {
      // Homogenous tuples are pointers even when GEN_VAL is set.
      // Homogeneous tuples are copied specially
      if ( !fNoTupleCopyOpt &&
           starTupleLength <= tuple_copy_limit &&
           !isTupleOfTuple(type) ) {
          // tuple copy optimization
          int i = 0;
          for_fields(field, toClassType(type)) {
            GenRet to_i =
              codegenElementPtr(to_ptr, new_IntSymbol(i, INT_SIZE_64));
            GenRet from_i =
              codegenElementPtr(from, new_IntSymbol(i, INT_SIZE_64));
            codegenAssign(to_i, from_i);
            i++;
          }
      } else {
        // tuple copy but use memcpy
        // to is already a pointer.
        GenRet from_ptr = codegenValuePtr(from);
        codegenCall("memcpy",
                    codegenAddrOf(to_ptr),
                    codegenAddrOf(from_ptr),
                    codegenSizeof(type));
      }
    } else {
      // not a homogeneous tuple copy
      if( info->cfile ) {
        std::string stmt = codegenValue(to_ptr).c + " = ";
        stmt += codegenValue(from).c; 
        stmt += ";\n";
        info->cStatements.push_back(stmt);
      } else {
#ifdef HAVE_LLVM
        // LLVM codegen assignment (non-wide, non-tuple)
        GenRet value = codegenValue(from);
        llvm::Type* ptrValType =llvm::cast<llvm::PointerType>(
            to_ptr.val->getType())->getElementType();
        
        // implicit cast in C, needs to be made explicit in LLVM
        // e.g. T3 = alloca i8; 
        //      T3 = (T == T2);   // not actual LLVM syntax
        // in LLVM, boolean type is i1
        if (value.val->getType() != ptrValType){
          value.val =
            convertValueToType(value.val, ptrValType, !value.isUnsigned);
          INT_ASSERT(value.val);
        }

        info->builder->CreateStore(value.val, to_ptr.val);
#endif
      }
    }
  } else {
      // both should not be wide
      if (from.isLVPtr == GEN_WIDE_PTR && to_ptr.isLVPtr == GEN_WIDE_PTR){
        INT_FATAL("Cannot assign two wide pointers");
      }
    // One of the types is a wide pointer type, so we have to
    // call get or put.
    
    if( from.isLVPtr == GEN_WIDE_PTR ) {
      INT_ASSERT(type);
      // would also be nice to call createTempVarWith to
      // store a temporary wide pointer so we don't get 
      // code like:
      //  chpl_comm_get(..., 
      //        ((wide type) {.locale = ..., .addr = ...}).locale, 
      //        ((wide type) {.locale = ..., .addr = ...}).addr, 
      //         ...);
      
      // Generate a GET
      codegenCall("chpl_gen_comm_get",
                   codegenCastToVoidStar(to_ptr),
                   codegenRnode(from),
                   codegenRaddr(from),
                   codegenSizeof(type),
                   genTypeStructureIndex(type->symbol),
                   codegenOne(),
                   info->lineno, info->filename 
                  );
    } else {
      // Generate a PUT
      // to is already a pointer.
      codegenCall("chpl_gen_comm_put",
                   codegenCastToVoidStar(codegenValuePtr(from)),
                   codegenRnode(to_ptr),
                   codegenRaddr(to_ptr),
                   codegenSizeof(type),
                   genTypeStructureIndex(type->symbol),
                   codegenOne(),
                   info->lineno, info->filename
                  );
    } 
  }
}


static GenRet 
codegenExprMinusOne(Expr* expr)
{
  int64_t i;
  IF1_int_type width = INT_SIZE_64;
  if( get_width(expr->typeInfo()) <= 8 ) width = INT_SIZE_8;
  else if( get_width(expr->typeInfo()) <= 16 ) width = INT_SIZE_16;
  else if( get_width(expr->typeInfo()) <= 32 ) width = INT_SIZE_32;

  if (get_int(expr, &i)) {
    return new_IntSymbol(i-1, width)->codegen();
  } else {
    return codegenSub(expr, new_IntSymbol(1, width));
  }
}

static void callExprHelper(CallExpr* call, BaseAST* arg) {
  if (!arg)
    return;
  if (toSymbol(arg) || toExpr(arg))
    call->insertAtTail(arg);
  else
    INT_FATAL(call, "Bad argList in CallExpr constructor");
}


CallExpr::CallExpr(BaseAST* base, BaseAST* arg1, BaseAST* arg2,
                   BaseAST* arg3, BaseAST* arg4) :
  Expr(E_CallExpr),
  baseExpr(NULL),
  argList(),
  primitive(NULL),
  partialTag(false),
  methodTag(false),
  square(false)
{
  if (Symbol* b = toSymbol(base)) {
    baseExpr = new SymExpr(b);
  } else if (Expr* b = toExpr(base)) {
    baseExpr = b;
  } else {
    INT_FATAL(this, "Bad baseExpr in CallExpr constructor");
  }
  callExprHelper(this, arg1);
  callExprHelper(this, arg2);
  callExprHelper(this, arg3);
  callExprHelper(this, arg4);
  argList.parent = this;
  gCallExprs.add(this);
}


CallExpr::CallExpr(PrimitiveOp *prim, BaseAST* arg1, BaseAST* arg2,
                   BaseAST* arg3, BaseAST* arg4) :
  Expr(E_CallExpr),
  baseExpr(NULL),
  argList(),
  primitive(prim),
  partialTag(false),
  methodTag(false),
  square(false)
{
  callExprHelper(this, arg1);
  callExprHelper(this, arg2);
  callExprHelper(this, arg3);
  callExprHelper(this, arg4);
  argList.parent = this;
  gCallExprs.add(this);
}

CallExpr::CallExpr(PrimitiveTag prim, BaseAST* arg1, BaseAST* arg2,
                   BaseAST* arg3, BaseAST* arg4) :
  Expr(E_CallExpr),
  baseExpr(NULL),
  argList(),
  primitive(primitives[prim]),
  partialTag(false),
  methodTag(false),
  square(false)
{
  callExprHelper(this, arg1);
  callExprHelper(this, arg2);
  callExprHelper(this, arg3);
  callExprHelper(this, arg4);
  argList.parent = this;
  gCallExprs.add(this);
}


CallExpr::CallExpr(const char* name, BaseAST* arg1, BaseAST* arg2,
                   BaseAST* arg3, BaseAST* arg4) :
  Expr(E_CallExpr),
  baseExpr(new UnresolvedSymExpr(name)),
  argList(),
  primitive(NULL),
  partialTag(false),
  methodTag(false),
  square(false)
{
  callExprHelper(this, arg1);
  callExprHelper(this, arg2);
  callExprHelper(this, arg3);
  callExprHelper(this, arg4);
  argList.parent = this;
  gCallExprs.add(this);
}


CallExpr::~CallExpr() { }


void CallExpr::verify() {
  Expr::verify();
  if (astTag != E_CallExpr) {
    INT_FATAL(this, "Bad CallExpr::astTag");
  }
  if (argList.parent != this)
    INT_FATAL(this, "Bad AList::parent in CallExpr");
  if (normalized && isPrimitive(PRIM_RETURN)) {
    FnSymbol* fn = toFnSymbol(parentSymbol);
    SymExpr* sym = toSymExpr(get(1));
    if (!fn)
      INT_FATAL(this, "Return is not in a function.");
    if (fn->body->body.last() != this)
      INT_FATAL(this, "Return is in middle of function.");
    if (!sym)
      INT_FATAL(this, "Return does not return a symbol.");
  }
  for_actuals(actual, this) {
    if (actual->parentExpr != this)
      INT_FATAL(this, "Bad CallExpr::argList::parentExpr");
  }
  if (resolved) {
    if (FnSymbol* fn = isResolved()) {
      if (!fn->hasFlag(FLAG_EXTERN)) {
        for_formals_actuals(formal, actual, this) {
          if (formal->type != actual->typeInfo() && actual->typeInfo() != dtNil)
            INT_FATAL(this, "actual formal type mismatch");
        }
      }
    }
  }
}


CallExpr*
CallExpr::copyInner(SymbolMap* map) {
  CallExpr *_this = 0;
  if (primitive)
    _this = new CallExpr(primitive);
  else
    _this = new CallExpr(COPY_INT(baseExpr));
  for_actuals(expr, this)
    _this->insertAtTail(COPY_INT(expr));
  _this->primitive = primitive;
  _this->partialTag = partialTag;
  _this->methodTag = methodTag;
  _this->square = square;
  return _this;
}


void CallExpr::replaceChild(Expr* old_ast, Expr* new_ast) {
  if (old_ast == baseExpr) {
    baseExpr = new_ast;
  } else {
    INT_FATAL(this, "Unexpected case in CallExpr::replaceChild");
  }
}


void
CallExpr::insertAtHead(BaseAST* ast) {
  if (Symbol* a = toSymbol(ast))
    argList.insertAtHead(new SymExpr(a));
  else
    argList.insertAtHead(toExpr(ast));
}


void
CallExpr::insertAtTail(BaseAST* ast) {
  if (Symbol* a = toSymbol(ast))
    argList.insertAtTail(new SymExpr(a));
  else
    argList.insertAtTail(toExpr(ast));
}


FnSymbol* CallExpr::isResolved(void) {
  SymExpr* base = toSymExpr(baseExpr);
  return base ? toFnSymbol(base->var) : NULL;
}


bool CallExpr::isNamed(const char* name) {
  if (SymExpr* base = toSymExpr(baseExpr))
    if (!strcmp(base->var->name, name))
      return true;
  if (UnresolvedSymExpr* base = toUnresolvedSymExpr(baseExpr))
    if (!strcmp(base->unresolved, name))
      return true;
  return false;
}


int CallExpr::numActuals() {
  return argList.length;
}


Expr* CallExpr::get(int index) {
  return argList.get(index);
}


FnSymbol* CallExpr::findFnSymbol(void) {
  FnSymbol* fn = NULL;
  if (SymExpr* variable = toSymExpr(baseExpr))
    fn = toFnSymbol(variable->var);
  if (!fn)
    INT_FATAL(this, "Cannot find FnSymbol in CallExpr");
  return fn;
}


Type* CallExpr::typeInfo(void) {
  if (primitive)
    return primitive->returnInfo(this);
  else if (isResolved())
    return isResolved()->retType;
  else
    return dtUnknown;
}

void CallExpr::prettyPrint(std::ofstream *o) {
  if (isResolved()) {
    if (isResolved()->hasFlag(FLAG_BEGIN_BLOCK))
      *o << "begin";
    else if (isResolved()->hasFlag(FLAG_ON_BLOCK))
      *o << "on";
  }
  bool array = false;
  bool unusual = false;
  if (baseExpr != NULL) {
    if (UnresolvedSymExpr *expr = toUnresolvedSymExpr(baseExpr)) {
      if (strcmp(expr->unresolved, "*") == 0){
        unusual = true;
        argList.first()->prettyPrint(o);
        *o << "*(";
        argList.last()->prettyPrint(o);
        *o << ")";
      } else if (strcmp(expr->unresolved, 
                        "_build_range") == 0) {
        argList.first()->prettyPrint(o);
        *o << "..";
        argList.last()->prettyPrint(o);
        unusual = true;
      } else if (strcmp(expr->unresolved,
                        "chpl__buildDomainExpr") == 0) {
        unusual = true;
        for_alist(expr, argList) {
          if (expr != argList.first()) {
            *o << ", ";
          }
          expr->prettyPrint(o);
        }
      } else if (strcmp(expr->unresolved, "chpl__buildArrayRuntimeType") == 0) {
        *o << "[";
        array = true;
      } else if (strcmp(expr->unresolved, 
                        "chpl__buildDomainRuntimeType") == 0) {
        *o << "domain(";
        argList.last()->prettyPrint(o);
        *o << ")";
        unusual = true;
      } else if (strcmp(expr->unresolved,
                        "_build_tuple") != 0) {
        baseExpr->prettyPrint(o);
      }
    } else {
      baseExpr->prettyPrint(o);
    }
  } else if (primitive != NULL) {
    if (primitive->tag == PRIM_INIT) {
      unusual = true;
      argList.head->prettyPrint(o);
    }
  }

  if (!array && !unusual)
    *o << "(";
  if (!unusual) {
    for_alist(expr, argList) {
      if (expr != argList.first()) {
        if (array && expr == argList.last()) {
          *o << "] ";
        } else {
          *o << ", "; 
        }     
      }
      expr->prettyPrint(o);         
    }
    if (array && argList.first() == argList.last())
      *o << "]"; 
  }
  if (!array && !unusual) {
    *o << ")";
  }
}

/* Notes about code generation:
 *  Intermediate expressions are returned from Expr::codegen
 *  Local variables, array elements, tuple elements, and fields
 *    are always generated as the address of that value (ie lvalues
 *    are pointers)
 *  Expressions may be actual values, not addresses
 *  Chapel includes class instances - which may be remote or local.
 *   Note that the variable in question for a class instance *is*
 *    a wide (or not) reference (to the allocated object), but these
 *    references are considered "values" rather than "lvalue pointers"
 *    by the code generator. Thus a "reference to CLASS_CLASS" is
 *    actually a reference to a reference.. Note also that an "ARRAY"
 *    in the code generator is actually an instance of the e.g. _ddata
 *    class (and so the pointer to the data is again treated as a value).
 *    Lastly, Chapel references are considered "values" rather
 *    than "lvalue pointers", similarly to class instances, so that
 *    the generated code can set what a reference is pointing to
 *    (even though that is not allowed in Chapel).
 */
GenRet CallExpr::codegen() {
  GenRet ret;
  GenInfo* info = gGenInfo;
  FILE* c = info->cfile;
  SET_LINENO(this);

  // Note (for debugging), function name is in parentSymbol->cname.

  if (getStmtExpr() && getStmtExpr() == this)
    codegenStmt(this);

  if (primitive) {
    switch (primitive->tag) {
    case PRIM_UNKNOWN:
      ret = codegenBasicPrimitiveExpr(this);
      break;
    case PRIM_ARRAY_SET:
    case PRIM_ARRAY_SET_FIRST:
      {
        // get(1): (wide?) base pointer
        // get(2): index
        // get(3): value
        // get(4): src-line
        // get(5): src-file

        // Used to handle FLAG_WIDE_CLASS/FLAG_STAR_TUPLE specially,
        // but these should be taken care of by codegenElementPtr and
        // codegenAssign now.
        GenRet elementPtr = codegenElementPtr(get(1), get(2));
        codegenAssign(elementPtr, get(3));
        break;
      }
    case PRIM_ARRAY_ALLOC:
    {
      GenRet dst = get(1);
      GenRet alloced;
      INT_ASSERT(dst.isLVPtr);
      if (get(1)->typeInfo()->symbol->hasFlag(FLAG_WIDE_CLASS)) {
        Type* eltType =
          getDataClassType(
              get(1)->typeInfo()->getField("addr")->type->symbol)->typeInfo();
        GenRet locale = codegenRlocale(dst);
        GenRet call = codegenCallExpr("chpl_wide_array_alloc",
                                      codegenRnode(dst),
                                      codegenValue(get(3)),
                                      codegenSizeof(eltType),
                                      get(4), get(5));
        call.chplType = get(1)->typeInfo(); 
        alloced = codegenAddrOf(codegenWideAddr(locale, call, call.chplType)); 
      } else {
        Type* eltType =
          getDataClassType(get(1)->typeInfo()->symbol)->typeInfo();
        alloced = codegenCallExpr("chpl_array_alloc", codegenValue(get(3)),
            codegenSizeof(eltType), get(4), get(5));
      }
      codegenAssign(dst, alloced);
      break;
    }
    case PRIM_GPU_ALLOC:
    {
      if (get(1)->typeInfo()->symbol->hasFlag(FLAG_WIDE_CLASS)) {
        codegenCall("_GPU_ALLOC", get(1),
           getDataClassType(get(1)->typeInfo()->getField("addr")->type->symbol),
           get(3));
      } else {
        codegenCall("_GPU_ALLOC",
            get(1),
            toClassType(get(1)->typeInfo())->codegenClassStructType(),
            get(2),
            get(3)->typeInfo()->symbol);
      }
      break;
    }
    case PRIM_COPY_HOST_GPU:
      codegenCall("_GPU_COPY_HOST_GPU", get(1), get(2), get(3), get(4));
      break;
    case PRIM_COPY_GPU_HOST:
      codegenCall("_GPU_COPY_GPU_HOST", get(1), get(2), get(3), get(4));
      break;
    case PRIM_GPU_FREE:
    {
      if (fNoMemoryFrees)
        break;
      codegenCall("_GPU_FREE", get(1));
      break;
    }
    case PRIM_ARRAY_FREE:
    {
      if (fNoMemoryFrees)
        break;
      GenRet data = get(1);
      if (get(1)->typeInfo()->symbol->hasFlag(FLAG_WIDE_CLASS)) {
        GenRet node = codegenRnode(data);
        GenRet ptr = codegenRaddr(data);
        codegenCall("chpl_wide_array_free", node, ptr, get(2), get(3));
      } else {
        codegenCall("chpl_array_free", data, get(2), get(3));
      }
      break;
    }
    case PRIM_ARRAY_FREE_ELTS:
    {
      if (fNoMemoryFrees)
        break;
      // This used to run a macro like this:
      // for(i = 0; i < (x)->size; i++) call
      INT_FATAL("PRIM_ARRAY_FREE_ELTS");
      break;
    }
    case PRIM_NOOP:
      break;
    case PRIM_MOVE:
    {
      if (get(1)->typeInfo() == dtVoid) {
        ret = get(2)->codegen();
        break;
      }
      if (CallExpr* call = toCallExpr(get(2))) {
<<<<<<< HEAD
=======
        if (call->isPrimitive(PRIM_WIDE_GET_LOCALE)) {
          Type* type = dtLocaleID->typeInfo();
          if (call->get(1)->typeInfo()->symbol->hasFlag(FLAG_WIDE)) {
            if (call->get(1)->getValType()->symbol->hasFlag(FLAG_WIDE_CLASS)) {
              // TODO: Is the remote get really necessary?
              // i.e. will the localeID field of the remotely fetched pointer
              // ever differ from that in our local copy of the pointer?
              // I hope not.  Otherwise my understanding of a wide pointer
              // is "incomplete". <hilde>
              
              // To implement the test, replace the result of a get with a
              // test that codegenRlocale(call->get(1)) == the current result,
              // and if false
              // print a runtime error.  If the error code never fires, we can
              // just codegen the "else" form, i.e. :
              //   codegenAssign(get(1), codegenRlocale(call->get(1)));

              // get locale field of wide class via wide reference
              GenRet locPtr = createTempVar(call->get(1)->typeInfo());
              // used to be CHPL_COMM_WIDE_GET_LOCALE
              codegenCall("chpl_gen_comm_get",
                  codegenCastToVoidStar(codegenLocalAddrOf(locPtr)), 
                  codegenRnode(call->get(1)), 
                  codegenRaddr(call->get(1)), codegenSizeof(type),
                  genTypeStructureIndex(type->symbol),
                  codegenOne(), call->get(2), call->get(3));
              codegenAssign(get(1), codegenRlocale(locPtr));
            } else {
              codegenAssign(get(1), codegenRlocale(call->get(1)));
            }
          } else if(call->get(1)->typeInfo()->symbol->hasFlag(FLAG_WIDE_CLASS)){
            codegenAssign(get(1), codegenRlocale(call->get(1)));
          } else {
            // Needs to assign both fields.
            codegenAssign(get(1), codegenGetLocaleID());
          }
          break;
        }
        if (call->isPrimitive(PRIM_WIDE_GET_NODE)) {
          Type* type = dtLocaleID->getField("node")->typeInfo();
          if (call->get(1)->typeInfo()->symbol->hasFlag(FLAG_WIDE)) {
            if (call->get(1)->getValType()->symbol->hasFlag(FLAG_WIDE_CLASS)) {
              // get locale field of wide class via wide reference
              GenRet locPtr = createTempVar(call->get(1)->typeInfo());
              // used to be CHPL_COMM_WIDE_GET_LOCALE
              codegenCall("chpl_gen_comm_get",
                  codegenCastToVoidStar(codegenLocalAddrOf(locPtr)), 
                  codegenRnode(call->get(1)), 
                  codegenRaddr(call->get(1)), codegenSizeof(type),
                  genTypeStructureIndex(type->symbol),
                  codegenOne(), call->get(2), call->get(3));
              codegenAssign(get(1), codegenRnode(locPtr));
            } else {
              codegenAssign(get(1), codegenRnode(call->get(1)) );
            }
          } else if(call->get(1)->typeInfo()->symbol->hasFlag(FLAG_WIDE_CLASS)){
            codegenAssign(get(1), codegenRnode(call->get(1)) );
          } else {
            codegenAssign(get(1), codegenGetNodeID());
          }
          break;
        }
        if (call->isPrimitive(PRIM_WIDE_GET_SUBLOC)) {
          Type* type = dtLocaleID->getField("subloc")->typeInfo();
          if (call->get(1)->typeInfo()->symbol->hasFlag(FLAG_WIDE)) {
            if (call->get(1)->getValType()->symbol->hasFlag(FLAG_WIDE_CLASS)) {
              // get locale field of wide class via wide reference
              GenRet locPtr = createTempVar(call->get(1)->typeInfo());
              // used to be CHPL_COMM_WIDE_GET_LOCALE
              codegenCall("chpl_gen_comm_get",
                  codegenCastToVoidStar(codegenLocalAddrOf(locPtr)), 
                  codegenRnode(call->get(1)), 
                  codegenRaddr(call->get(1)), codegenSizeof(type),
                  genTypeStructureIndex(type->symbol),
                  codegenOne(), call->get(2), call->get(3));
              codegenAssign(get(1), codegenRsubloc(locPtr));
            } else {
              codegenAssign(get(1), codegenRsubloc(call->get(1)) );
            }
          } else if(call->get(1)->typeInfo()->symbol->hasFlag(FLAG_WIDE_CLASS)){
            codegenAssign(get(1), codegenRsubloc(call->get(1)) );
          } else {
            codegenAssign(get(1), codegenGetSublocID());
          }
          break;
        }
>>>>>>> 82e9c62d
        if (call->isPrimitive(PRIM_DEREF)) {
          if (call->get(1)->typeInfo()->symbol->hasFlag(FLAG_WIDE) ||
              call->get(1)->typeInfo()->symbol->hasFlag(FLAG_WIDE_CLASS)) {
            Type* valueType;
            if (call->get(1)->typeInfo()->symbol->hasFlag(FLAG_WIDE))
              valueType = call->get(1)->getValType();
            else
              valueType = call->get(1)->typeInfo()->getField("addr")->type;
            INT_ASSERT(valueType == get(1)->typeInfo());
            if (valueType == dtString) {
              codegenCall(
                  "chpl_comm_wide_get_string",
                  codegenLocalAddrOf(get(1)),
                  codegenLocalAddrOf(call->get(1)), 
                  genTypeStructureIndex(valueType->symbol),
                  call->get(2),
                  call->get(3));
            } else {
              // set get(1) = *(call->get(1));
              codegenAssign(get(1),codegenDeref(call->get(1)));
            }
          } else if (get(1)->typeInfo()->symbol->hasFlag(FLAG_STAR_TUPLE) ||
                     get(1)->typeInfo()->symbol->hasFlag(FLAG_FIXED_STRING)) {
            // star tuple handled in codegenAssign
            // set get(1) = *(call->get(1));
            codegenAssign(get(1),codegenDeref(call->get(1)));
          } else if (call->get(1)->typeInfo() == dtString) { 
            // this should be illegal when wide strings are fixed
            // set get(1) = call->get(1);
            codegenAssign(get(1),call->get(1));
          } else {
            // set get(1) = *(call->get(1));
            codegenAssign(get(1),codegenDeref(call->get(1)));
          }
          break;
        }
        if (call->isPrimitive(PRIM_GET_MEMBER_VALUE)) {
          SymExpr* se = toSymExpr(call->get(2));
          if (call->get(1)->typeInfo()->symbol->hasFlag(FLAG_WIDE_CLASS)) {
            INT_ASSERT(se);
            if (se->var->hasFlag(FLAG_SUPER_CLASS)) {
              // We're getting the super class pointer.
              GenRet srcwide = call->get(1);
              GenRet addr = codegenCast(
                              get(1)->typeInfo()->getField("addr")->type,
                              codegenRaddr(srcwide));
              GenRet ref =
                codegenAddrOf(codegenWideAddr( codegenRlocale(srcwide), addr));
              codegenAssign(get(1), ref);
            } else {
              codegenAssign(get(1), codegenFieldPtr(call->get(1), se));
            }
          } else if (call->get(1)->typeInfo()->symbol->hasFlag(FLAG_WIDE)) {
            INT_ASSERT(se);
            // codegenAssign will dereference.
            codegenAssign(get(1), codegenFieldPtr(call->get(1), se));
          } else if (get(2)->typeInfo()->symbol->hasFlag(FLAG_STAR_TUPLE)) {
            INT_ASSERT(se);
            // codegenAssign will handle star tuple
            codegenAssign(get(1), codegenFieldPtr(call->get(1), se));
          } else {
            INT_ASSERT(se);
            if (se->var->hasFlag(FLAG_SUPER_CLASS)) {
              // We're getting the super class pointer.
              GenRet ref = codegenFieldPtr(call->get(1), se);
              // Now we have a field pointer to object->super, but
              // the pointer to super *is* actually the value of
              // the super class. So we just set isPtr to Value.
              ref.isLVPtr = GEN_VAL; 
              codegenAssign(get(1), ref);
            } else {
              codegenAssign(get(1), codegenFieldPtr(call->get(1), se));
            }
          }
          break;
        }
        if (call->isPrimitive(PRIM_GET_MEMBER)) {
          /* Get a pointer to a member */
          SymExpr* se = toSymExpr(call->get(2));
          if (call->get(1)->typeInfo()->symbol->hasFlag(FLAG_WIDE_CLASS)) {
            codegenAssign(
                get(1), codegenAddrOf(codegenFieldPtr(call->get(1), se))); 
            break;
          } else if (call->get(1)->typeInfo()->symbol->hasFlag(FLAG_WIDE)) {
            codegenAssign(
                get(1), codegenAddrOf(codegenFieldPtr(call->get(1), se)));
            break;
          } else if (get(2)->typeInfo()->symbol->hasFlag(FLAG_STAR_TUPLE)) {
            codegenAssign(
                get(1), codegenAddrOf(codegenFieldPtr(call->get(1), se)));
            break;
          } 
        }
        if (call->isPrimitive(PRIM_GET_SVEC_MEMBER)) {
          if (call->get(1)->typeInfo()->symbol->hasFlag(FLAG_WIDE)) {
            /* Get a pointer to the i'th element of a homogenous tuple */
            GenRet elemPtr =
              codegenElementPtr(call->get(1),codegenExprMinusOne(call->get(2)));
            elemPtr = codegenAddrOf(elemPtr);
            codegenAssign(get(1), elemPtr);
            break;
          }
        }
        if (call->isPrimitive(PRIM_GET_SVEC_MEMBER_VALUE)) {
          /* Get the i'th value from a homogeneous tuple */
          if (call->get(1)->typeInfo()->symbol->hasFlag(FLAG_WIDE)) {
            // codegenElementPtr/codegenAssign handle wide pointers
            codegenAssign(
                get(1),
                codegenElementPtr(call->get(1),
                                  codegenExprMinusOne(call->get(2))));
          } else {
            codegenAssign(
                get(1),
                codegenElementPtr(call->get(1),
                                  codegenExprMinusOne(call->get(2))));
          }
          break;
        }
        if (call->isPrimitive(PRIM_ARRAY_GET)) {
          /* Get a pointer to the i'th array element */
          if (call->get(1)->typeInfo()->symbol->hasFlag(FLAG_WIDE_CLASS)) {
            codegenAssign(get(1),
                codegenAddrOf(codegenElementPtr(call->get(1), call->get(2))));
          } else {
            codegenAssign(
                get(1),
                codegenAddrOf(codegenElementPtr(call->get(1), call->get(2))));
          }
          break;
        }
        if (call->isPrimitive(PRIM_ARRAY_GET_VALUE)) {
          if (call->get(1)->typeInfo()->symbol->hasFlag(FLAG_WIDE_CLASS)) {
            codegenAssign(get(1),
                          codegenElementPtr(call->get(1), call->get(2)));
          } else {
            codegenAssign(get(1),
                          codegenElementPtr(call->get(1), call->get(2)));
          }
          break;
        }
        if (call->isPrimitive(PRIM_GPU_GET_VALUE)) {
          codegenCall("_GPU_GET_VALUE", get(1), call->get(1), call->get(2));
          break;
        }
        if (call->isPrimitive(PRIM_GPU_GET_VAL)) {
          codegenCall("_GPU_GET_VAL", get(1), call->get(1), call->get(2));
          break;
        }
        if (call->isPrimitive(PRIM_GPU_GET_ARRAY)) {
          codegenCall("_GPU_GET_ARRAY", get(1), call->get(1));
          break;
        }
        if (call->isPrimitive(PRIM_GET_UNION_ID)) {
          if (call->get(1)->typeInfo()->symbol->hasFlag(FLAG_WIDE)) {
            codegenAssign(get(1), codegenFieldUidPtr(call->get(1)));
            break;
          }
        }
        if (call->isPrimitive(PRIM_TESTCID)) {
          // set get(1) to
          //   call->get(1)->chpl_class_id == chpl__cid_"call->get(2)"
          if (call->get(1)->typeInfo()->symbol->hasFlag(FLAG_WIDE_CLASS)) {
            GenRet tmp = codegenFieldCidPtr(call->get(1));
            codegenAssign(
                get(1),
                codegenEquals(tmp, codegenUseCid(call->get(2)->typeInfo())));
            break;
          }
        }
        if (call->isPrimitive(PRIM_GETCID)) {
          if (call->get(1)->typeInfo()->symbol->hasFlag(FLAG_WIDE_CLASS)) {
            GenRet tmp = codegenFieldCidPtr(call->get(1));
            codegenAssign(get(1), tmp);
            break;
          }
        }
        if (call->isPrimitive(PRIM_CAST)) {
          if (call->typeInfo()->symbol->hasFlag(FLAG_WIDE_CLASS) ||
              call->typeInfo()->symbol->hasFlag(FLAG_WIDE)) {
            GenRet tmp = call->get(2);
            tmp = codegenWideAddr(codegenRlocale(tmp),
                                  codegenCast(call->get(1)->typeInfo(), 
                                              codegenRaddr(tmp)));
            codegenAssign(get(1), codegenAddrOf(tmp));
            break;
          }
        }
        if (call->isPrimitive(PRIM_DYNAMIC_CAST)) {
          if (call->typeInfo()->symbol->hasFlag(FLAG_WIDE_CLASS)) {
            Type* type = call->typeInfo()->getField("addr")->type;
            GenRet wideFrom = codegenValue(call->get(2));
            GenRet wideFromAddr = codegenRaddr(wideFrom);
            GenRet wideFromLocale = codegenRlocale(wideFrom);
            GenRet value = codegenValue(codegenFieldCidPtr(wideFrom));
            GenRet ok = codegenDynamicCastCheck(value, type);
            // if ok, (typeInfo()->symbol->cname) (value)
            // otherwise, NULL
            GenRet cast = codegenCast(type, wideFromAddr);
            GenRet nul = codegenCast(type, codegenNullPointer());
            GenRet addr = codegenTernary(ok, cast, nul);
            GenRet wide = codegenAddrOf(
                    codegenWideAddr(wideFromLocale, addr, call->typeInfo()));
            codegenAssign(get(1), wide);
            break;
          }
        }
        if (call->isPrimitive(PRIM_GET_PRIV_CLASS)) {
          GenRet r = codegenCallExpr("chpl_getPrivatizedClass", call->get(2));
          if (get(1)->typeInfo()->symbol->hasFlag(FLAG_WIDE_CLASS)) {
            r = codegenAddrOf(codegenWideHere(r, get(1)->typeInfo()));
          }
          codegenAssign(get(1), r);
          break;
        }
        if (call->isPrimitive(PRIM_TASK_GET_HERE)) {
          GenRet addr = codegenCallExpr("chpl_task_getHere");
          GenRet tmp;
          Type* lhsType = get(1)->typeInfo();
          if (lhsType->symbol->hasFlag(FLAG_WIDE_CLASS))
            tmp = codegenAddrOf(codegenWideAddr(codegenCallExpr("chpl_gen_getLocaleID"),
                                                addr, lhsType));
          else
            tmp = addr;
          codegenAssign(get(1), tmp);
          break;
        }
        if (call->isPrimitive(PRIM_ON_LOCALE_NUM))
        {
          // This primitive expects an argument of type chpl_localeID_t.
          INT_ASSERT(call->get(1)->typeInfo() == dtLocaleID);

          GenRet addr = codegenNullPointer();
          GenRet tmp;
          Type* lhsType = get(1)->typeInfo();
          if (lhsType->symbol->hasFlag(FLAG_WIDE_CLASS))
          {
            // Create a wide pointer with the given locale ID.
            // The addr portion of the wide pointer is NULL.
            GenRet locID = codegenValue(call->get(1));
            tmp = codegenAddrOf(codegenWideAddr(locID, addr, lhsType));
          }
          else
            tmp = addr;

          codegenAssign(get(1), tmp);
          break;
        }
      }
      if (get(1)->typeInfo()->symbol->hasFlag(FLAG_WIDE_CLASS) &&
          !get(2)->typeInfo()->symbol->hasFlag(FLAG_WIDE_CLASS)) {
        if (get(2)->typeInfo() != dtString)
          codegenAssign(get(1), codegenAddrOf(codegenWideHere(get(2)))); 
        else
          codegenCall("chpl_string_widen", codegenAddrOf(get(1)), get(2)); 
        break;
      }
      if (get(1)->typeInfo()->symbol->hasFlag(FLAG_WIDE) &&
          get(2)->typeInfo()->symbol->hasFlag(FLAG_REF)) {
        codegenAssign(get(1), codegenAddrOf(codegenWideHere(get(2))));
        break;
      }
      if (get(1)->typeInfo()->symbol->hasFlag(FLAG_WIDE) &&
          !get(2)->typeInfo()->symbol->hasFlag(FLAG_WIDE) &&
          !get(2)->typeInfo()->symbol->hasFlag(FLAG_REF)) {
        GenRet to_ptr = codegenDeref(get(1));
        codegenAssign(to_ptr, get(2));
        break;
      }
      if (get(1)->typeInfo()->symbol->hasFlag(FLAG_REF) &&
          get(2)->typeInfo()->symbol->hasFlag(FLAG_WIDE)) {
        // get(1) = Raddr(get(2));
        codegenAssign(get(1), codegenRaddr(get(2))); 
        break;
      }
      if (!get(1)->typeInfo()->symbol->hasFlag(FLAG_WIDE_CLASS) &&
          !get(1)->typeInfo()->symbol->hasFlag(FLAG_REF) &&
          get(2)->typeInfo()->symbol->hasFlag(FLAG_WIDE_CLASS)) {
        // get(1) = Raddr(get(2));
        codegenAssign(get(1), codegenRaddr(get(2))); 
        break;
      }
      if ((get(2)->typeInfo()->symbol->hasFlag(FLAG_STAR_TUPLE)) ||
          (get(2)->typeInfo()->symbol->hasFlag(FLAG_FIXED_STRING))) {
        if (get(1)->typeInfo()->symbol->hasFlag(FLAG_REF)) {
          // codegenAssign handles tuple copy opt
          codegenAssign(codegenDeref(get(1)), get(2));
        } else {
          // codegenAssign handles tuple copy opt
          codegenAssign(get(1), get(2)); 
        }
        break;
      }
      if (get(1)->typeInfo()->symbol->hasFlag(FLAG_REF) &&
          !get(2)->typeInfo()->symbol->hasFlag(FLAG_REF))
        codegenAssign(codegenDeref(get(1)), get(2));
      else
        codegenAssign(get(1), get(2));
      break;
    }
    case PRIM_DEREF:
    case PRIM_GET_SVEC_MEMBER_VALUE:
    case PRIM_GET_MEMBER_VALUE:
    case PRIM_GET_PRIV_CLASS:
    case PRIM_ARRAY_GET:
    case PRIM_ARRAY_GET_VALUE:
    case PRIM_GPU_GET_VALUE:
    case PRIM_GPU_GET_VAL:
    case PRIM_GPU_GET_ARRAY:
    case PRIM_TASK_GET_HERE:
    case PRIM_ON_LOCALE_NUM:
      // generated during generation of PRIM_MOVE
      break;
    case PRIM_WIDE_GET_LOCALE:
    {
      if (get(1)->typeInfo()->symbol->hasFlag(FLAG_WIDE) ||
          get(1)->typeInfo()->symbol->hasFlag(FLAG_WIDE_CLASS)) {
        ret = codegenRlocale(get(1));
      } else {
        ret = codegenGetLocaleID();
      }
      break;
    }
    case PRIM_WIDE_GET_NODE:
    {
      if (get(1)->typeInfo()->symbol->hasFlag(FLAG_WIDE) ||
          get(1)->typeInfo()->symbol->hasFlag(FLAG_WIDE_CLASS)) {
        ret = codegenRnode(get(1));
      } else {
        ret = codegenGetNodeID();
      }
      break;
    }
    case PRIM_WIDE_GET_SUBLOC:
    {
      if (get(1)->typeInfo()->symbol->hasFlag(FLAG_WIDE) ||
          get(1)->typeInfo()->symbol->hasFlag(FLAG_WIDE_CLASS)) {
        ret = codegenRsubloc(get(1));
      } else {
        ret = codegenGetSublocID();
      }
      break;
    }
    case PRIM_WIDE_GET_ADDR:
    {
      if (get(1)->typeInfo()->symbol->hasFlag(FLAG_WIDE) ||
          get(1)->typeInfo()->symbol->hasFlag(FLAG_WIDE_CLASS)) {
        ret = codegenRaddr(get(1));
      } else {
        ret = get(1);
      }
      break;
    }
    case PRIM_ADDR_OF:
    {
      ret = codegenAddrOf(get(1));
      break;
    }
    case PRIM_REF_TO_STRING:
    {
      if (get(1)->typeInfo()->symbol->hasFlag(FLAG_WIDE) ||
          get(1)->typeInfo()->symbol->hasFlag(FLAG_WIDE_CLASS)) {
        GenRet wide = get(1);
        ret = codegenCallExpr("chpl_wideRefToString",
                              codegenRnode(wide), codegenRaddr(wide));
      } else {
        ret = codegenCallExpr("chpl_refToString", get(1));
      }
      break;
    }
    case PRIM_RETURN:
    {
      if (typeInfo() == dtVoid) {
        if( c ) ret.c = "return";
        else {
#ifdef HAVE_LLVM
          ret.val = info->builder->CreateRetVoid();
#endif
        }
      } else {
        ret = codegenValue(get(1));
        if( c ) ret.c = "return " + ret.c;
        else {
#ifdef HAVE_LLVM
          ret.val = info->builder->CreateRet(ret.val);
#endif
        }
      }
      break;
    }
    case PRIM_UNARY_MINUS:
      ret = codegenNeg(get(1));
      break;
    case PRIM_UNARY_PLUS:
      {
        GenRet tmp = codegenValue(get(1));
        if( c ) ret.c = "(+ " + tmp.c + ")";
        else ret = tmp; // nothing is necessary.
        break;
      }
    case PRIM_UNARY_NOT:
      {
        GenRet tmp = codegenValue(get(1));
        if( c ) ret.c = "(~ " + tmp.c + ")";
        else {
#ifdef HAVE_LLVM
          ret.val = info->builder->CreateNot(tmp.val);
#endif
        }
      }
      break;
    case PRIM_UNARY_LNOT:
      ret = codegenIsZero(get(1));
      break;
    case PRIM_ADD:
      ret = codegenAdd(get(1), get(2));
      break;
    case PRIM_SUBTRACT:
      ret = codegenSub(get(1), get(2));
      break;
    case PRIM_MULT:
      ret = codegenMul(get(1), get(2));
      break;
    case PRIM_DIV:
      {
        GenRet a = codegenValue(get(1));
        GenRet b = codegenValue(get(2));
        if( c ) ret.c = "(" + a.c + " / " + b.c + ")";
        else {
#ifdef HAVE_LLVM
          PromotedPair values =
            convertValuesToLarger(
                a.val, b.val,
                is_signed(get(1)->typeInfo()), is_signed(get(2)->typeInfo()));
          if(values.a->getType()->isFPOrFPVectorTy()) {
            ret.val = info->builder->CreateFDiv(values.a, values.b);
          } else {
            if(!values.isSigned) {
              ret.val = info->builder->CreateUDiv(values.a, values.b);
            } else {
              ret.val = info->builder->CreateSDiv(values.a, values.b);
            }
          }
#endif
        }
      }
      break;
    case PRIM_MOD:
      {
        GenRet a = codegenValue(get(1));
        GenRet b = codegenValue(get(2));
        if( c ) ret.c = "(" + a.c + " % " + b.c + ")";
        else {
#ifdef HAVE_LLVM
          PromotedPair values =
            convertValuesToLarger(
                a.val, b.val,
                is_signed(get(1)->typeInfo()), is_signed(get(2)->typeInfo()));
          if(values.a->getType()->isFPOrFPVectorTy()) {
            ret.val = info->builder->CreateFRem(a.val, b.val);
          } else {
            if(!values.isSigned) {
              ret.val = info->builder->CreateURem(a.val, b.val);
            } else {
              ret.val = info->builder->CreateSRem(a.val, b.val);
            }
          }
#endif
        }
      }
      break;
    case PRIM_LSH:
      {
        GenRet a = codegenValue(get(1));
        GenRet b = codegenValue(get(2));
        if( c ) ret.c = "(" + a.c + " << " + b.c + ")";
        else {
#ifdef HAVE_LLVM
          ret.val = info->builder->CreateShl(
              a.val,
              convertValueToType(b.val, a.val->getType(),
                                 is_signed(get(2)->typeInfo())));
#endif
        }
      }
      break;
    case PRIM_RSH:
      {
        GenRet a = codegenValue(get(1));
        GenRet b = codegenValue(get(2));
        if( c ) ret.c = "(" + a.c + " >> " + b.c + ")";
        else {

#ifdef HAVE_LLVM
          if(!is_signed(get(1)->typeInfo())) {
            ret.val = info->builder->CreateLShr(
                a.val,
                convertValueToType(b.val, a.val->getType(),
                                   is_signed(get(2)->typeInfo())));
          } else {
            ret.val = info->builder->CreateAShr(
                a.val,
                convertValueToType(b.val, a.val->getType(),
                                   is_signed(get(2)->typeInfo())));
          }
#endif
        }
      }
      break;
    case PRIM_PTR_EQUAL:
    case PRIM_EQUAL:
     // TODO: Need subloc field as well.
      if (get(1)->typeInfo()->symbol->hasFlag(FLAG_WIDE_CLASS) &&
          get(2)->typeInfo()->symbol->hasFlag(FLAG_WIDE_CLASS)) {
        GenRet a = get(1);
        GenRet b = get(2);
        GenRet addrNe = codegenNotEquals(codegenRaddr(a), codegenRaddr(b));
        GenRet locNe = codegenNotEquals(codegenRnode(a), codegenRnode(b));
        GenRet rh = codegenLogicalAnd(codegenIsNotZero(codegenRaddr(a)), locNe);
        GenRet ne = codegenLogicalOr(addrNe, rh);
        ret = codegenIsZero(ne);
      } else if (get(1)->typeInfo()->symbol->hasFlag(FLAG_WIDE_CLASS) &&
          get(2)->typeInfo() == dtNil) {
        ret = codegenIsZero(get(1));
      } else if (get(2)->typeInfo()->symbol->hasFlag(FLAG_WIDE_CLASS) &&
                 get(1)->typeInfo() == dtNil) {
        ret = codegenIsZero(get(2));
      } else {
        ret = codegenEquals(get(1), get(2));
      }
      break;
    case PRIM_PTR_NOTEQUAL:
    case PRIM_NOTEQUAL:
     // TODO: Need subloc field as well.
      if (get(1)->typeInfo()->symbol->hasFlag(FLAG_WIDE_CLASS) &&
          get(2)->typeInfo()->symbol->hasFlag(FLAG_WIDE_CLASS)) {
        GenRet a = get(1);
        GenRet b = get(2);
        GenRet addrNe = codegenNotEquals(codegenRaddr(a), codegenRaddr(b));
        GenRet locNe = codegenNotEquals(codegenRnode(a), codegenRnode(b));
        GenRet rh = codegenLogicalAnd(codegenIsNotZero(codegenRaddr(a)), locNe);
        ret = codegenLogicalOr(addrNe, rh);
      } else if (get(1)->typeInfo()->symbol->hasFlag(FLAG_WIDE_CLASS) &&
          get(2)->typeInfo() == dtNil) {
        ret = codegenIsNotZero(get(1));
      } else if (get(2)->typeInfo()->symbol->hasFlag(FLAG_WIDE_CLASS) &&
                 get(1)->typeInfo() == dtNil) {
        ret = codegenIsNotZero(get(2));
      } else {
        ret = codegenNotEquals(get(1), get(2));
      }
      break;
    case PRIM_LESSOREQUAL:
      {
        GenRet a = codegenValue(get(1));
        GenRet b = codegenValue(get(2));
        if( c ) ret.c = "(" + a.c + " <= " + b.c + ")";
        else {
#ifdef HAVE_LLVM
          PromotedPair values =
            convertValuesToLarger(
                a.val, b.val,
                is_signed(get(1)->typeInfo()), is_signed(get(2)->typeInfo()));
          if(values.a->getType()->isFPOrFPVectorTy()) {
            ret.val = info->builder->CreateFCmpOLE(values.a, values.b);
          } else {
            if(!values.isSigned) {
              ret.val = info->builder->CreateICmpULE(values.a, values.b);
            } else {
              ret.val = info->builder->CreateICmpSLE(values.a, values.b);
            }
          }
#endif
        }
      }
      break;
    case PRIM_GREATEROREQUAL:
      {
        GenRet a = codegenValue(get(1));
        GenRet b = codegenValue(get(2));
        if( c ) ret.c = "(" + a.c + " >= " + b.c + ")";
        else {
#ifdef HAVE_LLVM
          PromotedPair values =
            convertValuesToLarger(
                a.val, b.val,
                is_signed(get(1)->typeInfo()), is_signed(get(2)->typeInfo()));
          if(values.a->getType()->isFPOrFPVectorTy()) {
            ret.val = info->builder->CreateFCmpOGE(values.a, values.b);
          } else {
            if(!values.isSigned) {
              ret.val = info->builder->CreateICmpUGE(values.a, values.b);
            } else {
              ret.val = info->builder->CreateICmpSGE(values.a, values.b);
            }
          }
#endif
        }
      }
      break;
    case PRIM_LESS:
      {
        GenRet a = codegenValue(get(1));
        GenRet b = codegenValue(get(2));
        if( c ) ret.c = "(" + a.c + " < " + b.c + ")";
        else {
#ifdef HAVE_LLVM
          PromotedPair values =
            convertValuesToLarger(
                a.val, b.val,
                is_signed(get(1)->typeInfo()), is_signed(get(2)->typeInfo()));
          if(values.a->getType()->isFPOrFPVectorTy()) {
            ret.val = info->builder->CreateFCmpOLT(values.a, values.b);
          } else {
            if(!values.isSigned) {
              ret.val = info->builder->CreateICmpULT(values.a, values.b);
            } else {
              ret.val = info->builder->CreateICmpSLT(values.a, values.b);
            }
          }
#endif
        }
      }
      break;
    case PRIM_GREATER:
      {
        GenRet a = codegenValue(get(1));
        GenRet b = codegenValue(get(2));
        if( c ) ret.c = "(" + a.c + " > " + b.c + ")";
        else {
#ifdef HAVE_LLVM
          PromotedPair values =
            convertValuesToLarger(
                a.val, b.val,
                is_signed(get(1)->typeInfo()), is_signed(get(2)->typeInfo()));
          if(values.a->getType()->isFPOrFPVectorTy()) {
            ret.val = info->builder->CreateFCmpOGT(values.a, values.b);
          } else {
            if(!values.isSigned) {
              ret.val = info->builder->CreateICmpUGT(values.a, values.b);
            } else {
              ret.val = info->builder->CreateICmpSGT(values.a, values.b);
            }
          }
#endif
        }
      }
      break;
    case PRIM_AND:
      {
        GenRet a = codegenValue(get(1));
        GenRet b = codegenValue(get(2));
        if( c ) ret.c = "(" + a.c + " & " + b.c + ")";
        else {
#ifdef HAVE_LLVM
          PromotedPair values =
            convertValuesToLarger(
                a.val, b.val,
                is_signed(get(1)->typeInfo()), is_signed(get(2)->typeInfo()));
          ret.val = info->builder->CreateAnd(values.a, values.b);
#endif
        }
      }
      break;
    case PRIM_OR:
      {
        GenRet a = codegenValue(get(1));
        GenRet b = codegenValue(get(2));
        if( c ) ret.c = "(" + a.c + " | " + b.c + ")";
        else {
#ifdef HAVE_LLVM
          PromotedPair values =
            convertValuesToLarger(
                a.val, b.val,
                is_signed(get(1)->typeInfo()), is_signed(get(2)->typeInfo()));
          ret.val = info->builder->CreateOr(values.a, values.b);
#endif
        }
      }
      break;
    case PRIM_XOR:
      {
        GenRet a = codegenValue(get(1));
        GenRet b = codegenValue(get(2));
        if( c ) ret.c = "(" + a.c + " ^ " + b.c + ")";
        else {
#ifdef HAVE_LLVM
          PromotedPair values =
            convertValuesToLarger(
                a.val, b.val,
                is_signed(get(1)->typeInfo()), is_signed(get(2)->typeInfo()));
          ret.val = info->builder->CreateXor(values.a, values.b);
#endif
        }
      }
      break;
    case PRIM_POW:
      ret = codegenCallExpr("pow", get(1), get(2));
      break;
    case PRIM_MIN: 
      {
        Type *t = get(1)->typeInfo();
        if (is_arithmetic_type( t)) {
          if (is_int_type( t)) {
            ret = codegenUseGlobal("MIN_INT" + numToString(get_width(t)));
          } else if (is_uint_type( t)) {
            ret = codegenUseGlobal("MIN_UINT" + numToString(get_width(t)));
          } else if (is_real_type( t)) {
            ret = codegenNeg(
                    codegenUseGlobal("MAX_FLOAT" + numToString(get_width(t))));
          } else if (is_imag_type( t)) {
            ret = codegenNeg(
                    codegenUseGlobal("MAX_FLOAT" + numToString(get_width(t))));
          } else if (is_complex_type( t)) {
            std::string fname = "_chpl_complex" + numToString(get_width(t));
            ret = codegenCallExpr(
                fname.c_str(),
                codegenNeg(
                  codegenUseGlobal("MAX_FLOAT" + numToString(get_width(t)/2))),
                codegenNeg(
                  codegenUseGlobal("MAX_FLOAT" + numToString(get_width(t)/2))));
          } else {
            INT_FATAL( t, "cannot do min on supplied type");
          }
        } else {
          INT_FATAL( t, "not arithmetic type");
        }
        break;
      }
    case PRIM_MAX: 
      {
        Type *t = get(1)->typeInfo();
        if (is_arithmetic_type( t)) {
          if (is_int_type( t)) {
            ret = codegenUseGlobal("MAX_INT" + numToString(get_width(t)));
          } else if (is_uint_type( t)) {
            ret = codegenUseGlobal("MAX_UINT" + numToString(get_width(t)));
          } else if (is_real_type( t)) {
            ret = codegenUseGlobal("MAX_FLOAT" + numToString(get_width(t)));
          } else if (is_imag_type( t)) {
            ret = codegenUseGlobal("MAX_FLOAT" + numToString(get_width(t)));
          } else if (is_complex_type( t)) {
            std::string fname = "_chpl_complex" + numToString(get_width(t));
            ret = codegenCallExpr(fname.c_str(),
                codegenUseGlobal("MAX_FLOAT" + numToString(get_width(t)/2)),
                codegenUseGlobal("MAX_FLOAT" + numToString(get_width(t)/2)));
          } else {
            INT_FATAL( t, "cannot do max on supplied type");
          }
        } else {
          INT_FATAL( t, "not arithmetic type");
        }
        break;
      }
    case PRIM_SETCID:
    {
      // get(1) is the object 
      // (type=chpl__class_id,
      //  tid=CHPL_TYPE_int32_t,
      //  wide=get(1),
      //  local=chpl__cid_<type>,
      //  stype=dtObject->typeInfo(),
      //  sfield=chpl__cid,
      //  ln=get(2),
      //  fn=get(3))
      //
      if(get(1)->typeInfo()->symbol->hasFlag(FLAG_NO_OBJECT) &&
         !get(1)->typeInfo()->symbol->hasFlag(FLAG_OBJECT_CLASS)) {
        // Don't set cid for an extern class.
        // This should probably be an error in the future.
      } else {
        Type* classType;
        if(get(1)->typeInfo()->symbol->hasFlag(FLAG_WIDE_CLASS)) {
          classType = get(1)->typeInfo()->getField("addr")->type;
        } else {
          classType = get(1)->typeInfo();
        }
        GenRet ref = codegenFieldCidPtr(get(1));

        codegenAssign(ref, codegenUseCid(classType));
      }
      break;
    }
    case PRIM_GETCID:
    {
      INT_ASSERT(get(1)->typeInfo() != dtNil);
      if(get(1)->typeInfo()->symbol->hasFlag(FLAG_NO_OBJECT) &&
         !get(1)->typeInfo()->symbol->hasFlag(FLAG_OBJECT_CLASS)) {
        INT_ASSERT(0);
      }
      GenRet ref = codegenFieldCidPtr(get(1));
      ret = codegenValue(ref);
      break;
    }
    case PRIM_TESTCID:
    {
      // get(1) is an object to test, get(2) we just use the type of it.
      INT_ASSERT(get(1)->typeInfo() != dtNil);
      if(get(1)->typeInfo()->symbol->hasFlag(FLAG_NO_OBJECT) &&
         !get(1)->typeInfo()->symbol->hasFlag(FLAG_OBJECT_CLASS)) {
        INT_ASSERT(0);
      }
      GenRet ref = codegenFieldCidPtr(get(1));
      ret = codegenEquals(ref, codegenUseCid(get(2)->typeInfo()));
      break;
    }
    case PRIM_SET_UNION_ID:
    {
      // get(1)->_uid = get(2)
      GenRet ref = codegenFieldUidPtr(get(1));
      codegenAssign(ref, get(2));
      break;
    }
    case PRIM_GET_UNION_ID:
    {
      // returns uid from get(1)
      GenRet ref = codegenFieldUidPtr(get(1));
      ret = codegenValue(ref);
      break;
    }
    case PRIM_SET_SVEC_MEMBER: {
      // set tuple base=get(1) at index=get(2) to value=get(3)
      GenRet ptr = codegenElementPtr(get(1), codegenExprMinusOne(get(2)));
      codegenAssign(ptr, get(3));
      break;
    }
    case PRIM_GET_MEMBER: {
      // base=get(1) field symbol=get(2)
      ret = codegenFieldPtr(get(1), get(2));
      // Used to only do addrOf if
      // !get(2)->typeInfo()->symbol->hasFlag(FLAG_REF)
      // but that unnaturaly depends on the type of the field.
      ret = codegenAddrOf(ret);
      break; }
    case PRIM_GET_SVEC_MEMBER: {
      // get tuple base=get(1) at index=get(2)
      Type* tupleType = get(1)->getValType();
      ret = codegenElementPtr(get(1), codegenExprMinusOne(get(2)));
      if (!tupleType->getField("x1")->type->symbol->hasFlag(FLAG_REF))
        ret = codegenAddrOf(ret);
      break;
    }
    case PRIM_SET_MEMBER: {
      // base=get(1) field=get(2) value=get(3)
      GenRet ptr = codegenFieldPtr(get(1), get(2));
      GenRet val = get(3);
      codegenAssign(ptr, val);
      break; }
    case PRIM_CHECK_NIL: {
      GenRet ptr = get(1);
      if (get(1)->typeInfo()->symbol->hasFlag(FLAG_WIDE_CLASS))
        ptr = codegenRaddr(ptr);
      codegenCall("chpl_check_nil", ptr, info->lineno, info->filename); 
      break; }
    case PRIM_LOCAL_CHECK: {
      // arguments are (wide ptr, line, function/file, error string)
      const char *error;
      INT_ASSERT(get(1)->typeInfo()->symbol->hasFlag(FLAG_WIDE) ||
                 get(1)->typeInfo()->symbol->hasFlag(FLAG_WIDE_CLASS));
      if (get(1)->typeInfo()->symbol->hasFlag(FLAG_WIDE_CLASS) &&
          get(1)->typeInfo()->getField("addr")->typeInfo()->symbol->
            hasFlag(FLAG_EXTERN)) {
        error = "cannot pass non-local extern class to extern procedure";
      } else {
        error = "cannot access remote data in local block";
      }
<<<<<<< HEAD
      codegenCall("chpl_check_local", codegenRnode(get(1)), get(2), get(3), error); 
=======
      codegenCall("chpl_test_local",
                  codegenRnode(get(1)), get(2), get(3), error); 
>>>>>>> 82e9c62d
      break; }
    case PRIM_SYNC_INIT:
    case PRIM_SYNC_DESTROY:{
      GenRet fieldPtr = codegenLocalAddrOf(codegenFieldPtr(get(1), "sync_aux"));
      codegenCall(primitive->tag == PRIM_SYNC_INIT ?
                         "chpl_sync_initAux" : "chpl_sync_destroyAux",
                         fieldPtr);
      break;
      }
    case PRIM_SYNC_LOCK:
      codegenCall("chpl_sync_lock",
                   codegenLocalAddrOf(codegenFieldPtr(get(1), "sync_aux")));
      break;
    case PRIM_SYNC_UNLOCK:
      codegenCall("chpl_sync_unlock", 
                  codegenLocalAddrOf(codegenFieldPtr(get(1), "sync_aux")));
      break;
    case PRIM_SYNC_WAIT_FULL:
      // sync var, lineno, filename
      codegenCall("chpl_sync_waitFullAndLock",
                   codegenLocalAddrOf(codegenFieldPtr(get(1), "sync_aux")),
                   get(2), get(3));
      break;
    case PRIM_SYNC_WAIT_EMPTY:
      // sync var, lineno, filename
      codegenCall("chpl_sync_waitEmptyAndLock",
                   codegenLocalAddrOf(codegenFieldPtr(get(1), "sync_aux")),
                   get(2), get(3));
      break;
    case PRIM_SYNC_SIGNAL_FULL:
      codegenCall("chpl_sync_markAndSignalFull",
                   codegenLocalAddrOf(codegenFieldPtr(get(1), "sync_aux")));
      break;
    case PRIM_SYNC_SIGNAL_EMPTY:
      codegenCall("chpl_sync_markAndSignalEmpty",
                   codegenLocalAddrOf(codegenFieldPtr(get(1), "sync_aux")));
      break;
    case PRIM_SINGLE_INIT:
    case PRIM_SINGLE_DESTROY:
      codegenCall( primitive->tag == PRIM_SINGLE_INIT ?
                  "chpl_single_initAux" : "chpl_single_destroyAux",
                   codegenLocalAddrOf(codegenFieldPtr(get(1), "single_aux")));
      break;
    case PRIM_SINGLE_LOCK:
      codegenCall( "chpl_single_lock",
                   codegenLocalAddrOf(codegenFieldPtr(get(1), "single_aux")));
      break;
    case PRIM_SINGLE_UNLOCK:
      codegenCall( "chpl_single_unlock",
                   codegenLocalAddrOf(codegenFieldPtr(get(1), "single_aux")));
      break;
    case PRIM_SINGLE_WAIT_FULL:
      // single, lineno, filename
      codegenCall( "chpl_single_waitFullAndLock",
                   codegenLocalAddrOf(codegenFieldPtr(get(1), "single_aux")),
                   get(2), get(3));
      break;
    case PRIM_SINGLE_SIGNAL_FULL:
      codegenCall( "chpl_single_markAndSignalFull",
                   codegenLocalAddrOf(codegenFieldPtr(get(1), "single_aux")));
      break;
    case PRIM_WRITEEF: {
      // get(1) is argument (class, wide or not), get(2) is what to write.
      GenRet s;
      if (get(1)->typeInfo()->symbol->hasFlag(FLAG_WIDE_CLASS))
        s = codegenRaddr(get(1));
      else
        s = get(1);
      codegenCall( "chpl_write_EF", s, get(2));
      break; }
    case PRIM_WRITEFF:
    case PRIM_WRITEXF:
      {
        const char *fn = NULL;
        if( primitive->tag == PRIM_WRITEFF ) fn = "chpl_write_FF";
        if( primitive->tag == PRIM_WRITEXF ) fn = "chpl_write_XF";
        // get(1) is argument (class, wide or not), get(2) is what to write.
        GenRet s;
        if (get(1)->typeInfo()->symbol->hasFlag(FLAG_WIDE_CLASS))
          s = codegenRaddr(get(1));
        else
          s = get(1);
        codegenCall( fn, s, get(2));
        break;
      }
    case PRIM_SYNC_RESET: {
      // get(1) is argument (class, wide or not)
      GenRet s;
      if (get(1)->typeInfo()->symbol->hasFlag(FLAG_WIDE_CLASS))
        s = codegenRaddr(get(1));
      else
        s = get(1);
      codegenCall( "chpl_sync_reset", s);
      break; }
    case PRIM_READFE:
    case PRIM_READFF:
    case PRIM_READXX:
      {
        const char *fn = NULL;
        if( primitive->tag == PRIM_READFE ) fn = "chpl_read_FE";
        if( primitive->tag == PRIM_READFF ) fn = "chpl_read_FF";
        if( primitive->tag == PRIM_READXX ) fn = "chpl_read_XX";
        GenRet s;
        if (get(1)->typeInfo()->symbol->hasFlag(FLAG_WIDE_CLASS))
          s = codegenRaddr(get(1));
        else
          s = get(1);
        ret = codegenCallExpr(fn, s);
        break;
      }
    case PRIM_SYNC_IS_FULL: {
      // get(1) is sync var get(2) is isSimpleSyncBaseType( arg )
      GenRet s = get(1);
      GenRet val_ptr = codegenLocalAddrOf(codegenFieldPtr(s, "value"));
      GenRet aux = codegenLocalAddrOf(codegenFieldPtr(s, "sync_aux"));
      ret = codegenCallExpr("chpl_sync_isFull",
                            val_ptr, aux, get(2));
      break; }
    case PRIM_SINGLE_WRITEEF:
      {
        // get(1) is argument (class, wide or not), get(2) is what to write.
        GenRet s;
        if (get(1)->typeInfo()->symbol->hasFlag(FLAG_WIDE_CLASS))
          s = codegenRaddr(get(1));
        else
          s = get(1);
        codegenCall( "chpl_single_write_EF", s, get(2));
        break;
      }
    case PRIM_SINGLE_RESET:
      {
        // get(1) is argument (class, wide or not)
        GenRet s;
        if (get(1)->typeInfo()->symbol->hasFlag(FLAG_WIDE_CLASS))
          s = codegenRaddr(get(1));
        else
          s = get(1);
        codegenCall( "chpl_single_reset", s);
        break;
      }
    case PRIM_SINGLE_READFF:
    case PRIM_SINGLE_READXX:
      {
        const char *fn = NULL;
        if( primitive->tag == PRIM_SINGLE_READFF ) fn = "chpl_single_read_FF";
        if( primitive->tag == PRIM_SINGLE_READXX ) fn = "chpl_single_read_XX";
        GenRet s;
        if (get(1)->typeInfo()->symbol->hasFlag(FLAG_WIDE_CLASS))
          s = codegenRaddr(get(1));
        else
          s = get(1);
        ret = codegenCallExpr(fn, s);
        break;
      }
    case PRIM_SINGLE_IS_FULL:
    {
      // get(1) is sync var get(2) is isSimpleSyncBaseType( arg )
      GenRet s = get(1);
      GenRet val_ptr = codegenLocalAddrOf(codegenFieldPtr(s, "value"));
      GenRet aux = codegenLocalAddrOf(codegenFieldPtr(s, "single_aux"));
      ret = codegenCallExpr("chpl_single_isFull",
                            val_ptr, aux, get(2));
      break; 
    }
    case PRIM_PROCESS_TASK_LIST: {
      GenRet taskListPtr = codegenFieldPtr(get(1), "taskList");
      codegenCall("chpl_task_processTaskList", codegenValue(taskListPtr));
      break; }
    case PRIM_EXECUTE_TASKS_IN_LIST:
      codegenCall("chpl_task_executeTasksInList", get(1));
      break;
    case PRIM_FREE_TASK_LIST:
    {
      if (fNoMemoryFrees)
        break;
      codegenCall("chpl_task_freeTaskList", get(1));
      break;
    }
    case PRIM_GET_SERIAL:
      ret = codegenCallExpr("chpl_task_getSerial");
      break;
    case PRIM_SET_SERIAL:
      codegenCall("chpl_task_setSerial", codegenValue(get(1)));
      break;
    case PRIM_TASK_SET_HERE:
    {
      if (get(1)->typeInfo()->symbol->hasFlag(FLAG_WIDE) ||
          get(1)->typeInfo()->symbol->hasFlag(FLAG_WIDE_CLASS))
        codegenCall("chpl_task_setHere", codegenRaddr(get(1)));
      else
        codegenCall("chpl_task_setHere", get(1));
      break;
    }
    case PRIM_TASK_SET_LOCALE:
      codegenCall("chpl_gen_setLocaleID", codegenValue(get(1)));
      break;
    case PRIM_TASK_GET_LOCALE:
      ret = codegenCallExpr("chpl_gen_getLocaleID");
      break;
    case PRIM_CHPL_COMM_GET:
    case PRIM_CHPL_COMM_PUT: {
      // args are:
      //   localvar, locale, remote addr, eltSize, get(4)==length, line, file
      const char* fn;
      if (primitive->tag == PRIM_CHPL_COMM_GET) {
        fn = "chpl_gen_comm_get";
      } else {
        fn = "chpl_gen_comm_put";
      }
      TypeSymbol *dt;

      GenRet localAddr = codegenValuePtr(get(1));

      // destination data array
      if (get(1)->typeInfo()->symbol->hasFlag(FLAG_WIDE)) {
        Symbol *sym = get(1)->typeInfo()->getField("addr", true);
        INT_ASSERT(sym);
        dt = sym->typeInfo()->getValType()->symbol;
        localAddr = codegenRaddr(localAddr);
      } else {
        dt = get(1)->typeInfo()->getValType()->symbol;
        if (get(1)->typeInfo()->symbol->hasFlag(FLAG_REF)) {
          localAddr = codegenDeref(localAddr);
        }
      }

      GenRet locale;
      if( get(2)->typeInfo()->symbol->hasEitherFlag(FLAG_WIDE,FLAG_REF) ) {
        locale = codegenValue(codegenDeref(get(2)));
      } else {
        locale = codegenValue(get(2));
      }

      // source data array
      GenRet remoteAddr = get(3);
      SymExpr *sym = toSymExpr(get(3));
      INT_ASSERT(sym);
      if( sym->typeInfo()->symbol->hasFlag(FLAG_WIDE) ) {
        remoteAddr = codegenRaddr(remoteAddr);
      } else {
        if( !sym->typeInfo()->symbol->hasFlag(FLAG_REF) ) {
          remoteAddr = codegenAddrOf(remoteAddr);
        }
      }
      /*if( remoteAddrArg.isLVPtr == GEN_WIDE_PTR ) {
        remoteAddr = codegenRaddr(remoteAddrArg);
      } else {
        remoteAddr = codegenValuePtr(remoteAddrArg);
      }*/
      GenRet eltSize = codegenSizeof(dt->typeInfo());
      GenRet len;
      if( get(4)->typeInfo()->symbol->hasEitherFlag(FLAG_WIDE,FLAG_REF) ) {
        len = codegenValue(codegenDeref(get(4)));
      } else {
        len = codegenValue(get(4));
      }

      codegenCall(fn, codegenCastToVoidStar(localAddr), locale, remoteAddr, 
          eltSize,genTypeStructureIndex(dt), len,
          get(5), get(6));
                   
      break;
    }
      //Strided versions of get and put
    case PRIM_CHPL_COMM_PUT_STRD: 
    case PRIM_CHPL_COMM_GET_STRD: {
      //args are: localvar, dststr addr, locale, remote addr, srcstr addr
      // count addr, strlevels, elem
      const char* fn;
      if (primitive->tag == PRIM_CHPL_COMM_GET_STRD) {
        fn = "chpl_gen_comm_get_strd";
      } else {
        fn = "chpl_gen_comm_put_strd";
      }
      TypeSymbol *dt;

      GenRet localAddr = codegenValuePtr(get(1));

      // destination data array
      if (get(1)->typeInfo()->symbol->hasFlag(FLAG_WIDE)) {
        Symbol *sym = get(1)->typeInfo()->getField("addr", true);
        INT_ASSERT(sym);
        dt = sym->typeInfo()->getValType()->symbol;
        localAddr = codegenRaddr(localAddr);
      } else {
        dt = get(1)->typeInfo()->getValType()->symbol;
        if (get(1)->typeInfo()->symbol->hasFlag(FLAG_REF)) {
          localAddr = codegenDeref(localAddr);
        }
      }

      // destination strides local array
      GenRet dststr = codegenValuePtr(get(2));

      if (get(2)->typeInfo()->symbol->hasFlag(FLAG_WIDE)) {
        Symbol *sym = get(2)->typeInfo()->getField("addr", true);
        INT_ASSERT(sym);
        dststr = codegenRaddr(dststr);
      } else {
        if (get(2)->typeInfo()->symbol->hasFlag(FLAG_REF)) {
          dststr = codegenDeref(dststr);
        }
      }

      // locale id 
      GenRet locale;
      if( get(3)->typeInfo()->symbol->hasEitherFlag(FLAG_WIDE,FLAG_REF) ) {
        locale = codegenValue(codegenDeref(get(3)));
      } else {
        locale = codegenValue(get(3));
      } 

      // source data array
      GenRet remoteAddr = get(4);
      SymExpr *sym = toSymExpr(get(4));
      INT_ASSERT(sym);
      if( sym->typeInfo()->symbol->hasFlag(FLAG_WIDE) ) {
        remoteAddr = codegenRaddr(remoteAddr);
      } else {
        if( !sym->typeInfo()->symbol->hasFlag(FLAG_REF) ) {
          remoteAddr = codegenAddrOf(remoteAddr);
        }
      }

      // source strides local array
      GenRet srcstr = codegenValuePtr(get(5));

      if (get(5)->typeInfo()->symbol->hasFlag(FLAG_WIDE)) {
        Symbol *sym = get(5)->typeInfo()->getField("addr", true);
        INT_ASSERT(sym);
        srcstr = codegenRaddr(srcstr);
      } else {
        if (get(5)->typeInfo()->symbol->hasFlag(FLAG_REF)) {
          srcstr = codegenDeref(srcstr);
        }
      }

      // count local array
      GenRet count = codegenValuePtr(get(6));

      if (get(6)->typeInfo()->symbol->hasFlag(FLAG_WIDE)) {
        Symbol *sym = get(6)->typeInfo()->getField("addr", true);
        INT_ASSERT(sym);
        count = codegenRaddr(count);
      } else {
        if (get(6)->typeInfo()->symbol->hasFlag(FLAG_REF)) {
          count = codegenDeref(count);
        }
      }

      // stridelevels
      GenRet stridelevels;
      if( get(7)->typeInfo()->symbol->hasEitherFlag(FLAG_WIDE,FLAG_REF) ) {
        stridelevels = codegenValue(codegenDeref(get(7)));
      } else {
        stridelevels = codegenValue(get(7));
      } 

      // eltSize
      GenRet eltSize = codegenSizeof(dt->typeInfo());

      codegenCall(fn,
                  codegenCastToVoidStar(localAddr),
                  codegenCastToVoidStar(dststr),
                  locale, remoteAddr, codegenCastToVoidStar(srcstr),
                  codegenCastToVoidStar(count), stridelevels, eltSize,
                  genTypeStructureIndex(dt), get(8), get(9));

      break;
    }
    case PRIM_CHPL_ALLOC:
    case PRIM_CHPL_ALLOC_PERMIT_ZERO: {
      GenRet size;

      // If Chapel class or record
      if (ClassType* ct = toClassType(toTypeSymbol(typeInfo()->symbol)->type)) {
        size = codegenSizeof(ct->classStructName(true));
      } else {
        size = codegenSizeof(typeInfo());
      }

      const char* fn = NULL;
      if(primitive->tag == PRIM_CHPL_ALLOC)
        fn = "chpl_mem_alloc";
      if(primitive->tag == PRIM_CHPL_ALLOC_PERMIT_ZERO )
        fn = "chpl_mem_allocPermitZero";

      GenRet description = codegenAdd(get(2), codegenUseGlobal("CHPL_RT_MD_NUM"));
      GenRet allocated;
      allocated = codegenCallExpr(fn, size, description, get(3), get(4));

      ret = codegenCast(typeInfo()->symbol->cname, allocated);
      break;
    }
    case PRIM_CHPL_FREE: {
      if (fNoMemoryFrees)
        break;
      INT_ASSERT(numActuals() == 3);
      Expr * ptrExpr = get(1);
      if( ptrExpr->typeInfo()->symbol->hasFlag(FLAG_DATA_CLASS))
        INT_FATAL(this, "cannot delete data class");
      GenRet ptr; 
      ptr = codegenValue(ptrExpr);
      if (ptrExpr->typeInfo()->symbol->hasFlag(FLAG_WIDE_CLASS)) {
        ptr = codegenRaddr(ptr);
      }
      codegenCall("chpl_mem_free", codegenCastToVoidStar(ptr), get(2), get(3));
      // MPF - note we do not set the pointer to NULL here
      // because it would not change any copies of the pointer
      // and we're toast in any case of use-after-free.
      // Arguably, it could be put back in for earlier error detection.
      break;
    }
    case PRIM_CAST: 
    {
      if (typeInfo()->symbol->hasFlag(FLAG_WIDE_CLASS) ||
          typeInfo()->symbol->hasFlag(FLAG_WIDE)) {
        GenRet tmp = get(2);
        ret = codegenWideAddr(codegenRlocale(tmp),
                              codegenCast(get(1)->typeInfo(), 
                                          codegenRaddr(tmp)));
        break;
      }

      Type* dst = get(1)->typeInfo();
      Type* src = get(2)->typeInfo();
      if (dst == src) {
        ret = get(2);
      } else if ((is_int_type(dst) || is_uint_type(dst)) && src == dtTaskID) {
        GenRet v = codegenValue(get(2));
        // cast like this: (type) (intptr_t) v
        ret = codegenCast(typeInfo(), codegenCast("intptr_t", v));
      } else if (dst == dtString || src == dtString) {
        const char* dst_cname = dst->symbol->cname;
        const char* src_cname = src->symbol->cname;
        std::string fn;
        if( dst->symbol->cname[0] == '_' ) {
          fn += src_cname;
          fn += "_to";
          fn += dst_cname;
        } else {
          fn += src_cname;
          fn += "_to_";
          fn += dst_cname;
        }
        if (src == dtString) {
          ret = codegenCallExpr(fn.c_str(), get(2), get(3), get(4)); // TODO?
        } else {
          ret = codegenCallExpr(fn.c_str(), codegenValue(get(2)));
        }
      } else {
        if (isRecord(typeInfo()) || isUnion(typeInfo())) {
          INT_FATAL("TODO - don't like type-punning record/union");
          /*fprintf(outfile, "(*((");
          typeInfo()->codegen(outfile);
          fprintf(outfile, "*)(&(");
          get(2)->codegen(outfile);
          fprintf(outfile, "))))");*/
        } else {
          GenRet v = codegenValue(get(2));
          ret = codegenCast(typeInfo()->symbol->cname, v);
        }
      }
      break;
    }
    case PRIM_DYNAMIC_CAST: 
    {
      if (typeInfo()->symbol->hasFlag(FLAG_WIDE_CLASS))
        INT_FATAL(this, "wide class dynamic cast is not normal");
      GenRet tmp = codegenFieldCidPtr(get(2));
      GenRet value = codegenValue(tmp);
      GenRet ok = codegenDynamicCastCheck(value, typeInfo());
      // if ok, (typeInfo()->symbol->cname) (value)
      // otherwise, NULL
      GenRet cast = codegenCast(typeInfo(), codegenValue(get(2)));
      GenRet nul = codegenCast(typeInfo(), codegenNullPointer());

      ret = codegenTernary(ok, cast, nul);
      break;
    }
    case PRIM_GC_CC_INIT:
    case PRIM_GC_ADD_ROOT:
    case PRIM_GC_ADD_NULL_ROOT:
    case PRIM_GC_DELETE_ROOT:
    case PRIM_GC_CLEANUP:
      INT_FATAL("GC primitives not supported");
      break;
    case PRIM_LOCALE_ID:
      ret = codegenGetLocaleID();
      break;
    case PRIM_IS_HERE:
      ret = codegenCallExpr("chpl_is_here", codegenValue(get(1)));
      break;
    case PRIM_NODE_ID:
      ret = codegenGetNodeID();
      break;
    case PRIM_ALLOC_GVR:
      codegenCall("chpl_comm_alloc_registry",
                  new_IntSymbol(numGlobalsOnHeap, INT_SIZE_32));
      break;
    case PRIM_HEAP_REGISTER_GLOBAL_VAR: 
    {
      GenRet idx = codegenValue(get(1));
      GenRet var = get(2);
      if( c ) {
        codegenCall("CHPL_HEAP_REGISTER_GLOBAL_VAR", idx, var);
      } else {
#ifdef HAVE_LLVM
        llvm::Value *wideLocaleIdx = codegenRlocaleMaybePtr(var).val;
        llvm::Value *wideAddrIdx = codegenRaddrMaybePtr(var).val;

        // (wide).locale = 0;
        info->builder->CreateStore(
            llvm::Constant::getNullValue(
              wideLocaleIdx->getType()->getContainedType(0)),
            wideLocaleIdx);

        // chpl_globals_registry[i] = (&((wide).addr));
        llvm::Value *registryEntry = info->builder->CreateInBoundsGEP(
              info->builder->CreateLoad(
                info->lvt->getValue("chpl_globals_registry").val), idx.val);
        llvm::Value *tmp =
          convertValueToType(wideAddrIdx,
                             registryEntry->getType()->getContainedType(0));
        INT_ASSERT(tmp);
        info->builder->CreateStore(tmp, registryEntry);
        // NOTE -- LLVM does not invoke CHPL_HEAP_REGISTER_GLOBAL_VAR_EXTRA
#endif
      }
      break;
    }
    case PRIM_HEAP_BROADCAST_GLOBAL_VARS:
      codegenCall("chpl_gen_comm_broadcast_global_vars", get(1)); 
      break;
    case PRIM_PRIVATE_BROADCAST:
      codegenCall("chpl_comm_broadcast_private", get(1), 
                   codegenSizeof(get(2)->typeInfo()),
                   genTypeStructureIndex(get(2)->typeInfo()->symbol));
      break;
    case PRIM_INT_ERROR:
      codegenCall("chpl_internal_error",
                  new_StringSymbol("compiler generated error"));
      break;
    case PRIM_STRING_COPY:
    {
      if (get(1)->typeInfo()->symbol->hasFlag(FLAG_WIDE_CLASS)) {
        GenRet cpyTo = get(1)->codegen();
        cpyTo.isLVPtr = GEN_VAL;
        ret = codegenCallExpr("chpl_wide_string_copy", cpyTo, get(2), get(3));
      } else
        ret = codegenBasicPrimitiveExpr(this);
      break;
    }
    case PRIM_RT_ERROR:
    case PRIM_RT_WARNING:
      ret = codegenBasicPrimitiveExpr(this);
      break;
    case PRIM_NEW_PRIV_CLASS: 
    {
      GenRet arg = get(1);
      if (get(1)->typeInfo()->symbol->hasFlag(FLAG_WIDE_CLASS))
        arg = codegenRaddr(arg);
      codegenCall("chpl_newPrivatizedClass", arg);
      break;
    }                          
    case PRIM_NUM_PRIV_CLASSES:
      ret = codegenCallExpr("chpl_numPrivatizedClasses");
      break;
    case PRIM_WARNING:
      // warning issued, continue codegen
      break;
    case PRIM_FTABLE_CALL: {
      //
      // indirect function call via a function pointer
      //
      GenRet index = codegenValue(get(1));
      GenRet fngen;
      // Generate a cast based upon the arguments.
      if (info->cfile){
        std::string str = "((void(*)(";
        str += get(2)->typeInfo()->symbol->cname;
        if( argMustUseCPtr(get(2)->typeInfo()) ) str += "*";
        str += ",";
        str += get(3)->typeInfo()->symbol->cname;
        if( argMustUseCPtr(get(3)->typeInfo()) ) str += "*";
        str += "))*chpl_ftable[" + index.c + "])";
        fngen.c = str;
      } else {
#ifdef HAVE_LLVM
        GenRet ftable = info->lvt->getValue("chpl_ftable");
        llvm::Value* fnPtrPtr;
        llvm::Value* fnPtr;
        llvm::Value* GEPLocs[2];
        GEPLocs[0] = llvm::Constant::getNullValue(
            llvm::IntegerType::getInt64Ty(info->module->getContext()));
        GEPLocs[1] = index.val;
        fnPtrPtr = info->builder->CreateInBoundsGEP(ftable.val, GEPLocs);
        fnPtr = info->builder->CreateLoad(fnPtrPtr);
        // Generate an LLVM function type based upon the arguments.
        llvm::Type *returnType;
        std::vector<llvm::Type *> argumentTypes;
        returnType = llvm::Type::getVoidTy(info->module->getContext());
        llvm::Type* argt;
        argt = get(2)->typeInfo()->codegen().type;
        if( argMustUseCPtr(get(2)->typeInfo()) ) argt = argt->getPointerTo();
        argumentTypes.push_back(argt);
        argt = get(3)->typeInfo()->codegen().type;
        if( argMustUseCPtr(get(3)->typeInfo()) ) argt = argt->getPointerTo();
        argumentTypes.push_back(argt);

        llvm::FunctionType* fnType =
          llvm::FunctionType::get(
              returnType, argumentTypes, /* is var arg */ false);
        // OK, now cast to the fnType.
        fngen.val = info->builder->CreateBitCast(fnPtr, fnType->getPointerTo());
#endif
      }

      std::vector<GenRet> args;
      GenRet arg;
      arg = get(2);
      if( argMustUseCPtr(get(2)->typeInfo()) ) arg = codegenLocalAddrOf(arg);
      args.push_back(arg);
      arg = get(3);
      if( argMustUseCPtr(get(3)->typeInfo()) ) arg = codegenLocalAddrOf(arg);
      args.push_back(arg);

      ret = codegenCallExpr(fngen, args, NULL, true);
      break;
    }
    case PRIM_VMT_CALL: {
      GenRet ptrToFnPtr;
      GenRet index;
      FnSymbol* fn = NULL;
      int startArgs = 3;
      SymExpr* se = toSymExpr(get(1));
      INT_ASSERT(se);
      fn = toFnSymbol(se->var);
      INT_ASSERT(fn);
      {
        GenRet i = codegenValue(get(2));
        GenRet j = new_IntSymbol(virtualMethodMap.get(fn), INT_SIZE_64);
        INT_ASSERT(gMaxVMT >= 0);
        GenRet maxVMTConst = new_IntSymbol(gMaxVMT, INT_SIZE_64);
        // indexExpr = maxVMT * i + j
        index = codegenAdd(codegenMul(maxVMTConst, i), j);
      }
      GenRet base;
      if (info->cfile){
        base = codegenUseGlobal("chpl_vmtable");
      } else {
#ifdef HAVE_LLVM
        base = info->lvt->getValue("chpl_vmtable");
#endif
      }
      ptrToFnPtr = codegenElementPtr(base, index);
      // the function expression to call.
      GenRet fngen = fn->codegenCast(codegenValue(ptrToFnPtr));

      std::vector<GenRet> args;
      int i = startArgs;
      for_formals(arg, fn) {
        args.push_back(get(i++));
      }

      ret = codegenCallExpr(fngen, args, fn, true);
      break;
    }
    case NUM_KNOWN_PRIMS:
      INT_FATAL(this, "impossible");
      break;
    case PRIM_BLOCK_XMT_PRAGMA_NOALIAS:
      // This case allows __primitive("noalias pragma") to generate 
      // _Pragma("mta assert noalias <variable list>")
      // EVERY variable within a block is added to the variable list,
      // which means several variables will spawn warnings (ignored in
      // Makefile.cray-mta). Eventually, we'll only generate invariant 
      // pointer variables.
      if (!(strcmp(CHPL_TARGET_PLATFORM, "cray-xmt"))) {
        INT_ASSERT(c);
        Vec<SymExpr*> se;
        Vec<DefExpr*> de_parent;
        Vec<VarSymbol*> vs_parent;
        collectSymExprs(this->next, se);
        collectDefExprs(this->parentExpr, de_parent);
        forv_Vec(DefExpr*, def, de_parent) {
          VarSymbol* vs = toVarSymbol(def->sym);
          if (vs) vs_parent.add(vs);
        }
        forv_Vec(SymExpr*, sym, se) {
          if (isVarSymbol(sym->var) && (!(isPrimitiveType(sym->var->type)))) {
            VarSymbol* vs = toVarSymbol(sym->var);
            if (vs_parent.in(vs)) {
              std::string stmt;
              stmt += "_Pragma(\"mta assert noalias *";
              stmt += sym->var->cname;
              stmt += "\")";
              info->cStatements.push_back(stmt);
            }
          }
        }
        this->remove();
      }
      break;
    default:
      INT_FATAL(this, "primitive codegen fail; should it still be in the AST?");
      if( c ) {
        std::string stmt;
        stmt += "/* ERR ";
        stmt += primitive->name;
        stmt += "*/";
        info->cStatements.push_back(stmt);
      }
    }
    if (c && getStmtExpr() && getStmtExpr() == this)
      if( ret.c.length() > 0 ) info->cStatements.push_back(ret.c + ";\n");
    return ret;
  }

  FnSymbol* fn = isResolved();
  INT_ASSERT(fn);

  if (fn->hasFlag(FLAG_BEGIN_BLOCK)) {
    // get(1) is a class containing bundled arguments
    std::vector<GenRet> args(7);
    args[0] = new_IntSymbol(ftableMap.get(fn), INT_SIZE_64);

    if (Expr *actuals = get(1)) {
      args[1] = codegenCastToVoidStar(codegenValue(actuals));
    } else {
      args[1] = codegenNullPointer();
    }
    ClassType *bundledArgsType = toClassType(toSymExpr(get(1))->typeInfo());
    // lastField is the _endCount field.
    int lastField = bundledArgsType->fields.length;
    GenRet endCountPtr = codegenValue(
        codegenFieldPtr(get(1), bundledArgsType->getField(lastField)));
    // endCount is either an address or {locale, ptr}
    GenRet endCountValue = codegenValue(endCountPtr);
    GenRet taskList;

    if (bundledArgsType->getField(lastField)->typeInfo()->symbol->
        hasFlag(FLAG_WIDE_CLASS)) {
      GenRet node = codegenRnode(endCountValue);
      endCountValue = codegenRaddr(endCountValue);
      taskList = codegenLocalAddrOf(codegenFieldPtr(endCountValue, "taskList"));
      taskList = codegenTernary(
                      codegenNotEquals(node, codegenGetNodeID()),
                      codegenNullPointer(),
                      taskList);
    } else {
      taskList = codegenLocalAddrOf(codegenFieldPtr(endCountValue, "taskList"));
    }
    args[2] = taskList;
    if (bundledArgsType->getField(lastField)->typeInfo()->symbol->
        hasFlag(FLAG_WIDE_CLASS)) {
      args[3] = codegenRnode(endCountPtr);
    } else {
      args[3] = codegenGetNodeID();
    }

    args[4] = new_BoolSymbol(true, BOOL_SIZE_8);
    args[5] = fn->linenum();
    args[6] = fn->fname();


    genComment(fn->cname, true);
    codegenCall("chpl_task_addToTaskList", args);
    return ret;
  } else if (fn->hasFlag(FLAG_COBEGIN_OR_COFORALL_BLOCK)) {
    // get(1) is a class containing bundled arguments
    std::vector<GenRet> args(7);
    args[0] = new_IntSymbol(ftableMap.get(fn), INT_SIZE_64);

    if (Expr *actuals = get(1)) {
      args[1] = codegenCastToVoidStar(codegenValue(actuals));
    } else {
      args[1] = codegenNullPointer();
    }
    ClassType *bundledArgsType = toClassType(toSymExpr(get(1))->typeInfo());
    int endCountField = 0;
    for (int i = 1; i <= bundledArgsType->fields.length; i++) {
      if (!strcmp(bundledArgsType->getField(i)->typeInfo()->symbol->name,
                  "_ref(_EndCount)")
          || !strcmp(bundledArgsType->getField(i)->typeInfo()->symbol->name,
                     "__wide__ref__EndCount")
          || !strcmp(bundledArgsType->getField(i)->typeInfo()->symbol->name,
                     "_EndCount")
          || !strcmp(bundledArgsType->getField(i)->typeInfo()->symbol->name,
                     "__wide__EndCount")) {
        endCountField = i;
        break;
      }
    }
    if (endCountField == 0)
      INT_FATAL(this, "cobegin/codegen codegen - _EndCount field not found");

    GenRet endCountPtr =
      codegenValue(
          codegenFieldPtr(get(1), bundledArgsType->getField(endCountField)));
    Type *endCountType = bundledArgsType->getField(endCountField)->typeInfo();
    // endCount is either an address or {locale, ptr} -- it is a class.
    GenRet endCountValue = codegenValue(endCountPtr);
    GenRet taskList;

    if (endCountType->symbol->hasFlag(FLAG_WIDE)) {
      GenRet node = codegenRnode(endCountValue);
      while(endCountValue.chplType->symbol->hasEitherFlag(FLAG_WIDE,FLAG_REF)){
        endCountValue = codegenLocalDeref(endCountValue);
      }
      // Now, we should have a wide pointer to a class
      // make it into a local pointer to a class.
      endCountValue = codegenRaddr(endCountValue);
      taskList = codegenLocalAddrOf(codegenFieldPtr(endCountValue, "taskList")); 
      taskList = codegenTernary(
                       codegenNotEquals(node, codegenGetNodeID()),
                       codegenNullPointer(),
                       taskList);
    } else if (endCountType->symbol->hasFlag(FLAG_WIDE_CLASS)) {
      GenRet node = codegenRnode(endCountValue);
      endCountValue = codegenRaddr(endCountValue);
      taskList = codegenLocalAddrOf(codegenFieldPtr(endCountValue, "taskList"));
      taskList = codegenTernary(
                     codegenNotEquals(node, codegenGetNodeID()),
                     codegenNullPointer(),
                     taskList);
    } else if (endCountType->symbol->hasFlag(FLAG_REF)) {
      endCountValue = codegenDeref(endCountValue);
      taskList = codegenLocalAddrOf(codegenFieldPtr(endCountValue, "taskList"));
    } else {
      taskList = codegenLocalAddrOf(codegenFieldPtr(endCountValue, "taskList"));
    }
    args[2] = taskList;
    args[3] = codegenGetNodeID(),
    args[4] = new_BoolSymbol(false, BOOL_SIZE_8);
    args[5] = fn->linenum();
    args[6] = fn->fname();


    genComment(fn->cname, true);
    codegenCall("chpl_task_addToTaskList", args);
    return ret;
  } else if (fn->hasFlag(FLAG_ON_BLOCK)) {
    const char* fname = NULL;
    if (fn->hasFlag(FLAG_NON_BLOCKING))
      fname = "chpl_comm_nonblocking_on";
    else if (fn->hasFlag(FLAG_FAST_ON))
      fname = "chpl_comm_fork_fast";
    else
      fname = "chpl_comm_fork";

    TypeSymbol* argType = toTypeSymbol(get(2)->typeInfo()->symbol);
    if (argType == NULL) {
      INT_FATAL("could not get a type symbol");
    }
    
    ClassType* ct = toClassType(argType->typeInfo());
    if (!ct) {
      INT_FATAL("Expected a class type in %s argument", fname);
    }
    std::string ctype = ct->classStructName(true);

    genComment(fn->cname, true);
    GenRet nodeVal = codegenRnode(get(1));
    codegenCall(fname,
    // Note that we select just the node portion of the localeID.
    // The comm routines only care about nodes, not sublocales.
    // The sublocale ID is passed to the called routine via the bundled args.
               nodeVal,
               new_IntSymbol(ftableMap.get(fn), INT_SIZE_32),
               get(2),
               codegenSizeof(ctype.c_str()),
               genTypeStructureIndex(argType) );
    return ret;
  }

  // Do not code generate calls to functions marked FLAG_NO_CODEGEN.
  if (fn->hasFlag(FLAG_NO_CODEGEN)) return ret;

  GenRet base = baseExpr->codegen();

  if (fn->hasFlag(FLAG_GPU_ON)) {
    INT_ASSERT(c);
    base.c += "<<<";
    base.c += get(1)->codegen().c;
    base.c += ",";
    base.c += get(2)->codegen().c;
    base.c += ">>>";
  }

  std::vector<GenRet> args(numActuals());

  int count = 0;
  int i = 0;
  for_formals_actuals(formal, actual, this) {
    Type* actualType = actual->typeInfo();
    if (fn->hasFlag(FLAG_GPU_ON) && count < 2) {
      count++;
      continue; // do not print nBlocks and numThreadsPerBlock
    }

    GenRet arg;

    arg = actual;

    SymExpr* se = toSymExpr(actual);
    if (se && isFnSymbol(se->var))
      arg = codegenCast("chpl_fn_p", arg);

    // Handle passing strings to externs
    if (fn->hasFlag(FLAG_EXTERN)) {
      if (actualType == dtString)
        arg = codegenCastToCharStar(codegenValue(arg));
      else if (passingWideStringToExtern(actualType))// checks for ref(widestr)
        arg = codegenAddrOf(codegenRaddrMaybePtr(codegenDeref(arg)));
      else if( actualType->symbol->hasFlag(FLAG_WIDE) ||
               arg.isLVPtr == GEN_WIDE_PTR) {
        arg = codegenRaddr(codegenValue(arg));
      } else if (formal->type->symbol->hasFlag(FLAG_REF) &&
                 formal->type->symbol->getValType()->symbol->
                    hasFlag(FLAG_STAR_TUPLE) &&
                 actualType->symbol->hasFlag(FLAG_REF) ) {
        // In C, a fixed-size-array lvalue is already a pointer,
        // so we deref here. But for LLVM, if we deref we will
        // end up passing the tuple by value, which is not right.
        if( c ) arg = codegenDeref(arg);
      }
    }
 
    args[i] = arg;
    i++;
  }

  // handle any special cases for which 
  // bool isBuiltinExternCFunction(const char* cname) returns true.
  //
  // special case: for CallExpr sizeof(..)
  FnSymbol* fsym = isResolved();
  if (!c && fsym && fsym->hasFlag(FLAG_EXTERN) &&
      (0 == strcmp(fsym->name, "sizeof"))){
#ifdef HAVE_LLVM
    if( args[0].type ) return codegenSizeof(args[0].type);
    else return codegenSizeof(codegenValue(args[0]).val->getType());
#endif
  }

  //INT_ASSERT(base);
  ret = codegenCallExpr(base, args, fn, true);
  if(!c) {
#ifdef HAVE_LLVM
    // We might have to convert the return from the function
    // if clang did some structure-expanding.
    if( this->typeInfo() != dtVoid ) {
      GenRet ty = this->typeInfo();
      INT_ASSERT(ty.type); 
      llvm::Value* converted = convertValueToType(ret.val, ty.type);
      INT_ASSERT(converted);
      ret.val = converted;
    }
#endif
  }

  if (c && getStmtExpr() && getStmtExpr() == this)
    info->cStatements.push_back(ret.c + ";\n");

  if (fn->hasFlag(FLAG_GPU_ON)) {
    INT_ASSERT(c);
    info->cStatements.push_back("cudaThreadSynchronize();\n");
    info->cStatements.push_back("cudaError_t err = cudaGetLastError();\n");
    info->cStatements.push_back("if( cudaSuccess != err) {");
    info->cStatements.push_back("fprintf(stderr, \"CUDA error: Kernel "
                                "Execution Failed in file <%%s>, line %%i"
                                " : %%s.\\n\", __FILE__, __LINE__, "
                                "cudaGetErrorString( err) );\n");
    info->cStatements.push_back("chpl_exit_any(-1);\n");
    info->cStatements.push_back("}\n");
  }

  return ret;
}


bool CallExpr::isPrimitive(PrimitiveTag primitiveTag) {
  return primitive && primitive->tag == primitiveTag;
}


bool CallExpr::isPrimitive(const char* primitiveName) {
  return primitive && !strcmp(primitive->name, primitiveName);
}


NamedExpr::NamedExpr(const char* init_name, Expr* init_actual) : 
  Expr(E_NamedExpr),
  name(init_name),
  actual(init_actual)
{
  gNamedExprs.add(this);
}


void NamedExpr::verify() {
  Expr::verify();
  if (astTag != E_NamedExpr) {
    INT_FATAL(this, "Bad NamedExpr::astTag");
  }
  if (actual && actual->parentExpr != this)
    INT_FATAL(this, "Bad NamedExpr::actual::parentExpr");
}


NamedExpr*
NamedExpr::copyInner(SymbolMap* map) {
  return new NamedExpr(astr(name), COPY_INT(actual));
}


void NamedExpr::replaceChild(Expr* old_ast, Expr* new_ast) {
  if (old_ast == actual) {
    actual = new_ast;
  } else {
    INT_FATAL(this, "Unexpected case in NamedExpr::replaceChild");
  }
}


Type* NamedExpr::typeInfo(void) {
  return actual->typeInfo();
}


GenRet NamedExpr::codegen() {
  GenRet ret;
  INT_FATAL(this, "NamedExpr::codegen not implemented");
  return ret;
}


void NamedExpr::prettyPrint(std::ofstream *o) {
  *o << "<NamedExprType>";
}


bool 
get_int(Expr *e, int64_t *i) {
  if (e) {
    if (SymExpr *l = toSymExpr(e)) {
      if (VarSymbol *v = toVarSymbol(l->var)) {
        if (v->immediate) {
          if (v->immediate->const_kind == NUM_KIND_INT) {
            *i = v->immediate->int_value();
            return true;
          }
        }
      }
    }
  }
  return false;
}

bool 
get_uint(Expr *e, uint64_t *i) {
  if (e) {
    if (SymExpr *l = toSymExpr(e)) {
      if (VarSymbol *v = toVarSymbol(l->var)) {
        if (v->immediate) {
          if (v->immediate->const_kind == NUM_KIND_UINT) {
            *i = v->immediate->uint_value();
            return true;
          }
        }
      }
    }
  }
  return false;
}

bool 
get_string(Expr *e, const char **s) {
  if (e) {
    if (SymExpr *l = toSymExpr(e)) {
      if (VarSymbol *v = toVarSymbol(l->var)) {
        if (v->immediate && v->immediate->const_kind == CONST_KIND_STRING) {
          *s = v->immediate->v_string;
          return true;
        }
      }
    }
  }
  return false;
}

const char*
get_string(Expr* e) {
  const char* s = NULL;
  if (!get_string(e, &s))
    INT_FATAL(e, "string literal expression expected");
  return s;
}

VarSymbol * 
get_constant(Expr *e) {
  if (e) {
    if (SymExpr *l = toSymExpr(e)) {
      if (VarSymbol *v = toVarSymbol(l->var)) {
        if (v->immediate != 0)
          return v;
      }
    }
  }
  return 0;
}


// getNextExpr(expr) returns the lexically next expr in a normalized
// tree
#define AST_RET_CHILD(_t, _m) \
  if (((_t*)expr)->_m) return getFirstExpr(((_t*)expr)->_m)
#define AST_RET_LIST(_t, _m) \
  if (((_t*)expr)->_m.head) return getFirstExpr(((_t*)expr)->_m.head)

Expr* getFirstExpr(Expr* expr) {
  switch (expr->astTag) {
  default:
    INT_FATAL(expr, "unexpected expr in getFirstExpr");
    return NULL;
  case E_SymExpr:
  case E_UnresolvedSymExpr:
  case E_DefExpr:
    return expr;
  case E_BlockStmt:
    AST_RET_CHILD(BlockStmt, blockInfo);
    AST_RET_LIST(BlockStmt, body);
    break;
  case E_CondStmt:
    AST_RET_CHILD(CondStmt, condExpr);
    break;
  case E_GotoStmt:
    AST_RET_CHILD(GotoStmt, label);
    break;
  case E_CallExpr:
    AST_RET_CHILD(CallExpr, baseExpr);
    AST_RET_LIST(CallExpr, argList);
    break;
  case E_NamedExpr:
    AST_RET_CHILD(NamedExpr, actual);
    break;
  }
  return expr;
}

Expr* getNextExpr(Expr* expr) {
  if (expr->next)
    return getFirstExpr(expr->next);
  if (CallExpr* parent = toCallExpr(expr->parentExpr)) {
    if (expr == parent->baseExpr && parent->argList.head)
      return getFirstExpr(parent->argList.head);
  } else if (CondStmt* parent = toCondStmt(expr->parentExpr)) {
    if (expr == parent->condExpr && parent->thenStmt)
      return getFirstExpr(parent->thenStmt);
    else if (expr == parent->thenStmt && parent->elseStmt)
      return getFirstExpr(parent->elseStmt);
  } else if (BlockStmt* parent = toBlockStmt(expr->parentExpr)) {
    if (expr == parent->blockInfo && parent->body.head)
      return getFirstExpr(parent->body.head);
  }
  if (expr->parentExpr)
    return expr->parentExpr;
  return NULL;
}

static bool
isIdentifierChar(const char c) {
  return ((c >= 'a' && c <= 'z') ||
          (c >= 'A' && c <= 'Z') ||
          (c >= '0' && c <= '9') ||
          (c == '$') ||
          (c == '_') || (c == '.'));
}

Expr*
new_Expr(const char* format, ...) {
  va_list vl;
  va_start(vl, format);
  Expr* result = new_Expr(format, vl);
  va_end(vl);
  return result;
}

Expr*
new_Expr(const char* format, va_list vl) {
  Vec<Expr*> stack;

  for (int i = 0; format[i] != '\0'; i++) {
    if (isIdentifierChar(format[i])) {
      int n = 1;
      while (isIdentifierChar(format[i+n]))
        n++;
      const char* str = asubstr(&format[i], &format[i+n]);
      i += n-1;
      if (!strcmp(str, "TYPE")) {
        BlockStmt* block = toBlockStmt(stack.v[stack.n-1]);
        INT_ASSERT(block);
        block->blockTag = BLOCK_TYPE;
      } else {
        stack.add(new UnresolvedSymExpr(str));
      }
    } else if (format[i] == '\'') {
      int n = 1;
      while (format[i+n] != '\'')
        n++;
      const char* str = asubstr(&format[i+1], &format[i+n]);
      i += n;
      if (format[i+1] == '(') {
        PrimitiveOp* prim = primitives_map.get(str);
        INT_ASSERT(prim);
        stack.add(new CallExpr(prim));
        i++;
      } else {
        stack.add(new SymExpr(new_StringSymbol(str)));
      }
    } else if (format[i] == '%') {
      i++;
      if (format[i] == 'S')
        stack.add(new SymExpr(va_arg(vl, Symbol*)));
      else if (format[i] == 'E')
        stack.add(va_arg(vl, Expr*));
      else
        INT_FATAL("unknown format specifier in new_Expr");
    } else if (format[i] == '(') {
      Expr* expr = stack.pop();
      INT_ASSERT(expr);
      stack.add(new CallExpr(expr));
      if (format[i+1] == ')') // handle empty calls
        i++;
    } else if (format[i] == ',') {
      Expr* expr = stack.pop();
      INT_ASSERT(expr);
      CallExpr* call = toCallExpr(stack.v[stack.n-1]);
      INT_ASSERT(call);
      call->insertAtTail(expr);
    } else if (format[i] == ')') {
      Expr* expr = stack.pop();
      INT_ASSERT(expr);
      CallExpr* call = toCallExpr(stack.v[stack.n-1]);
      INT_ASSERT(call);
      call->insertAtTail(expr);
    } else if (format[i] == '{') {
      stack.add(new BlockStmt());
    } else if (format[i] == ';') {
      Expr* expr = stack.pop();
      INT_ASSERT(expr);
      BlockStmt* block = toBlockStmt(stack.v[stack.n-1]);
      INT_ASSERT(block);
      block->insertAtTail(expr);
    } else if (format[i] == '}') {
      Expr* expr = stack.pop();
      INT_ASSERT(expr);
      BlockStmt* block = toBlockStmt(stack.v[stack.n-1]);
      INT_ASSERT(block);
      block->insertAtTail(expr);
    }
  }

  INT_ASSERT(stack.n == 1);
  return stack.v[0];
}<|MERGE_RESOLUTION|>--- conflicted
+++ resolved
@@ -2899,95 +2899,6 @@
         break;
       }
       if (CallExpr* call = toCallExpr(get(2))) {
-<<<<<<< HEAD
-=======
-        if (call->isPrimitive(PRIM_WIDE_GET_LOCALE)) {
-          Type* type = dtLocaleID->typeInfo();
-          if (call->get(1)->typeInfo()->symbol->hasFlag(FLAG_WIDE)) {
-            if (call->get(1)->getValType()->symbol->hasFlag(FLAG_WIDE_CLASS)) {
-              // TODO: Is the remote get really necessary?
-              // i.e. will the localeID field of the remotely fetched pointer
-              // ever differ from that in our local copy of the pointer?
-              // I hope not.  Otherwise my understanding of a wide pointer
-              // is "incomplete". <hilde>
-              
-              // To implement the test, replace the result of a get with a
-              // test that codegenRlocale(call->get(1)) == the current result,
-              // and if false
-              // print a runtime error.  If the error code never fires, we can
-              // just codegen the "else" form, i.e. :
-              //   codegenAssign(get(1), codegenRlocale(call->get(1)));
-
-              // get locale field of wide class via wide reference
-              GenRet locPtr = createTempVar(call->get(1)->typeInfo());
-              // used to be CHPL_COMM_WIDE_GET_LOCALE
-              codegenCall("chpl_gen_comm_get",
-                  codegenCastToVoidStar(codegenLocalAddrOf(locPtr)), 
-                  codegenRnode(call->get(1)), 
-                  codegenRaddr(call->get(1)), codegenSizeof(type),
-                  genTypeStructureIndex(type->symbol),
-                  codegenOne(), call->get(2), call->get(3));
-              codegenAssign(get(1), codegenRlocale(locPtr));
-            } else {
-              codegenAssign(get(1), codegenRlocale(call->get(1)));
-            }
-          } else if(call->get(1)->typeInfo()->symbol->hasFlag(FLAG_WIDE_CLASS)){
-            codegenAssign(get(1), codegenRlocale(call->get(1)));
-          } else {
-            // Needs to assign both fields.
-            codegenAssign(get(1), codegenGetLocaleID());
-          }
-          break;
-        }
-        if (call->isPrimitive(PRIM_WIDE_GET_NODE)) {
-          Type* type = dtLocaleID->getField("node")->typeInfo();
-          if (call->get(1)->typeInfo()->symbol->hasFlag(FLAG_WIDE)) {
-            if (call->get(1)->getValType()->symbol->hasFlag(FLAG_WIDE_CLASS)) {
-              // get locale field of wide class via wide reference
-              GenRet locPtr = createTempVar(call->get(1)->typeInfo());
-              // used to be CHPL_COMM_WIDE_GET_LOCALE
-              codegenCall("chpl_gen_comm_get",
-                  codegenCastToVoidStar(codegenLocalAddrOf(locPtr)), 
-                  codegenRnode(call->get(1)), 
-                  codegenRaddr(call->get(1)), codegenSizeof(type),
-                  genTypeStructureIndex(type->symbol),
-                  codegenOne(), call->get(2), call->get(3));
-              codegenAssign(get(1), codegenRnode(locPtr));
-            } else {
-              codegenAssign(get(1), codegenRnode(call->get(1)) );
-            }
-          } else if(call->get(1)->typeInfo()->symbol->hasFlag(FLAG_WIDE_CLASS)){
-            codegenAssign(get(1), codegenRnode(call->get(1)) );
-          } else {
-            codegenAssign(get(1), codegenGetNodeID());
-          }
-          break;
-        }
-        if (call->isPrimitive(PRIM_WIDE_GET_SUBLOC)) {
-          Type* type = dtLocaleID->getField("subloc")->typeInfo();
-          if (call->get(1)->typeInfo()->symbol->hasFlag(FLAG_WIDE)) {
-            if (call->get(1)->getValType()->symbol->hasFlag(FLAG_WIDE_CLASS)) {
-              // get locale field of wide class via wide reference
-              GenRet locPtr = createTempVar(call->get(1)->typeInfo());
-              // used to be CHPL_COMM_WIDE_GET_LOCALE
-              codegenCall("chpl_gen_comm_get",
-                  codegenCastToVoidStar(codegenLocalAddrOf(locPtr)), 
-                  codegenRnode(call->get(1)), 
-                  codegenRaddr(call->get(1)), codegenSizeof(type),
-                  genTypeStructureIndex(type->symbol),
-                  codegenOne(), call->get(2), call->get(3));
-              codegenAssign(get(1), codegenRsubloc(locPtr));
-            } else {
-              codegenAssign(get(1), codegenRsubloc(call->get(1)) );
-            }
-          } else if(call->get(1)->typeInfo()->symbol->hasFlag(FLAG_WIDE_CLASS)){
-            codegenAssign(get(1), codegenRsubloc(call->get(1)) );
-          } else {
-            codegenAssign(get(1), codegenGetSublocID());
-          }
-          break;
-        }
->>>>>>> 82e9c62d
         if (call->isPrimitive(PRIM_DEREF)) {
           if (call->get(1)->typeInfo()->symbol->hasFlag(FLAG_WIDE) ||
               call->get(1)->typeInfo()->symbol->hasFlag(FLAG_WIDE_CLASS)) {
@@ -3854,12 +3765,8 @@
       } else {
         error = "cannot access remote data in local block";
       }
-<<<<<<< HEAD
-      codegenCall("chpl_check_local", codegenRnode(get(1)), get(2), get(3), error); 
-=======
       codegenCall("chpl_test_local",
                   codegenRnode(get(1)), get(2), get(3), error); 
->>>>>>> 82e9c62d
       break; }
     case PRIM_SYNC_INIT:
     case PRIM_SYNC_DESTROY:{
