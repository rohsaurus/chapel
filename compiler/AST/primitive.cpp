--- conflicted
+++ resolved
@@ -623,12 +623,8 @@
   prim_def(PRIM_VIRTUAL_METHOD_CALL, "virtual method call", returnInfoVirtualMethodCall, true, true);
 
   prim_def(PRIM_NUM_FIELDS, "num fields", returnInfoInt32);
-<<<<<<< HEAD
-  prim_def(PRIM_FIELD_NUM_TO_NAME, "field num to name", returnInfoStringC);
+  prim_def(PRIM_FIELD_NUM_TO_NAME, "field num to name", returnInfoString);
   prim_def(PRIM_FIELD_NAME_TO_NUM, "field name to num", returnInfoInt32);
-=======
-  prim_def(PRIM_FIELD_NUM_TO_NAME, "field num to name", returnInfoString);
->>>>>>> b9bcdfc2
   prim_def(PRIM_FIELD_VALUE_BY_NUM, "field value by num", returnInfoUnknown);
   prim_def(PRIM_FIELD_ID_BY_NUM, "field id by num", returnInfoInt32);
   prim_def(PRIM_IS_UNION_TYPE, "is union type", returnInfoBool);
