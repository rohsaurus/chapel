/*
 * Copyright 2004-2014 Cray Inc.
 * Other additional copyright holders may be indicated within.
 * 
 * The entirety of this work is licensed under the Apache License,
 * Version 2.0 (the "License"); you may not use this file except
 * in compliance with the License.
 * 
 * You may obtain a copy of the License at
 * 
 *     http://www.apache.org/licenses/LICENSE-2.0
 * 
 * Unless required by applicable law or agreed to in writing, software
 * distributed under the License is distributed on an "AS IS" BASIS,
 * WITHOUT WARRANTIES OR CONDITIONS OF ANY KIND, either express or implied.
 * See the License for the specific language governing permissions and
 * limitations under the License.
 */

#include "build.h"

#include "astutil.h"
#include "baseAST.h"
#include "config.h"
#include "expr.h"
#include "ForLoop.h"
#include "parser.h"
#include "stmt.h"
#include "stringutil.h"
#include "symbol.h"
#include "type.h"

static void
checkControlFlow(Expr* expr, const char* context) {
  Vec<const char*> labelSet; // all labels in expr argument
  Vec<BaseAST*> loopSet;     // all asts in a loop in expr argument
  Vec<BaseAST*> innerFnSet;  // all asts in a function in expr argument
  Vec<BaseAST*> asts;
  collect_asts(expr, asts);

  //
  // compute labelSet and loopSet
  //
  forv_Vec(BaseAST, ast, asts) {
    if (DefExpr* def = toDefExpr(ast)) {
      if (LabelSymbol* ls = toLabelSymbol(def->sym))
        labelSet.set_add(ls->name);
      else if (FnSymbol* fn = toFnSymbol(def->sym)) {
        if (!innerFnSet.set_in(fn)) {
          Vec<BaseAST*> innerAsts;
          collect_asts(fn, innerAsts);
          forv_Vec(BaseAST, ast, innerAsts) {
            innerFnSet.set_add(ast);
          }
        }
      }
    } else if (BlockStmt* block = toBlockStmt(ast)) {
      if (block->isLoop() && !loopSet.set_in(block)) {
        if (block->userLabel != NULL) {
          labelSet.set_add(block->userLabel);
        }
        Vec<BaseAST*> loopAsts;
        collect_asts(block, loopAsts);
        forv_Vec(BaseAST, ast, loopAsts) {
          loopSet.set_add(ast);
        }
      }
    }
  }

  //
  // check for illegal control flow
  //
  forv_Vec(BaseAST, ast, asts) {
    if (CallExpr* call = toCallExpr(ast)) {
      if (innerFnSet.set_in(call))
        continue; // yield or return is in nested function/iterator
      if (call->isPrimitive(PRIM_RETURN)) {
        USR_FATAL_CONT(call, "return is not allowed in %s", context);
      } else if (call->isPrimitive(PRIM_YIELD)) {
        if (!strcmp(context, "begin statement") ||
            !strcmp(context, "yield statement"))
          USR_FATAL_CONT(call, "yield is not allowed in %s", context);
      }
    } else if (GotoStmt* gs = toGotoStmt(ast)) {
      if (labelSet.set_in(gs->getName()))
        continue; // break or continue target is in scope
      if (toSymExpr(gs->label) && toSymExpr(gs->label)->var == gNil && loopSet.set_in(gs))
        continue; // break or continue loop is in scope
      if (!strcmp(context, "on statement")) {
        USR_PRINT(gs, "the following error is a current limitation");
      }
      if (gs->gotoTag == GOTO_BREAK) {
        USR_FATAL_CONT(gs, "break is not allowed in %s", context);
      } else if (gs->gotoTag == GOTO_CONTINUE) {
        USR_FATAL_CONT(gs, "continue is not allowed in %s", context);
      } else {
        USR_FATAL_CONT(gs, "illegal 'goto' usage; goto is deprecated anyway");
      }
    }
  }
}


static void addPragmaFlags(Symbol* sym, Vec<const char*>* pragmas) {
  forv_Vec(const char, str, *pragmas) {
    Flag flag = pragma2flag(str);
    if (flag == FLAG_UNKNOWN)
      USR_FATAL_CONT(sym, "unknown pragma: \"%s\"", str);
    else {
      sym->addFlag(flag);

      if (flag == FLAG_RUNTIME_TYPE_INIT_FN) {
        //
        // These functions must be marked as type functions early in
        // compilation, as calls to them are inserted by the compiler
        // at the declaration points for arrays and domains.  In the
        // past, they had to be defined as type functions in the
        // modules, but most of us found that very confusing because
        // the code in the functions actually returns a value.  See
        // buildRuntimTypeToValueFns() in functionResolution.cpp for
        // more info on what happens to these functions.
        //
        FnSymbol* fn = toFnSymbol(sym);
        INT_ASSERT(fn);
        if (fn->retTag != RET_VALUE) {
          USR_WARN(fn, "function's return type is not a value type.  Ignoring.");
        }
        fn->retTag = RET_TYPE;
      } else if (flag == FLAG_DEFAULT_STRING_VALUE) {
        INT_ASSERT(dtString->defaultValue==NULL);
        INT_ASSERT(toVarSymbol(sym));
        sym->type = dtString;
        dtString->defaultValue = sym;
      }
    }
  }
}

BlockStmt* buildPragmaStmt(Vec<const char*>* pragmas,
                           BlockStmt* stmt) {
  if (DefExpr* def = toDefExpr(stmt->body.first()))
    addPragmaFlags(def->sym, pragmas);
  else if (pragmas->n > 0) {
    USR_FATAL_CONT(stmt, "cannot attach pragmas to this statement");
    USR_PRINT(stmt, "   %s \"%s\"",
              pragmas->n == 1 ? "pragma" : "starting with pragma",
              pragmas->v[0]);
  }
  delete pragmas;

  return stmt;
}

static Expr* convertStringLiteral(Expr *e) {
  if (SymExpr* s = toSymExpr(e)) {
    VarSymbol *v = toVarSymbol(s->var);
    INT_ASSERT(v);
    if (v->immediate &&
        v->immediate->const_kind==CONST_KIND_STRING) {
      return new CallExpr("toString", s);
    }
  }
  return e;
}

static void convertStringLiteralArgList(CallExpr* call) {
  // Automatically convert string literals into Chapel strings
  for (int i = 1; i <= call->numActuals(); i++) {
    call->argList.insertAtTail(convertStringLiteral(call->argList.head->remove()));
  }
}

CallExpr* buildOneTuple(Expr* elem) {
  return new CallExpr("_build_tuple", convertStringLiteral(elem));
}

CallExpr* buildTuple(CallExpr* call) {
  // The call is expected to be a PRIM_ACTUALS_LIST.
  INT_ASSERT(call->isPrimitive(PRIM_ACTUALS_LIST));
  convertStringLiteralArgList(call);
  return new CallExpr("_build_tuple", call);
}


Expr* buildSquareCallExpr(Expr* base, CallExpr* args) {
  CallExpr* call = new CallExpr(base, args);
  call->square = true;
  return call;
}


Expr* buildNamedActual(const char* name, Expr* expr) {
  return new NamedExpr(name, expr);
}


Expr* buildNamedAliasActual(const char* name, Expr* expr) {
  return new CallExpr(PRIM_ACTUALS_LIST,
           new NamedExpr(name, expr),
           new NamedExpr(astr("chpl__aliasField_", name), new SymExpr(gTrue)));
}


Expr* buildFormalArrayType(Expr* iterator, Expr* eltType, Expr* index) {
  if (index) {
    CallExpr* indexCall = toCallExpr(index);
    INT_ASSERT(indexCall);
    if (indexCall->numActuals() != 1)
      USR_FATAL(iterator, "invalid index expression");
    return new CallExpr("chpl__buildArrayRuntimeType",
             new CallExpr("chpl__ensureDomainExpr", iterator),
             eltType, indexCall->get(1)->remove(),
             new CallExpr("chpl__ensureDomainExpr", iterator->copy()));
  } else {
    CallExpr* call = toCallExpr(iterator);
    if (call->numActuals() == 1 && isDefExpr(call->get(1))) {
      return new CallExpr("chpl__buildArrayRuntimeType", call->get(1)->remove(), eltType);
    } else
      return new CallExpr("chpl__buildArrayRuntimeType",
               new CallExpr("chpl__ensureDomainExpr", iterator), eltType);
  }
}

Expr* buildIntLiteral(const char* pch) {
  uint64_t ull;
  if (!strncmp("0b", pch, 2) || !strncmp("0B", pch, 2))
    ull = binStr2uint64(pch);
  else if (!strncmp("0o", pch, 2) || !strncmp("0O", pch, 2))
    // The second case is difficult to read, but is zero followed by a capital
    // letter 'o'
    ull = octStr2uint64(pch);
  else if (!strncmp("0x", pch, 2) || !strncmp("0X", pch, 2))
    ull = hexStr2uint64(pch);
  else
    ull = str2uint64(pch);
  if (ull <= 9223372036854775807ull)
    return new SymExpr(new_IntSymbol(ull, INT_SIZE_64));
  else
    return new SymExpr(new_UIntSymbol(ull, INT_SIZE_64));
}


Expr* buildRealLiteral(const char* pch) {
  return new SymExpr(new_RealSymbol(pch, strtod(pch, NULL)));
}


Expr* buildImagLiteral(const char* pch) {
  char* str = strdup(pch);
  str[strlen(pch)-1] = '\0';
  SymExpr* se = new SymExpr(new_ImagSymbol(str, strtod(str, NULL)));
  free(str);
  return se;
}


Expr* buildStringLiteral(const char* pch) {
  return new SymExpr(new_StringSymbol(pch));
}


Expr* buildDotExpr(BaseAST* base, const char* member) {
  // The following optimization was added to avoid calling
  // chpl_localeID_to_locale when all we end up doing is extracting
  // the locale id or the node id, thus: OPTIMIZATION:
  //   chpl_localeID_to_locale(_get_locale_id(x)).localeid ==>
  //      _get_locale_id(x)
  // AND
  //   chpl_localeID_to_locale(_get_locale_id(x)).id ==>
  //      _get_locale_node_id(x)
  //
  // <hilde complaints paraphrased by sungeun, who agrees>
  // - We shouldn't have optimizations in the parser
  // - These strcmps suck
  if (!strcmp("id", member) || !strcmp("localeid", member)) {
    if (CallExpr* intToLocale = toCallExpr(base))
      if (intToLocale->isNamed("chpl_localeID_to_locale"))
        if (CallExpr* getLocale = toCallExpr(intToLocale->get(1)))
          if (getLocale->isPrimitive(PRIM_WIDE_GET_LOCALE)) {
            if (!strcmp("id", member))
              return new CallExpr(PRIM_WIDE_GET_NODE, getLocale->get(1)->remove());
            else
              return new CallExpr(PRIM_WIDE_GET_LOCALE, getLocale->get(1)->remove());
          }
  }

  if (!strcmp("locale", member))
    // MAGIC: "x.locale" member access expressions are rendered as
    // chpl_localeID_to_locale(_wide_get_node(x)).
    return new CallExpr("chpl_localeID_to_locale", 
                        new CallExpr(PRIM_WIDE_GET_LOCALE, base));
  else
    return new CallExpr(".", base, new_StringSymbol(member));
}


Expr* buildDotExpr(const char* base, const char* member) {
  return buildDotExpr(new UnresolvedSymExpr(base), member);
}


Expr* buildLogicalAndExpr(BaseAST* left, BaseAST* right) {
  VarSymbol* lvar = newTemp();
  lvar->addFlag(FLAG_MAYBE_PARAM);
  FnSymbol* ifFn = buildIfExpr(new CallExpr("isTrue", lvar),
                                 new CallExpr("isTrue", right),
                                 new SymExpr(gFalse));
  ifFn->insertAtHead(new CondStmt(new CallExpr("_cond_invalid", lvar), new CallExpr("compilerError", new_StringSymbol("cannot promote short-circuiting && operator"))));
  ifFn->insertAtHead(new CallExpr(PRIM_MOVE, lvar, left));
  ifFn->insertAtHead(new DefExpr(lvar));
  return new CallExpr(new DefExpr(ifFn));
}


Expr* buildLogicalOrExpr(BaseAST* left, BaseAST* right) {
  VarSymbol* lvar = newTemp();
  lvar->addFlag(FLAG_MAYBE_PARAM);
  FnSymbol* ifFn = buildIfExpr(new CallExpr("isTrue", lvar),
                                 new SymExpr(gTrue),
                                 new CallExpr("isTrue", right));
  ifFn->insertAtHead(new CondStmt(new CallExpr("_cond_invalid", lvar), new CallExpr("compilerError", new_StringSymbol("cannot promote short-circuiting || operator"))));
  ifFn->insertAtHead(new CallExpr(PRIM_MOVE, lvar, left));
  ifFn->insertAtHead(new DefExpr(lvar));
  return new CallExpr(new DefExpr(ifFn));
}


BlockStmt* buildChapelStmt(Expr* expr) {
  return new BlockStmt(expr, BLOCK_SCOPELESS);
}


static void addModuleToSearchList(CallExpr* newUse, BaseAST* module) {
  UnresolvedSymExpr* modNameExpr = toUnresolvedSymExpr(module);
  if (modNameExpr) {
    addModuleToParseList(modNameExpr->unresolved, newUse);
  } else if (CallExpr* callExpr = toCallExpr(module)) {
    addModuleToSearchList(newUse, callExpr->argList.first());
  }
}


static BlockStmt* buildUseList(BaseAST* module, BlockStmt* list) {
  CallExpr* newUse = new CallExpr(PRIM_USE, module);
  addModuleToSearchList(newUse, module);
  if (list == NULL) {
    return buildChapelStmt(newUse);
  } else {
    list->insertAtTail(newUse);
    return list;
  }
}


BlockStmt* buildUseStmt(CallExpr* modules) {
  BlockStmt* list = NULL;
  for_actuals(expr, modules)
    list = buildUseList(expr->remove(), list);
  return list;
}


static void
buildTupleVarDeclHelp(Expr* base, BlockStmt* decls, Expr* insertPoint) {
  int count = 1;
  for_alist(expr, decls->body) {
    if (DefExpr* def = toDefExpr(expr)) {
      if (strcmp(def->sym->name, "chpl__tuple_blank")) {
        def->init = new CallExpr(base->copy(), new_IntSymbol(count));
        insertPoint->insertBefore(def->remove());
      } else {
        def->remove();
      }
    } else if (BlockStmt* blk = toBlockStmt(expr)) {
      buildTupleVarDeclHelp(new CallExpr(base, new_IntSymbol(count)),
                            blk, insertPoint);
    } else {
      INT_FATAL(expr, "unexpected expression in buildTupleVarDeclHelp");
    }
    count++;
  }
  decls->remove();
}


BlockStmt*
buildTupleVarDeclStmt(BlockStmt* tupleBlock, Expr* type, Expr* init) {
  VarSymbol* tmp = newTemp();
  int count = 1;
  for_alist(expr, tupleBlock->body) {
    if (DefExpr* def = toDefExpr(expr)) {
      if (strcmp(def->sym->name, "chpl__tuple_blank")) {
        def->init = new CallExpr(tmp, new_IntSymbol(count));
      } else {
        def->remove();
      }
    } else if (BlockStmt* blk = toBlockStmt(expr)) {
      buildTupleVarDeclHelp(new CallExpr(tmp, new_IntSymbol(count)), blk, expr);
    }
    count++;
  }
  //
  // Add compiler errors if tmp is not a tuple or if tmp.size is not the
  // same as the number of variables.  These checks will get inserted in
  // buildVarDecls after it asserts that only DefExprs are in this block.
  //
  tupleBlock->blockInfoSet(new CallExpr("_check_tuple_var_decl", tmp, new_IntSymbol(count-1)));
  tupleBlock->insertAtHead(new DefExpr(tmp, init, type));
  return tupleBlock;
}


BlockStmt*
buildLabelStmt(const char* name, Expr* stmt) {
  BlockStmt* block = toBlockStmt(stmt);
  if (block) {
    Expr* breakLabelStmt = block->body.tail;
    if (!isDefExpr(breakLabelStmt) && isDefExpr(breakLabelStmt->prev)) {
      // the last statement in the block could be a call to _freeIterator()
      breakLabelStmt = breakLabelStmt->prev;
    }
    BlockStmt* loop = toBlockStmt(breakLabelStmt->prev);
    if (loop && loop->isLoop()) {
      if (!loop->breakLabel || !loop->continueLabel) {
        USR_FATAL(stmt, "cannot label parallel loop");
      } else {
        loop->userLabel = astr(name);
      }
    } else {
      USR_FATAL(stmt, "cannot label non-loop statement");
    }
  } else {
    USR_FATAL(stmt, "cannot label non-loop statement");
  }
  return block;
}


BlockStmt*
buildIfStmt(Expr* condExpr, Expr* thenExpr, Expr* elseExpr) {
  if (UnresolvedSymExpr* use = toUnresolvedSymExpr(condExpr))
    if (!strcmp(use->unresolved, gTryToken->name))
      return buildChapelStmt(new CondStmt(condExpr, thenExpr, elseExpr));
  return buildChapelStmt(new CondStmt(new CallExpr("_cond_test", condExpr), thenExpr, elseExpr));
}

BlockStmt*
buildExternBlockStmt(const char* c_code) {
  return buildChapelStmt(new ExternBlockStmt(c_code));
}

ModuleSymbol* buildModule(const char* name, BlockStmt* block, const char* filename, char* docs) {
  ModuleSymbol* mod = new ModuleSymbol(name, currentModuleType, block);

  mod->filename = astr(filename);
  mod->doc      = docs;

  return mod;
}


CallExpr* buildPrimitiveExpr(CallExpr* exprs) {
  INT_ASSERT(exprs->isPrimitive(PRIM_ACTUALS_LIST));
  if (exprs->argList.length == 0)
    INT_FATAL("primitive has no name");
  Expr* expr = exprs->get(1);
  expr->remove();
  SymExpr* symExpr = toSymExpr(expr);
  if (!symExpr)
    INT_FATAL(expr, "primitive has no name");
  VarSymbol* var = toVarSymbol(symExpr->var);
  if (!var || !var->immediate || var->immediate->const_kind != CONST_KIND_STRING)
    INT_FATAL(expr, "primitive with non-literal string name");
  PrimitiveOp* prim = primitives_map.get(var->immediate->v_string);
  if (!prim)
    INT_FATAL(expr, "primitive not found '%s'", var->immediate->v_string);
  return new CallExpr(prim, exprs);
}


FnSymbol* buildIfExpr(Expr* e, Expr* e1, Expr* e2) {
  static int uid = 1;

  if (!e2)
    USR_FATAL("if-then expressions currently require an else-clause");

  FnSymbol* ifFn = new FnSymbol(astr("_if_fn", istr(uid++)));
  ifFn->addFlag(FLAG_COMPILER_NESTED_FUNCTION);
  ifFn->addFlag(FLAG_INLINE);
  VarSymbol* tmp1 = newTemp();
  VarSymbol* tmp2 = newTemp();
  tmp1->addFlag(FLAG_MAYBE_PARAM);
  tmp2->addFlag(FLAG_MAYBE_TYPE);

  ifFn->addFlag(FLAG_MAYBE_PARAM);
  ifFn->addFlag(FLAG_MAYBE_TYPE);
  ifFn->insertAtHead(new DefExpr(tmp1));
  ifFn->insertAtHead(new DefExpr(tmp2));
  ifFn->insertAtTail(new CallExpr(PRIM_MOVE, new SymExpr(tmp1), new CallExpr("_cond_test", e)));
  ifFn->insertAtTail(new CondStmt(
    new SymExpr(tmp1),
    new CallExpr(PRIM_MOVE,
                 new SymExpr(tmp2),
                 new CallExpr(PRIM_LOGICAL_FOLDER,
                              new SymExpr(tmp1),
                              new CallExpr(PRIM_DEREF, e1))),
    new CallExpr(PRIM_MOVE,
                 new SymExpr(tmp2),
                 new CallExpr(PRIM_LOGICAL_FOLDER,
                              new SymExpr(tmp1),
                              new CallExpr(PRIM_DEREF, e2)))));
  ifFn->insertAtTail(new CallExpr(PRIM_RETURN, tmp2));
  return ifFn;
}


CallExpr* buildLetExpr(BlockStmt* decls, Expr* expr) {
  static int uid = 1;
  FnSymbol* fn = new FnSymbol(astr("_let_fn", istr(uid++)));
  fn->addFlag(FLAG_COMPILER_NESTED_FUNCTION);
  fn->addFlag(FLAG_INLINE);
  fn->insertAtTail(decls);
  fn->insertAtTail(new CallExpr(PRIM_RETURN, expr));
  return new CallExpr(new DefExpr(fn));
}

BlockStmt* buildSerialStmt(Expr* cond, BlockStmt* body) {
  cond = new CallExpr("_cond_test", cond);
  BlockStmt *sbody = new BlockStmt();
  VarSymbol *serial_state = newTemp();
  sbody->insertAtTail(new DefExpr(serial_state, new CallExpr(PRIM_GET_SERIAL)));
  sbody->insertAtTail(new CondStmt(cond, new CallExpr(PRIM_SET_SERIAL, gTrue)));
  sbody->insertAtTail(body);
  sbody->insertAtTail(new CallExpr(PRIM_SET_SERIAL, serial_state));
  return sbody;
}


//
// check validity of indices in loops and expressions
//
void
checkIndices(BaseAST* indices) {
  if (CallExpr* call = toCallExpr(indices)) {
    if (!call->isNamed("_build_tuple"))
      USR_FATAL(indices, "invalid index expression");
    for_actuals(actual, call)
      checkIndices(actual);
  } else if (!isSymExpr(indices) && !isUnresolvedSymExpr(indices))
    USR_FATAL(indices, "invalid index expression");
}


void
destructureIndices(BlockStmt* block,
                   BaseAST* indices,
                   Expr* init,
                   bool coforall) {
  if (CallExpr* call = toCallExpr(indices)) {
    if (call->isNamed("_build_tuple")) {
      int i = 1;
      for_actuals(actual, call) {
        if (UnresolvedSymExpr* use = toUnresolvedSymExpr(actual)) {
          if (!strcmp(use->unresolved, "chpl__tuple_blank")) {
            i++;
            continue;
          }
        }
        destructureIndices(block, actual,
                           new CallExpr(init->copy(), new_IntSymbol(i)),
                           coforall);
        i++;
      }
    }
  } else if (UnresolvedSymExpr* sym = toUnresolvedSymExpr(indices)) {
    VarSymbol* var = new VarSymbol(sym->unresolved);
    block->insertAtHead(new CallExpr(PRIM_MOVE, var, init));
    block->insertAtHead(new DefExpr(var));
    var->addFlag(FLAG_INDEX_VAR);
    if (coforall)
      var->addFlag(FLAG_COFORALL_INDEX_VAR);
    var->addFlag(FLAG_INSERT_AUTO_DESTROY);
  } else if (SymExpr* sym = toSymExpr(indices)) {
    block->insertAtHead(new CallExpr(PRIM_MOVE, sym->var, init));
    sym->var->addFlag(FLAG_INDEX_VAR);
    if (coforall)
      sym->var->addFlag(FLAG_COFORALL_INDEX_VAR);
    sym->var->addFlag(FLAG_INSERT_AUTO_DESTROY);
  }
}


static BlockStmt*
handleArrayTypeCase(FnSymbol* fn, Expr* indices, Expr* iteratorExpr, Expr* expr) {
  BlockStmt* block = new BlockStmt();
  fn->addFlag(FLAG_MAYBE_TYPE);
  bool hasSpecifiedIndices = !!indices;
  if (!hasSpecifiedIndices)
    indices = new UnresolvedSymExpr("chpl__elidedIdx");
  checkIndices(indices);

  //
  // nested function to compute isArrayType which is set to true if
  // the inner expression is a type and false otherwise
  //
  // this nested function is called in a type block so that it is
  // never executed; placing all this code in a separate function
  // inside the type block is essential for two reasons:
  //
  // first, so that the iterators in any nested parallel loop
  // expressions are not pulled all the way out during cleanup
  //
  // second, so that types and functions declared in this nested
  // function do not get removed from the IR when the type block gets
  // removed
  //
  FnSymbol* isArrayTypeFn = new FnSymbol("_isArrayTypeFn");
  isArrayTypeFn->addFlag(FLAG_INLINE);

  Symbol* isArrayType = newTemp("_isArrayType");
  isArrayType->addFlag(FLAG_MAYBE_PARAM);
  fn->insertAtTail(new DefExpr(isArrayType));

  VarSymbol* iteratorSym = newTemp("_iterator");
  isArrayTypeFn->insertAtTail(new DefExpr(iteratorSym));
  isArrayTypeFn->insertAtTail(new CallExpr(PRIM_MOVE, iteratorSym,
                                new CallExpr("_getIterator", iteratorExpr->copy())));
  VarSymbol* index = newTemp("_indexOfInterest");
  index->addFlag(FLAG_INDEX_OF_INTEREST);
  isArrayTypeFn->insertAtTail(new DefExpr(index));
  isArrayTypeFn->insertAtTail(new CallExpr(PRIM_MOVE, index,
                                new CallExpr("iteratorIndex", iteratorSym)));
  BlockStmt* indicesBlock = new BlockStmt();
  destructureIndices(indicesBlock, indices->copy(), new SymExpr(index), false);
  indicesBlock->blockTag = BLOCK_SCOPELESS;
  isArrayTypeFn->insertAtTail(indicesBlock);
  isArrayTypeFn->insertAtTail(new CondStmt(
                                new CallExpr("isType", expr->copy()),
                                new CallExpr(PRIM_MOVE, isArrayType, gTrue),
                                new CallExpr(PRIM_MOVE, isArrayType, gFalse)));
  fn->insertAtTail(new DefExpr(isArrayTypeFn));
  BlockStmt* typeBlock = new BlockStmt();
  typeBlock->blockTag = BLOCK_TYPE;
  typeBlock->insertAtTail(new CallExpr(isArrayTypeFn));
  fn->insertAtTail(typeBlock);

  Symbol* arrayType = newTemp("_arrayType");
  arrayType->addFlag(FLAG_EXPR_TEMP);
  arrayType->addFlag(FLAG_MAYBE_TYPE);
  BlockStmt* thenStmt = new BlockStmt();
  thenStmt->insertAtTail(new DefExpr(arrayType));
  Symbol* domain = newTemp("_domain");
  domain->addFlag(FLAG_EXPR_TEMP);
  thenStmt->insertAtTail(new DefExpr(domain));
  // note that we need the below autoCopy until we start reference
  // counting domains within runtime array types
  thenStmt->insertAtTail(new CallExpr(PRIM_MOVE, domain,
                           new CallExpr("chpl__autoCopy",
                             new CallExpr("chpl__ensureDomainExpr",
                                          iteratorExpr->copy()))));
  if (hasSpecifiedIndices) {
    // we want to swap something like the below commented-out
    // statement with the compiler error statement but skyline
    // arrays are not yet supported...
    thenStmt->insertAtTail(new CallExpr(PRIM_MOVE, arrayType, new CallExpr("compilerError", new_StringSymbol("unimplemented feature: if you are attempting to use skyline arrays, they are not yet supported; if not, remove the index expression from this array type specification"))));
    //      thenStmt->insertAtTail(new CallExpr(PRIM_MOVE, arrayType,
    //                                          new CallExpr("chpl__buildArrayRuntimeType",
    //                                                       domain, expr->copy(),
    //                                                       indices->copy(), domain)));
  } else {
    thenStmt->insertAtTail(new CallExpr(PRIM_MOVE, arrayType,
                             new CallExpr("chpl__buildArrayRuntimeType",
                                          domain, expr->copy())));
  }
  thenStmt->insertAtTail(new CallExpr(PRIM_RETURN, arrayType));
  fn->insertAtTail(new CondStmt(new SymExpr(isArrayType), thenStmt, block));
  return block;
}


static int loopexpr_uid = 1;

// builds body of for expression iterator
CallExpr*
buildForLoopExpr(Expr* indices, Expr* iteratorExpr, Expr* expr, Expr* cond, bool maybeArrayType, bool zippered) {
  FnSymbol* fn = new FnSymbol(astr("_seqloopexpr", istr(loopexpr_uid++)));
  fn->addFlag(FLAG_COMPILER_NESTED_FUNCTION);
  BlockStmt* block = fn->body;

  if (maybeArrayType) {
    INT_ASSERT(!cond);
    block = handleArrayTypeCase(fn, indices, iteratorExpr, expr);
  }

  VarSymbol* iterator = newTemp("_iterator");
  iterator->addFlag(FLAG_EXPR_TEMP);
  block->insertAtTail(new DefExpr(iterator));
  block->insertAtTail(new CallExpr(PRIM_MOVE, iterator, new CallExpr("_checkIterator", iteratorExpr)));
  const char* iteratorName = astr("_iterator_for_loopexpr", istr(loopexpr_uid-1));
  block->insertAtTail(new CallExpr(PRIM_RETURN, new CallExpr(iteratorName, iterator)));

  //
  // build serial iterator function
  //
  FnSymbol* sifn = new FnSymbol(iteratorName);
  sifn->addFlag(FLAG_ITERATOR_FN);
  ArgSymbol* sifnIterator = new ArgSymbol(INTENT_CONST_IN, "iterator", dtAny);
  sifn->insertFormalAtTail(sifnIterator);
  fn->insertAtHead(new DefExpr(sifn));
  Expr* stmt = new CallExpr(PRIM_YIELD, expr);
  if (cond)
    stmt = new CondStmt(new CallExpr("_cond_test", cond), stmt);
  sifn->insertAtTail(ForLoop::buildForLoop(indices, new SymExpr(sifnIterator), new BlockStmt(stmt), false, zippered));
  return new CallExpr(new DefExpr(fn));
}


//
// build serial iterator function
//
static void buildSerialIteratorFn(FnSymbol* fn, const char* iteratorName,
                                  Expr* expr, Expr* cond, Expr* indices,
                                  bool zippered, Expr*& stmt)
{
  FnSymbol* sifn = new FnSymbol(iteratorName);
  sifn->addFlag(FLAG_ITERATOR_FN);
  ArgSymbol* sifnIterator = new ArgSymbol(INTENT_BLANK, "iterator", dtAny);
  sifn->insertFormalAtTail(sifnIterator);
  fn->insertAtHead(new DefExpr(sifn));
  stmt = new CallExpr(PRIM_YIELD, expr);
  if (cond)
    stmt = new CondStmt(new CallExpr("_cond_test", cond), stmt);
  sifn->insertAtTail(ForLoop::buildForLoop(indices, new SymExpr(sifnIterator), new BlockStmt(stmt), false, zippered));
}


//
// build leader iterator function
//
static void buildLeaderIteratorFn(FnSymbol* fn, const char* iteratorName,
                                  bool zippered)
{
  FnSymbol* lifn = new FnSymbol(iteratorName);

  Expr* tag = buildDotExpr(buildDotExpr(new UnresolvedSymExpr("ChapelBase"),
                                        iterKindTypename),
                           iterKindLeaderTagname);
  ArgSymbol* lifnTag = new ArgSymbol(INTENT_PARAM, "tag", dtUnknown,
                                     new CallExpr(PRIM_TYPEOF, tag));
  lifn->insertFormalAtTail(lifnTag);
  ArgSymbol* lifnIterator = new ArgSymbol(INTENT_BLANK, "iterator", dtAny);
  lifn->insertFormalAtTail(lifnIterator);

  lifn->where = new BlockStmt(new CallExpr("==", lifnTag, tag->copy()));
  fn->insertAtHead(new DefExpr(lifn));

  VarSymbol* leaderIterator = newTemp("_leaderIterator");
  leaderIterator->addFlag(FLAG_EXPR_TEMP);
  lifn->insertAtTail(new DefExpr(leaderIterator));
  
  if( !zippered ) {
    lifn->insertAtTail(new CallExpr(PRIM_MOVE, leaderIterator, new CallExpr("_toLeader", lifnIterator)));
  } else {
    lifn->insertAtTail(new CallExpr(PRIM_MOVE, leaderIterator, new CallExpr("_toLeaderZip", lifnIterator)));
  }

  lifn->insertAtTail(new CallExpr(PRIM_RETURN, leaderIterator));
}


//
// build follower iterator function
//
static FnSymbol* buildFollowerIteratorFn(FnSymbol* fn, const char* iteratorName,
                                         bool zippered, VarSymbol*& followerIterator)
{
  FnSymbol* fifn = new FnSymbol(iteratorName);
  fifn->addFlag(FLAG_ITERATOR_FN);

  Expr* tag = buildDotExpr(buildDotExpr(new UnresolvedSymExpr("ChapelBase"),
                                  iterKindTypename), iterKindFollowerTagname);
  ArgSymbol* fifnTag = new ArgSymbol(INTENT_PARAM, "tag", dtUnknown,
                                     new CallExpr(PRIM_TYPEOF, tag));
  fifn->insertFormalAtTail(fifnTag);
  ArgSymbol* fifnFollower = new ArgSymbol(INTENT_BLANK, iterFollowthisArgname, dtAny);
  fifn->insertFormalAtTail(fifnFollower);
  ArgSymbol* fifnIterator = new ArgSymbol(INTENT_BLANK, "iterator", dtAny);
  fifn->insertFormalAtTail(fifnIterator);

  fifn->where = new BlockStmt(new CallExpr("==", fifnTag, tag->copy()));
  fn->insertAtHead(new DefExpr(fifn));
  followerIterator = newTemp("_followerIterator");
  followerIterator->addFlag(FLAG_EXPR_TEMP);
  fifn->insertAtTail(new DefExpr(followerIterator));

  if( !zippered ) {
    fifn->insertAtTail(new CallExpr(PRIM_MOVE, followerIterator, new CallExpr("_toFollower", fifnIterator, fifnFollower)));
  } else {
    fifn->insertAtTail(new CallExpr(PRIM_MOVE, followerIterator, new CallExpr("_toFollowerZip", fifnIterator, fifnFollower)));
  }
  return fifn;
}


CallExpr*
buildForallLoopExpr(Expr* indices, Expr* iteratorExpr, Expr* expr, Expr* cond, bool maybeArrayType, bool zippered) {
  FnSymbol* fn = new FnSymbol(astr("_parloopexpr", istr(loopexpr_uid++)));
  fn->addFlag(FLAG_COMPILER_NESTED_FUNCTION);
  BlockStmt* block = fn->body;

  if (maybeArrayType) {
    INT_ASSERT(!cond);
    block = handleArrayTypeCase(fn, indices, iteratorExpr, expr);
  }

  VarSymbol* iterator = newTemp("_iterator");
  iterator->addFlag(FLAG_EXPR_TEMP);
  block->insertAtTail(new DefExpr(iterator));
  block->insertAtTail(new CallExpr(PRIM_MOVE, iterator, new CallExpr("_checkIterator", iteratorExpr)));
  const char* iteratorName = astr("_iterator_for_loopexpr", istr(loopexpr_uid-1));
  block->insertAtTail(new CallExpr(PRIM_RETURN, new CallExpr(iteratorName, iterator)));

  Expr* stmt; // Initialized by buildSerialIteratorFn.
  buildSerialIteratorFn(fn, iteratorName, expr, cond, indices, zippered, stmt);
  buildLeaderIteratorFn(fn, iteratorName, zippered);
  VarSymbol* followerIterator; // Initialized by buildFollowerIteratorFn.
  FnSymbol* fifn = buildFollowerIteratorFn(fn, iteratorName, zippered, followerIterator);

  // do we need to use this map since symbols have not been resolved?
  SymbolMap map;
  Expr* indicesCopy = (indices) ? indices->copy(&map) : NULL;
  Expr* bodyCopy = stmt->copy(&map);
  fifn->insertAtTail(ForLoop::buildForLoop(indicesCopy, new SymExpr(followerIterator), new BlockStmt(bodyCopy), false, zippered));

  return new CallExpr(new DefExpr(fn));
}


//
// This is a helper function that takes a chpl_buildArrayRuntimeType(...) 
// CallExpr and converts it into a forall loop expression.  See the
// commit messages of r20820 and the commit that added this comment
// for (a few) more details.
//
CallExpr* buildForallLoopExprFromArrayType(CallExpr* buildArrRTTypeCall,
                                           bool recursiveCall) {
  // Is this a call to chpl__buildArrayRuntimeType?
  UnresolvedSymExpr* ursym = toUnresolvedSymExpr(buildArrRTTypeCall->baseExpr);
  if (!ursym) {
    INT_FATAL("Unexpected CallExpr format in buildForallLoopExprFromArrayType");
  }
  if (strcmp(ursym->unresolved, "chpl__buildArrayRuntimeType") == 0) {
    // If so, let's process it...

    Expr* EltExpr = buildArrRTTypeCall->get(2)->remove();
    Expr* DomExpr = buildArrRTTypeCall->get(1)->remove();

    // if the element type is itself an array, we need to do this same
    // conversion to forall loops recursively
    if (CallExpr* EltExprAsCall = toCallExpr(EltExpr)) {
      EltExpr = buildForallLoopExprFromArrayType(EltExprAsCall, true);
    }
    return buildForallLoopExpr(NULL, DomExpr, EltExpr, NULL, true);
  } else {
    // if we get something other than a "build array runtime type" call...
    if (recursiveCall) {
      // ...we're in the base case if this was a recursive call
      return buildArrRTTypeCall;
    } else {
      // ...or something is wrong if we're not
      INT_FATAL("buildForallLoopExprFromArrayType() wasn't called with a call to chpl__buildArrayRuntimeType as expected");
      return NULL;
    }
  }
}

static BlockStmt*
buildFollowLoop(VarSymbol* iter, 
                VarSymbol* leadIdxCopy,
                VarSymbol* followIter,
                VarSymbol* followIdx,
                Expr*      indices,
                BlockStmt* loopBody,
                bool       fast,
                bool       zippered) {
  BlockStmt* followBlock = new BlockStmt();
  ForLoop*   followBody  = new ForLoop(loopBody, followIdx, followIter);

  destructureIndices(followBody, indices, new SymExpr(followIdx), false);

  followBlock->insertAtTail(new DefExpr(followIter));

  if (fast) {
    
    if (zippered) {
      followBlock->insertAtTail("'move'(%S, _getIteratorZip(_toFastFollowerZip(%S, %S)))", followIter, iter, leadIdxCopy);
    } else {
      followBlock->insertAtTail("'move'(%S, _getIterator(_toFastFollower(%S, %S)))",       followIter, iter, leadIdxCopy);
    }
  } else {

    if (zippered) {
      followBlock->insertAtTail("'move'(%S, _getIteratorZip(_toFollowerZip(%S, %S)))",     followIter, iter, leadIdxCopy);
    } else {
      followBlock->insertAtTail("'move'(%S, _getIterator(_toFollower(%S, %S)))",           followIter, iter, leadIdxCopy);
    } 
  }
  
  followBlock->insertAtTail(new DefExpr(followIdx));
  followBlock->insertAtTail("{TYPE 'move'(%S, iteratorIndex(%S)) }", followIdx, followIter);

  followBlock->insertAtTail(followBody);
  followBlock->insertAtTail(new CallExpr("_freeIterator", followIter));

  return followBlock;
}

BlockStmt*
<<<<<<< HEAD
buildForallLoopStmt(Expr* indices, 
                    Expr* iterExpr, 
                    CallExpr* byref_vars,
=======
buildForallLoopStmt(Expr*      indices, 
                    Expr*      iterExpr, 
>>>>>>> 4facb200
                    BlockStmt* loopBody, 
                    bool       zippered) {
  checkControlFlow(loopBody, "forall statement");

  SET_LINENO(loopBody);

  //
  // insert temporary index when elided by user
  //
  if (!indices)
    indices = new UnresolvedSymExpr("chpl__elidedIdx");

  checkIndices(indices);

<<<<<<< HEAD
  INT_ASSERT(!loopBody->byrefVars);
  if (byref_vars) {
    INT_ASSERT(byref_vars->isPrimitive(PRIM_ACTUALS_LIST));
    byref_vars->primitive = primitives[PRIM_FORALL_LOOP];
  } else {
    byref_vars = new CallExpr(PRIM_FORALL_LOOP);
  }
  loopBody->byrefVars = byref_vars;

  VarSymbol* iter = newTemp("chpl__iter");
  VarSymbol* leadIdx = newTemp("chpl__leadIdx");
  VarSymbol* leadIter = newTemp("chpl__leadIter");
  VarSymbol* leadIdxCopy = newTemp("chpl__leadIdxCopy");
  VarSymbol* fastFollowIdx = newTemp("chpl__fastFollowIdx");
  VarSymbol* fastFollowIter = newTemp("chpl__fastFollowIter");
  VarSymbol* followIdx = newTemp("chpl__followIdx");
  VarSymbol* followIter = newTemp("chpl__followIter");
  iter->addFlag(FLAG_EXPR_TEMP);
  iter->addFlag(FLAG_CHPL__ITER);
=======
  BlockStmt* resultBlock     = new BlockStmt();

  VarSymbol* iter            = newTemp("chpl__iter");

  VarSymbol* leadIdx         = newTemp("chpl__leadIdx");
  VarSymbol* leadIter        = newTemp("chpl__leadIter");
  VarSymbol* leadIdxCopy     = newTemp("chpl__leadIdxCopy");
  ForLoop*   leadForLoop     = new ForLoop(NULL, leadIdx, leadIter);

  VarSymbol* fastFollowIdx   = newTemp("chpl__fastFollowIdx");
  VarSymbol* fastFollowIter  = newTemp("chpl__fastFollowIter");
  BlockStmt* fastFollowBlock = NULL;

  VarSymbol* followIdx       = newTemp("chpl__followIdx");
  VarSymbol* followIter      = newTemp("chpl__followIter");
  BlockStmt* followBlock     = NULL;

  iter->addFlag(FLAG_EXPR_TEMP);

  followIdx->addFlag(FLAG_INDEX_OF_INTEREST);

>>>>>>> 4facb200
  leadIdxCopy->addFlag(FLAG_INDEX_VAR);
  leadIdxCopy->addFlag(FLAG_INSERT_AUTO_DESTROY);
  followIdx->addFlag(FLAG_INDEX_OF_INTEREST);

  // ForallLeaderArgs: stash references so we know where things are.
  byref_vars->insertAtHead(leadIdxCopy); // 3rd arg
  byref_vars->insertAtHead(leadIdx);     // 2nd arg
  byref_vars->insertAtHead(iter);        // 1st arg

  resultBlock->insertAtTail(new DefExpr(iter));
  resultBlock->insertAtTail(new DefExpr(leadIdx));
  resultBlock->insertAtTail(new DefExpr(leadIter));

  resultBlock->insertAtTail("'move'(%S, _checkIterator(%E))", iter, iterExpr);

  if (zippered == false)
    resultBlock->insertAtTail("'move'(%S, _getIterator(_toLeader(%S)))",    leadIter, iter);
  else
    resultBlock->insertAtTail("'move'(%S, _getIterator(_toLeaderZip(%S)))", leadIter, iter);

  resultBlock->insertAtTail("{TYPE 'move'(%S, iteratorIndex(%S)) }", leadIdx, leadIter);

  leadForLoop->insertAtTail(new DefExpr(leadIdxCopy));
  leadForLoop->insertAtTail("'move'(%S, %S)", leadIdxCopy, leadIdx);

  followBlock = buildFollowLoop(iter,
                                leadIdxCopy,
                                followIter,
                                followIdx,
                                indices,
                                loopBody->copy(),
                                false, 
                                zippered);

  if (fNoFastFollowers == false) {
    Symbol* T1 = newTemp();
    Symbol* T2 = newTemp();

    T1->addFlag(FLAG_EXPR_TEMP);
    T1->addFlag(FLAG_MAYBE_PARAM);

    T2->addFlag(FLAG_EXPR_TEMP);
    T2->addFlag(FLAG_MAYBE_PARAM);

    leadForLoop->insertAtTail(new DefExpr(T1));
    leadForLoop->insertAtTail(new DefExpr(T2));

    if (zippered == false) {
      leadForLoop->insertAtTail("'move'(%S, chpl__staticFastFollowCheck(%S))",    T1, iter);
      leadForLoop->insertAtTail(new CondStmt(new SymExpr(T1),
                                          new_Expr("'move'(%S, chpl__dynamicFastFollowCheck(%S))",    T2, iter),
                                          new_Expr("'move'(%S, %S)", T2, gFalse)));
    } else {
      leadForLoop->insertAtTail("'move'(%S, chpl__staticFastFollowCheckZip(%S))", T1, iter);
      leadForLoop->insertAtTail(new CondStmt(new SymExpr(T1),
                                          new_Expr("'move'(%S, chpl__dynamicFastFollowCheckZip(%S))", T2, iter),
                                          new_Expr("'move'(%S, %S)", T2, gFalse)));
    }

    fastFollowBlock = buildFollowLoop(iter,
                                      leadIdxCopy,
                                      fastFollowIter,
                                      fastFollowIdx,
                                      indices,
                                      loopBody,
                                      true,
                                      zippered);

    leadForLoop->insertAtTail(new CondStmt(new SymExpr(T2), fastFollowBlock, followBlock));
  } else {
    leadForLoop->insertAtTail(followBlock);
  }

  resultBlock->insertAtTail(leadForLoop);
  resultBlock->insertAtTail("_freeIterator(%S)", leadIter);

  return resultBlock;
}

static void
addByrefVars(BlockStmt* target, CallExpr* byrefVarsSource) {
  // nothing to do if there is no 'ref' clause
  if (!byrefVarsSource) return;

  // Could set byrefVars->parentExpr/Symbol right here.
  target->byrefVars = byrefVarsSource;

  // Note: the UnresolvedSymExprs in byrefVars
  // will be automatically resolved in resolve().
}    

BlockStmt* buildCoforallLoopStmt(Expr* indices, 
                                 Expr* iterator,
                                 CallExpr* byref_vars,
                                 BlockStmt* body,
                                 bool zippered ) 
{
  checkControlFlow(body, "coforall statement");

  //
  // insert temporary index when elided by user
  //
  if (!indices)
    indices = new UnresolvedSymExpr("chpl__elidedIdx");

  checkIndices(indices);

  //
  // detect on-statement directly inside coforall-loop
  //
  BlockStmt* onBlock = NULL;
  BlockStmt* tmp = body;
  while (tmp) {
    if (BlockStmt* b = toBlockStmt(tmp->body.tail)) {
      if (b->blockInfoGet() && b->blockInfoGet()->isPrimitive(PRIM_BLOCK_ON)) {
        onBlock = b;
        break;
      }
    }
    if (tmp->body.tail == tmp->body.head) {
      tmp = toBlockStmt(tmp->body.tail);
      if (tmp && tmp->blockInfoGet())
        tmp = NULL;
    } else
      tmp = NULL;
  }

  SET_LINENO(body);
  if (onBlock) {
    //
    // optimization of on-statements directly inside coforall-loops
    //
    //   In this case, the on-statement is made into a non-blocking
    //   on-statement and the coforall is serialized (rather than
    //   wasting threads that would do nothing other than wait on the
    //   on-statement.
    //
    VarSymbol* coforallCount = newTemp("_coforallCount");
    BlockStmt* block = ForLoop::buildForLoop(indices, iterator, body, true, zippered);
    block->insertAtHead(new CallExpr(PRIM_MOVE, coforallCount, new CallExpr("_endCountAlloc")));
    block->insertAtHead(new DefExpr(coforallCount));
    body->insertAtHead(new CallExpr("_upEndCount", coforallCount));
    block->insertAtTail(new CallExpr("_waitEndCount", coforallCount));
    block->insertAtTail(new CallExpr("_endCountFree", coforallCount));
    onBlock->blockInfoGet()->primitive = primitives[PRIM_BLOCK_COFORALL_ON];
    addByrefVars(onBlock, byref_vars);
    BlockStmt* innerOnBlock = new BlockStmt();
    for_alist(tmp, onBlock->body) {
      innerOnBlock->insertAtTail(tmp->remove());
    }
    onBlock->insertAtHead(innerOnBlock);
    onBlock->insertAtTail(new CallExpr("_downEndCount", coforallCount));
    return block;
  } else {
    VarSymbol* coforallCount = newTemp("_coforallCount");
    BlockStmt* beginBlk = new BlockStmt();
    beginBlk->blockInfoSet(new CallExpr(PRIM_BLOCK_COFORALL));
    addByrefVars(beginBlk, byref_vars);
    beginBlk->insertAtHead(body);
    beginBlk->insertAtTail(new CallExpr("_downEndCount", coforallCount));
    BlockStmt* block = ForLoop::buildForLoop(indices, iterator, beginBlk, true, zippered);
    block->insertAtHead(new CallExpr(PRIM_MOVE, coforallCount, new CallExpr("_endCountAlloc")));
    block->insertAtHead(new DefExpr(coforallCount));
    block->insertAtTail(new CallExpr(PRIM_PROCESS_TASK_LIST, coforallCount));
    beginBlk->insertBefore(new CallExpr("_upEndCount", coforallCount));
    block->insertAtTail(new CallExpr("_waitEndCount", coforallCount));
    block->insertAtTail(new CallExpr("_endCountFree", coforallCount));
    return block;
  }
}


static Symbol*
insertBeforeCompilerTemp(Expr* stmt, Expr* expr) {
  Symbol* expr_var = newTemp();
  expr_var->addFlag(FLAG_MAYBE_PARAM);
  stmt->insertBefore(new DefExpr(expr_var));
  stmt->insertBefore(new CallExpr(PRIM_MOVE, expr_var, expr));
  return expr_var;
}

BlockStmt* buildParamForLoopStmt(const char* index, Expr* range, BlockStmt* stmts) {
  BlockStmt* block = new BlockStmt(stmts);
  BlockStmt* outer = new BlockStmt(block);
  VarSymbol* indexVar = new VarSymbol(index);
  block->insertBefore(new DefExpr(indexVar, new_IntSymbol((int64_t)0)));
  Expr *low = NULL, *high = NULL, *stride;
  CallExpr* call = toCallExpr(range);
  if (call && call->isNamed("by")) {
    stride = call->get(2)->remove();
    call = toCallExpr(call->get(1));
  } else {
    stride = new SymExpr(new_IntSymbol(1));
  }
  if (call && call->isNamed("_build_range")) {
    low = call->get(1)->remove();
    high = call->get(1)->remove();
  } else
    USR_FATAL(range, "iterators for param-for-loops must be literal ranges");

  LabelSymbol* breakLabel = new LabelSymbol("_breakLabel");
  block->breakLabel = breakLabel;
  outer->insertAtTail(new DefExpr(breakLabel));

  Symbol* lowVar = insertBeforeCompilerTemp(block, low);
  Symbol* highVar = insertBeforeCompilerTemp(block, high);
  Symbol* strideVar = insertBeforeCompilerTemp(block, stride);
  block->blockInfoSet(new CallExpr(PRIM_BLOCK_PARAM_LOOP, indexVar, lowVar, highVar, strideVar));
  return buildChapelStmt(outer);
}


BlockStmt*
buildAssignment(Expr* lhs, Expr* rhs, const char* op) {
  INT_ASSERT(op != NULL);
  return buildChapelStmt(new CallExpr(op, lhs, rhs));
}


BlockStmt* buildLAndAssignment(Expr* lhs, Expr* rhs) {
  BlockStmt* stmt = buildChapelStmt();
  VarSymbol* ltmp = newTemp();
  stmt->insertAtTail(new DefExpr(ltmp));
  stmt->insertAtTail(new CallExpr(PRIM_MOVE, ltmp, new CallExpr(PRIM_ADDR_OF, lhs)));
  stmt->insertAtTail(new CallExpr("=", ltmp, buildLogicalAndExpr(ltmp, rhs)));
  return stmt;
}


BlockStmt* buildLOrAssignment(Expr* lhs, Expr* rhs) {
  BlockStmt* stmt = buildChapelStmt();
  VarSymbol* ltmp = newTemp();
  stmt->insertAtTail(new DefExpr(ltmp));
  stmt->insertAtTail(new CallExpr(PRIM_MOVE, ltmp, new CallExpr(PRIM_ADDR_OF, lhs)));
  stmt->insertAtTail(new CallExpr("=", ltmp, buildLogicalOrExpr(ltmp, rhs)));
  return stmt;
}


BlockStmt* buildSelectStmt(Expr* selectCond, BlockStmt* whenstmts) {
  CondStmt* otherwise = NULL;
  CondStmt* top = NULL;
  CondStmt* condStmt = NULL;

  for_alist(stmt, whenstmts->body) {
    CondStmt* when = toCondStmt(stmt);
    if (!when)
      INT_FATAL("error in buildSelectStmt");
    CallExpr* conds = toCallExpr(when->condExpr);
    if (!conds || !conds->isPrimitive(PRIM_WHEN))
      INT_FATAL("error in buildSelectStmt");
    if (conds->numActuals() == 0) {
      if (otherwise)
        USR_FATAL(selectCond, "Select has multiple otherwise clauses");
      otherwise = when;
    } else {
      Expr* expr = NULL;
      for_actuals(whenCond, conds) {
        whenCond->remove();
        if (!expr)
          expr = new CallExpr("==", selectCond->copy(), whenCond);
        else
          expr = buildLogicalOrExpr(expr, new CallExpr("==",
                                                   selectCond->copy(),
                                                   whenCond));
      }
      if (!condStmt) {
        condStmt = new CondStmt(new CallExpr("_cond_test", expr), when->thenStmt);
        top = condStmt;
      } else {
        CondStmt* next = new CondStmt(new CallExpr("_cond_test", expr), when->thenStmt);
        condStmt->elseStmt = new BlockStmt(next);
        condStmt = next;
      }
    }
  }
  if (otherwise) {
    if (!condStmt)
      USR_FATAL(selectCond, "Select has no when clauses");
    condStmt->elseStmt = otherwise->thenStmt;
  }
  return buildChapelStmt(top);
}


BlockStmt* buildTypeSelectStmt(CallExpr* exprs, BlockStmt* whenstmts) {
  static int uid = 1;
  int caseId = 1;
  FnSymbol* fn = NULL;
  BlockStmt* stmts = buildChapelStmt();
  BlockStmt* newWhenStmts = buildChapelStmt();
  bool has_otherwise = false;

  INT_ASSERT(exprs->isPrimitive(PRIM_ACTUALS_LIST));

  for_alist(stmt, whenstmts->body) {
    CondStmt* when = toCondStmt(stmt);
    if (!when)
      INT_FATAL("error in buildSelectStmt");
    CallExpr* conds = toCallExpr(when->condExpr);
    if (!conds || !conds->isPrimitive(PRIM_WHEN))
      INT_FATAL("error in buildSelectStmt");
    if (conds->numActuals() == 0) {
      if (has_otherwise)
        USR_FATAL(conds, "Type select statement has multiple otherwise clauses");
      has_otherwise = true;
      fn = new FnSymbol(astr("_typeselect", istr(uid)));
      int lid = 1;
      for_actuals(expr, exprs) {
        fn->insertFormalAtTail(
          new DefExpr(
            new ArgSymbol(INTENT_BLANK,
                          astr("_t", istr(lid++)),
                          dtAny)));
      }
      fn->retTag = RET_PARAM;
      fn->insertAtTail(new CallExpr(PRIM_RETURN, new_IntSymbol(caseId)));
      newWhenStmts->insertAtTail(
        new CondStmt(new CallExpr(PRIM_WHEN, new_IntSymbol(caseId++)),
        when->thenStmt->copy()));
      stmts->insertAtTail(new DefExpr(fn));
    } else {
      if (conds->numActuals() != exprs->argList.length)
        USR_FATAL(when, "Type select statement requires number of selectors to be equal to number of when conditions");
      fn = new FnSymbol(astr("_typeselect", istr(uid)));
      int lid = 1;
      for_actuals(expr, conds) {
        fn->insertFormalAtTail(
          new DefExpr(new ArgSymbol(INTENT_BLANK, astr("_t", istr(lid++)),
                                    dtUnknown, expr->copy())));
      }
      fn->retTag = RET_PARAM;
      fn->insertAtTail(new CallExpr(PRIM_RETURN, new_IntSymbol(caseId)));
      newWhenStmts->insertAtTail(
        new CondStmt(new CallExpr(PRIM_WHEN, new_IntSymbol(caseId++)),
        when->thenStmt->copy()));
      stmts->insertAtTail(new DefExpr(fn));
    }
  }
  VarSymbol* tmp = newTemp();
  tmp->addFlag(FLAG_MAYBE_PARAM);
  stmts->insertAtHead(new DefExpr(tmp));
  stmts->insertAtTail(new CallExpr(PRIM_MOVE,
                                   tmp,
                                   new CallExpr(fn->name, exprs)));
  stmts->insertAtTail(buildSelectStmt(new SymExpr(tmp), newWhenStmts));
  return stmts;
}


static void
buildReduceScanPreface(FnSymbol* fn, Symbol* data, Symbol* eltType, Symbol* globalOp,
                       Expr* opExpr, Expr* dataExpr, bool zippered=false) {
  if (UnresolvedSymExpr* sym = toUnresolvedSymExpr(opExpr)) {
    if (!strcmp(sym->unresolved, "max"))
      sym->unresolved = astr("MaxReduceScanOp");
    else if (!strcmp(sym->unresolved, "min"))
      sym->unresolved = astr("MinReduceScanOp");
  }

  data->addFlag(FLAG_EXPR_TEMP);
  eltType->addFlag(FLAG_MAYBE_TYPE);

  fn->insertAtTail(new DefExpr(data));
  fn->insertAtTail(new DefExpr(eltType));
  fn->insertAtTail(new DefExpr(globalOp));
  fn->insertAtTail("'move'(%S, %E)", data, dataExpr);

  if( !zippered ) {
    fn->insertAtTail("{TYPE 'move'(%S, 'typeof'(chpl__initCopy(iteratorIndex(_getIterator(%S)))))}", eltType, data);
  } else {
    fn->insertAtTail("{TYPE 'move'(%S, 'typeof'(chpl__initCopy(iteratorIndex(_getIteratorZip(%S)))))}", eltType, data);
  }

  fn->insertAtTail("'move'(%S, 'new'(%E(%E)))", globalOp, opExpr, new NamedExpr("eltType", new SymExpr(eltType)));
}


CallExpr* buildReduceExpr(Expr* opExpr, Expr* dataExpr, bool zippered) {
  static int uid = 1;

  FnSymbol* fn = new FnSymbol(astr("chpl__reduce", istr(uid++)));
  fn->addFlag(FLAG_COMPILER_NESTED_FUNCTION);
  fn->addFlag(FLAG_DONT_DISABLE_REMOTE_VALUE_FORWARDING);
  fn->addFlag(FLAG_INLINE);

  VarSymbol* data = newTemp();
  VarSymbol* eltType = newTemp();
  VarSymbol* globalOp = newTemp();

  buildReduceScanPreface(fn, data, eltType, globalOp, opExpr, dataExpr, zippered);

  BlockStmt* serialBlock = buildChapelStmt();
  VarSymbol* index = newTemp("_index");
  serialBlock->insertAtTail(new DefExpr(index));
  serialBlock->insertAtTail(ForLoop::buildForLoop(new SymExpr(index),
                                                  new SymExpr(data),
                                                  new BlockStmt(new CallExpr(new CallExpr(".", globalOp,
                                                                                          new_StringSymbol("accumulate")), index)),
                                                  false,
                                                  zippered));

  VarSymbol* leadIdx     = newTemp("chpl__leadIdx");
  VarSymbol* leadIter    = newTemp("chpl__leadIter");
  VarSymbol* leadIdxCopy = newTemp("chpl__leadIdxCopy");
  VarSymbol* followIdx   = newTemp("chpl__followIdx");
  VarSymbol* followIter  = newTemp("chpl__followIter");
  VarSymbol* localOp     = newTemp();

  leadIdxCopy->addFlag(FLAG_INDEX_VAR);
  leadIdxCopy->addFlag(FLAG_INSERT_AUTO_DESTROY);

  ForLoop* followBody = new ForLoop(NULL, followIdx, followIter);

  followBody->insertAtTail(".(%S, 'accumulate')(%S)", localOp, followIdx);

  BlockStmt* followBlock = new BlockStmt();

  followBlock->insertAtTail(new DefExpr(followIter));
  followBlock->insertAtTail(new DefExpr(followIdx));
  followBlock->insertAtTail(new DefExpr(localOp));

  if( !zippered ) {
    followBlock->insertAtTail("'move'(%S, _getIterator(_toFollower(%S, %S)))", followIter, data, leadIdxCopy);
  } else {
    followBlock->insertAtTail("'move'(%S, _getIteratorZip(_toFollowerZip(%S, %S)))", followIter, data, leadIdxCopy);
  }

  followBlock->insertAtTail("{TYPE 'move'(%S, iteratorIndex(%S))}", followIdx, followIter);
  followBlock->insertAtTail("'move'(%S, 'new'(%E(%E)))", localOp, opExpr->copy(), new NamedExpr("eltType", new SymExpr(eltType)));
  followBlock->insertAtTail(followBody);
  followBlock->insertAtTail("chpl__reduceCombine(%S, %S)", globalOp, localOp);
  followBlock->insertAtTail("'delete'(%S)", localOp);
  followBlock->insertAtTail("_freeIterator(%S)", followIter);

  ForLoop* leadBody = new ForLoop(NULL, leadIdx, leadIter);

  leadBody->insertAtTail(new DefExpr(leadIdxCopy));
  leadBody->insertAtTail("'move'(%S, %S)", leadIdxCopy, leadIdx);
  leadBody->insertAtTail(followBlock);

  BlockStmt* leadBlock = buildChapelStmt();
  leadBlock->insertAtTail(new DefExpr(leadIdx));
  leadBlock->insertAtTail(new DefExpr(leadIter));

  if( !zippered ) {
    leadBlock->insertAtTail("'move'(%S, _getIterator(_toLeader(%S)))", leadIter, data);
  } else {
    leadBlock->insertAtTail("'move'(%S, _getIterator(_toLeaderZip(%S)))", leadIter, data);
  }

  leadBlock->insertAtTail("{TYPE 'move'(%S, iteratorIndex(%S))}", leadIdx, leadIter);
  leadBlock->insertAtTail(leadBody);
  leadBlock->insertAtTail("_freeIterator(%S)", leadIter);
  serialBlock->insertAtHead("compilerWarning('reduce has been serialized (see note in $CHPL_HOME/STATUS)')");

  fn->insertAtTail(new CondStmt(new SymExpr(gTryToken), leadBlock, serialBlock));

  VarSymbol* result = new VarSymbol("result");
  fn->insertAtTail(new DefExpr(result, new CallExpr(new CallExpr(".", globalOp, new_StringSymbol("generate")))));
  fn->insertAtTail("'delete'(%S)", globalOp);
  fn->insertAtTail("'return'(%S)", result);
  return new CallExpr(new DefExpr(fn));
}


CallExpr* buildScanExpr(Expr* opExpr, Expr* dataExpr, bool zippered) {
  static int uid = 1;

  FnSymbol* fn = new FnSymbol(astr("chpl__scan", istr(uid++)));
  fn->addFlag(FLAG_COMPILER_NESTED_FUNCTION);

  VarSymbol* data = newTemp();
  VarSymbol* eltType = newTemp();
  VarSymbol* globalOp = newTemp();

  buildReduceScanPreface(fn, data, eltType, globalOp, opExpr, dataExpr, zippered);

  fn->insertAtTail("compilerWarning('scan has been serialized (see note in $CHPL_HOME/STATUS)')");

  if( !zippered ) {
    fn->insertAtTail("'return'(chpl__scanIterator(%S, %S))", globalOp, data);
  } else {
    fn->insertAtTail("'return'(chpl__scanIteratorZip(%S, %S))", globalOp, data);
  }

  return new CallExpr(new DefExpr(fn));
}


static void
backPropagateInitsTypes(BlockStmt* stmts) {
  Expr* init = NULL;
  Expr* type = NULL;
  DefExpr* prev = NULL;
  for_alist_backward(stmt, stmts->body) {
    if (DefExpr* def = toDefExpr(stmt)) {
      if (def->init || def->exprType) {
        init = def->init;
        type = def->exprType;
      } else {
        if (type)
          prev->exprType =
            new CallExpr(PRIM_TYPEOF, new UnresolvedSymExpr(def->sym->name));
        if (init) {
          if (init->isNoInitExpr()) {
            prev->init = init->copy();
          } else if (type) {
            prev->init = new CallExpr("chpl__readXX",
                                      new UnresolvedSymExpr(def->sym->name));
          } else
            prev->init = new UnresolvedSymExpr(def->sym->name);
        }
        def->init = init;
        def->exprType = type;
      }
      prev = def;
    } else
      INT_FATAL(stmt, "expected DefExpr in backPropagateInitsTypes");
  }
}


BlockStmt*
buildVarDecls(BlockStmt* stmts, Flag externconfig, Flag varconst, Flag ref, char* docs) {
  for_alist(stmt, stmts->body) {
    if (DefExpr* defExpr = toDefExpr(stmt)) {
      if (VarSymbol* var = toVarSymbol(defExpr->sym)) {
        if (externconfig == FLAG_EXTERN && varconst == FLAG_PARAM)
          USR_FATAL(var, "external params are not supported");

        //TODO: Ideally we would just pass in a list of Flag's to apply
        if (externconfig != FLAG_UNKNOWN)
          var->addFlag(externconfig);
        if (varconst != FLAG_UNKNOWN)
          var->addFlag(varconst);
        if (ref != FLAG_UNKNOWN)
          var->addFlag(ref);

        if (var->hasFlag(FLAG_CONFIG)) {
          if (Expr *configInit = getCmdLineConfig(var->name)) {
            // config var initialized on the command line
            if (!isUsedCmdLineConfig(var->name)) {
              useCmdLineConfig(var->name);
              // drop the original init expression on the floor
              if (Expr* a = toExpr(configInit))
                defExpr->init = a;
              else if (Symbol* a = toSymbol(configInit))
                defExpr->init = new SymExpr(a);
              else
                INT_FATAL(stmt, "DefExpr initialized with bad exprType config ast");
            } else {
              // name is ambiguous, must specify module name
              USR_FATAL(var, "Ambiguous config param or type name (%s)", var->name);
            }
          }
        }
        var->doc = docs;
        continue;
      }
    }
    INT_FATAL(stmt, "Major error in setVarSymbolAttributes");
  }
  backPropagateInitsTypes(stmts);
  //
  // If blockInfo is set, this is a tuple variable declaration.
  // Add checks that the expression on the right is a tuple and that
  // the tuple size matches the number of variables. If not, issue
  // compilerErrors. blockInfo has the form:
  // call("_check_tuple_var_decl", rhsTuple, numVars)
  //
  if (stmts->blockInfoGet()) {
    INT_ASSERT(stmts->blockInfoGet()->isNamed("_check_tuple_var_decl"));
    SymExpr* tuple = toSymExpr(stmts->blockInfoGet()->get(1));
    Expr* varCount = stmts->blockInfoGet()->get(2);
    tuple->var->defPoint->insertAfter(
      buildIfStmt(new CallExpr("!=", new CallExpr(".", tuple->remove(),
                                                  new_StringSymbol("size")),
                               varCount->remove()),
                  new CallExpr("compilerError", new_StringSymbol("tuple size must match the number of grouped variables"), new_IntSymbol(0))));

    tuple->var->defPoint->insertAfter(
      buildIfStmt(new CallExpr("!", new CallExpr("isTuple", tuple->copy())),
                  new CallExpr("compilerError", new_StringSymbol("illegal tuple variable declaration with non-tuple initializer"), new_IntSymbol(0))));
    stmts->blockInfoSet(NULL);
  }
  return stmts;
}


DefExpr*
buildClassDefExpr(const char* name, Type* type, Expr* inherit, BlockStmt* decls, Flag isExtern, char *docs) {
  AggregateType* ct = toAggregateType(type);
  INT_ASSERT(ct);
  TypeSymbol* ts = new TypeSymbol(name, ct);
  DefExpr* def = new DefExpr(ts);
  ct->addDeclarations(decls);
  if (isExtern == FLAG_EXTERN) {
    ts->addFlag(FLAG_EXTERN);
    ts->addFlag(FLAG_NO_OBJECT);
    ct->defaultValue=NULL;
    if (inherit)
      USR_FATAL_CONT(inherit, "External types do not currently support inheritance");
  }
  if (inherit)
    ct->inherits.insertAtTail(inherit);
  ct->doc = docs;
  return def;
}


DefExpr*
buildArgDefExpr(IntentTag tag, const char* ident, Expr* type, Expr* init, Expr* variable) {
  ArgSymbol* arg = new ArgSymbol(tag, ident, dtUnknown, type, init, variable);
  if (arg->intent == INTENT_TYPE) {
    type = NULL;
    arg->intent = INTENT_BLANK;
    arg->addFlag(FLAG_TYPE_VARIABLE);
    arg->type = dtAny;
  } else if (!type && !init)
    arg->type = dtAny;
  return new DefExpr(arg);
}


//
// create a single argument and store the tuple-grouped args in the
// variable argument list; these will be moved out of the variable
// argument list in the call to destructureTupleGroupedArgs when the
// formals are added to the formals list in the function (in
// buildFunctionFormal)
//
DefExpr*
buildTupleArgDefExpr(IntentTag tag, BlockStmt* tuple, Expr* type, Expr* init) {
  ArgSymbol* arg = new ArgSymbol(tag, "chpl__tuple_arg_temp", dtUnknown,
                                 type, init, tuple);
  arg->addFlag(FLAG_TEMP);
  if (arg->intent != INTENT_BLANK)
    USR_FATAL(tuple, "intents on tuple-grouped arguments are not yet supported");
  if (!type)
    arg->type = dtTuple;
  return new DefExpr(arg);
}


//
// Destructure tuple function arguments.  Add to the function's where
// clause to match the shape of the tuple being destructured.
//
static void
destructureTupleGroupedArgs(FnSymbol* fn, BlockStmt* tuple, Expr* base) {
  int i = 0;
  for_alist(expr, tuple->body) {
    i++;
    if (DefExpr* def = toDefExpr(expr)) {
      def->init = new CallExpr(base->copy(), new_IntSymbol(i));
      if (!strcmp(def->sym->name, "chpl__tuple_blank")) {
        def->remove();
      } else {
        fn->insertAtHead(def->remove());
      }
    } else if (BlockStmt* inner = toBlockStmt(expr)) {
      destructureTupleGroupedArgs(fn, inner, new CallExpr(base->copy(), new_IntSymbol(i)));
    }
  }

  Expr* where =
    buildLogicalAndExpr(
      new CallExpr("isTuple", base->copy()),
      new CallExpr("==", new_IntSymbol(i),
        new CallExpr(".", base->copy(), new_StringSymbol("size"))));

  if (fn->where) {
    where = buildLogicalAndExpr(fn->where->body.head->remove(), where);
    fn->where->body.insertAtHead(where);
  } else {
    fn->where = new BlockStmt(where);
  }
}

FnSymbol* buildLambda(FnSymbol *fn) {
  static unsigned int nextId = 0;
  char buffer[100];

  /*
   * The snprintf function is used to prevent a buffer overflow from occurring.
   * Technically, an overflow can only occur if Chapel is compiled on a machine
   * where an unsigned integer can represent numbers larger than 10^86, but it
   * is better to guard against this behavior then leaving someone wondering
   * why we didn't.
   */ 
  if (snprintf(buffer, 100, "_chpl_lambda_%i", nextId++) >= 100) {
    INT_FATAL("Too many lambdas.");
  }
  
  if (!fn) {
    fn = new FnSymbol(astr(buffer));
  } else {
    fn->name = astr(buffer);
    fn->cname = fn->name;
  }
  
  fn->addFlag(FLAG_COMPILER_NESTED_FUNCTION);
  return fn;
}


// Replaces the dummy function name "_" with the real name, sets the 'this'
// intent tag. For methods, it also adds a method tag and "this" declaration.
FnSymbol*
buildFunctionSymbol(FnSymbol*   fn, 
                    const char* name,
                    IntentTag   thisTag,
                    const char* class_name)
{
  fn->cname   = fn->name = astr(name);
  fn->thisTag = thisTag;

  if (fn->name[0] == '~' && fn->name[1] != '\0')
    fn->addFlag(FLAG_DESTRUCTOR);

  if (class_name)
  {
    fn->_this = new ArgSymbol(thisTag,
                              "this", 
                              dtUnknown,
                              new UnresolvedSymExpr(class_name));

    fn->_this->addFlag(FLAG_ARG_THIS);
    fn->insertFormalAtHead(new DefExpr(fn->_this));

    ArgSymbol* mt = new ArgSymbol(INTENT_BLANK, "_mt", dtMethodToken);

    fn->insertFormalAtHead(new DefExpr(mt));
  }

  return fn;
}

// Called like:
// buildFunctionDecl($4, $6, $7, $8, $9, @$.comment);
BlockStmt*
buildFunctionDecl(FnSymbol*  fn,
                  RetTag     optRetTag,
                  Expr*      optRetType,
                  Expr*      optWhere,
                  BlockStmt* optFnBody,
                  char*      docs)
{
  fn->retTag = optRetTag;

  if (optRetTag == RET_REF)
  {
    if (fn->hasFlag(FLAG_EXTERN))
      USR_FATAL_CONT(fn, "Extern functions cannot be setters.");

    fn->setter = new DefExpr(new ArgSymbol(INTENT_BLANK, "setter", dtBool));
  }

  if (optRetType)
    fn->retExprType = new BlockStmt(optRetType, BLOCK_SCOPELESS);
  else if (fn->hasFlag(FLAG_EXTERN))
    fn->retType     = dtVoid;

  if (optWhere)
  {
    if (fn->hasFlag(FLAG_EXTERN))
      USR_FATAL_CONT(fn, "Extern functions cannot have where clauses.");

    fn->where = new BlockStmt(optWhere);
  }

  if (optFnBody)
  {
    if (fn->hasFlag(FLAG_EXTERN))
      USR_FATAL_CONT(fn, "Extern functions cannot have a body.");

    if (fn->body->length() == 0)
    {
      // Copy the statements from optFnBody to the function's
      // body to preserve line numbers
      for_alist(expr, optFnBody->body)
      {
        fn->body->insertAtTail(expr->remove());
      }

    } 
    else
    {
      fn->insertAtTail(optFnBody);
    }

  }
  else
  {
    // Looks like this flag is redundant with FLAG_EXTERN. <hilde>
    fn->addFlag(FLAG_FUNCTION_PROTOTYPE);
  }

  fn->doc = docs;

  return buildChapelStmt(new DefExpr(fn));
}


FnSymbol*
buildFunctionFormal(FnSymbol* fn, DefExpr* def) {
  if (!fn)
    fn = new FnSymbol("_");
  if (!def)
    return fn;
  ArgSymbol* arg = toArgSymbol(def->sym);
  INT_ASSERT(arg);
  fn->insertFormalAtTail(def);
  if (!strcmp(arg->name, "chpl__tuple_arg_temp")) {
    destructureTupleGroupedArgs(fn, arg->variableExpr, new SymExpr(arg));
    arg->variableExpr = NULL;
  }
  return fn;
}


BlockStmt* buildLocalStmt(Expr* stmt) {
  BlockStmt* block = buildChapelStmt();

  if (fLocal) {
    block->insertAtTail(stmt);
    return block;
  }

  BlockStmt* localBlock = new BlockStmt(stmt);
  localBlock->blockInfoSet(new CallExpr(PRIM_BLOCK_LOCAL));
  block->insertAtTail(localBlock);
  return block;
}


static Expr* extractLocaleID(Expr* expr) {
  // If the on <x> expression is a primitive_on_locale_num, we just 
  // return the primitive.
  // PRIM_ON_LOCAL_NUM is now passed through to codegen,
  // but we don't want to wrap it in PRIM_WIDE_GET_LOCALE.
  if (CallExpr* call = toCallExpr(expr)) {
    if (call->isPrimitive(PRIM_ON_LOCALE_NUM)) {
      // Can probably use some semantic checks, like the number of args being 1 or 2, etc.
      return expr;
    }
  }

  // Otherwise, we need to wrap the expression in a primitive to query
  // the locale ID of the expression
  // TODO: Review all clients of this routine and see whether they expect the whole
  // locale ID or just the node ID.  Split this routine into extractLocaleID()
  // and extractNodeID().
  // The current implementation expects localeID == nodeID, so we return
  // just the node portion of the localeID (so this is really extractNodeID()).
  return new CallExpr(PRIM_WIDE_GET_LOCALE, expr);
}


BlockStmt*
buildOnStmt(Expr* expr, Expr* stmt) {
  checkControlFlow(stmt, "on statement");

  CallExpr* onExpr = new CallExpr(PRIM_DEREF, extractLocaleID(expr));

  BlockStmt* body = toBlockStmt(stmt);

  //
  // detect begin statement directly inside on-statement
  //
  BlockStmt* beginBlock = NULL;
  BlockStmt* tmp = body;
  while (tmp) {
    if (BlockStmt* b = toBlockStmt(tmp->body.tail)) {
      if (b->blockInfoGet() && b->blockInfoGet()->isPrimitive(PRIM_BLOCK_BEGIN)) {
        beginBlock = b;
        break;
      }
    }
    if (tmp->body.tail == tmp->body.head) {
      tmp = toBlockStmt(tmp->body.tail);
      if (tmp && tmp->blockInfoGet())
        tmp = NULL;
    } else
      tmp = NULL;
  }

  // If the locale model doesn't require outlined on functions and this is a
  // --local compile, then we take the on-expression, execute it to evaluate
  // it for side effects, and then evaluate the body directly.
  if (!requireOutlinedOn()) {
    BlockStmt* block = new BlockStmt(stmt);
    block->insertAtHead(onExpr); // evaluate the expression for side effects
    return buildChapelStmt(block);
  }

  if (beginBlock) {
    // OPTIMIZATION: If "on x" is immediately followed by a "begin", then collapse
    // remote_fork (node) {
    //   branch /*local*/ { foo(); }
    // } wait;
    // to 
    // remote_fork (node) { foo(); } // no wait();

    // Execute the construct "on x begin ..." asynchronously.
    Symbol* tmp = newTemp();
    body->insertAtHead(new CallExpr(PRIM_MOVE, tmp, onExpr));
    body->insertAtHead(new DefExpr(tmp));
    beginBlock->blockInfoSet(new CallExpr(PRIM_BLOCK_BEGIN_ON, tmp));
    // If there are beginBlock->byrefVars, they will be preserved.
    return body;
  } else {
    // Otherwise, wait for the "on" statement to complete before proceeding.
    BlockStmt* block = buildChapelStmt();
    Symbol* tmp = newTemp();
    block->insertAtTail(new DefExpr(tmp));
    block->insertAtTail(new CallExpr(PRIM_MOVE, tmp, onExpr));
    BlockStmt* onBlock = new BlockStmt(stmt);
    onBlock->blockInfoSet(new CallExpr(PRIM_BLOCK_ON, tmp));
    block->insertAtTail(onBlock);
    return block;
  }
}


BlockStmt*
buildBeginStmt(CallExpr* byref_vars, Expr* stmt) {
  checkControlFlow(stmt, "begin statement");

  BlockStmt* body = toBlockStmt(stmt);
  
  //
  // detect on-statement directly inside begin statement
  //
  BlockStmt* onBlock = NULL;
  BlockStmt* tmp = body;
  while (tmp) {
    if (BlockStmt* b = toBlockStmt(tmp->body.tail)) {
      if (b->blockInfoGet() && b->blockInfoGet()->isPrimitive(PRIM_BLOCK_ON)) {
        onBlock = b;
        break;
      }
    }
    if (tmp->body.tail == tmp->body.head) {
      tmp = toBlockStmt(tmp->body.tail);
      if (tmp && tmp->blockInfoGet())
        tmp = NULL;
    } else
      tmp = NULL;
  }

  if (onBlock) {
    body->insertAtHead(new CallExpr("_upEndCount"));
    onBlock->insertAtTail(new CallExpr("_downEndCount"));
    onBlock->blockInfoGet()->primitive = primitives[PRIM_BLOCK_BEGIN_ON];
    addByrefVars(onBlock, byref_vars);
    return body;
  } else {
    BlockStmt* block = buildChapelStmt();
    block->insertAtTail(new CallExpr("_upEndCount"));
    BlockStmt* beginBlock = new BlockStmt();
    beginBlock->blockInfoSet(new CallExpr(PRIM_BLOCK_BEGIN));
    addByrefVars(beginBlock, byref_vars);
    beginBlock->insertAtHead(stmt);
    beginBlock->insertAtTail(new CallExpr("_downEndCount"));
    block->insertAtTail(beginBlock);
    return block;
  }
}


BlockStmt*
buildSyncStmt(Expr* stmt) {
  checkControlFlow(stmt, "sync statement");
  BlockStmt* block = new BlockStmt();
  VarSymbol* endCountSave = newTemp("_endCountSave");
  block->insertAtTail(new DefExpr(endCountSave));
  block->insertAtTail(new CallExpr(PRIM_MOVE, endCountSave, new CallExpr(PRIM_GET_END_COUNT)));
  block->insertAtTail(new CallExpr(PRIM_SET_END_COUNT, new CallExpr("_endCountAlloc")));
  block->insertAtTail(stmt);
  block->insertAtTail(new CallExpr("_waitEndCount"));
  block->insertAtTail(new CallExpr("_endCountFree", new CallExpr(PRIM_GET_END_COUNT)));
  block->insertAtTail(new CallExpr(PRIM_SET_END_COUNT, endCountSave));
  return block;
}


BlockStmt*
buildCobeginStmt(CallExpr* byref_vars, BlockStmt* block) {
  BlockStmt* outer = block;

  checkControlFlow(block, "cobegin statement");

  if (block->blockTag == BLOCK_SCOPELESS) {
    block = toBlockStmt(block->body.only());
    INT_ASSERT(block);
    block->remove();
  }

  if (block->length() < 2) {
    USR_WARN(outer, "cobegin has no effect if it contains fewer than 2 statements");
    // dropping byref_vars, if any
    return buildChapelStmt(block);
  }

  VarSymbol* cobeginCount = newTemp("_cobeginCount");
  cobeginCount->addFlag(FLAG_TEMP);

  for_alist(stmt, block->body) {
    BlockStmt* beginBlk = new BlockStmt();
    beginBlk->blockInfoSet(new CallExpr(PRIM_BLOCK_COBEGIN));
    // the original byref_vars is dead - will be clean_gvec-ed
    addByrefVars(beginBlk, byref_vars ? byref_vars->copy() : NULL);
    stmt->insertBefore(beginBlk);
    beginBlk->insertAtHead(stmt->remove());
    beginBlk->insertAtTail(new CallExpr("_downEndCount", cobeginCount));
    block->insertAtHead(new CallExpr("_upEndCount", cobeginCount));
  }

  block->insertAtHead(new CallExpr(PRIM_MOVE, cobeginCount, new CallExpr("_endCountAlloc")));
  block->insertAtHead(new DefExpr(cobeginCount));
  block->insertAtTail(new CallExpr(PRIM_PROCESS_TASK_LIST, cobeginCount));
  block->insertAtTail(new CallExpr("_waitEndCount", cobeginCount));
  block->insertAtTail(new CallExpr("_endCountFree", cobeginCount));

  return block;
}


BlockStmt*
buildGotoStmt(GotoTag tag, const char* name) {
  return buildChapelStmt(new GotoStmt(tag, name));
}

BlockStmt* buildPrimitiveStmt(PrimitiveTag tag, Expr* e1, Expr* e2) {
  return buildChapelStmt(new CallExpr(tag, e1, e2));
}

BlockStmt*
buildAtomicStmt(Expr* stmt) {
  static bool atomic_warning = false;

  if (!atomic_warning) {
    atomic_warning = true;
    USR_WARN(stmt, "atomic keyword is ignored (not implemented)");
  }
  return buildChapelStmt(new BlockStmt(stmt));
}


CallExpr* buildPreDecIncWarning(Expr* expr, char sign) {
  if (sign == '+') {
    USR_WARN(expr, "++ is not a pre-increment");
    return new CallExpr("+", new CallExpr("+", expr));
  } else if (sign == '-') {
    USR_WARN(expr, "-- is not a pre-decrement");
    return new CallExpr("-", new CallExpr("-", expr));
  } else {
    INT_FATAL(expr, "Error in parser");
  }
  return NULL;
}

BlockStmt* convertTypesToExtern(BlockStmt* blk) {
  for_alist(node, blk->body) {
    if (DefExpr* de = toDefExpr(node)) {
      if (!de->init) {
        Symbol* vs = de->sym;
        PrimitiveType* pt = new PrimitiveType(NULL);
        DefExpr* newde = new DefExpr(new TypeSymbol(vs->name, pt));
        de->replace(newde);
        de = newde;
      }           
      de->sym->addFlag(FLAG_EXTERN);
    } else {
      INT_FATAL("Got non-DefExpr in type_alias_decl_stmt");
    }
  }
  return blk;
}

BlockStmt* handleConfigTypes(BlockStmt* blk) {
  for_alist(node, blk->body) {
    if (DefExpr* defExpr = toDefExpr(node)) {
      if (VarSymbol* var = toVarSymbol(defExpr->sym)) {
        var->addFlag(FLAG_CONFIG);
        if (Expr *configInit = getCmdLineConfig(var->name)) {
          // config var initialized on the command line
          if (!isUsedCmdLineConfig(var->name)) {
            useCmdLineConfig(var->name);
            // drop the original init expression on the floor
            if (Expr* a = toExpr(configInit))
              defExpr->init = a;
            else if (Symbol* a = toSymbol(configInit))
              defExpr->init = new SymExpr(a);
            else
              INT_FATAL(node, "Type alias initialized to invalid exprType");
          } else {
            // name is ambiguous, must specify module name
            USR_FATAL(var, "Ambiguous config param or type name (%s)", var->name);
          }
        }
      }
    } else {
      INT_FATAL("Got non-DefExpr in type_alias_decl_stmt");
    }
  }
  return blk;
}<|MERGE_RESOLUTION|>--- conflicted
+++ resolved
@@ -917,14 +917,9 @@
 }
 
 BlockStmt*
-<<<<<<< HEAD
-buildForallLoopStmt(Expr* indices, 
-                    Expr* iterExpr, 
-                    CallExpr* byref_vars,
-=======
 buildForallLoopStmt(Expr*      indices, 
                     Expr*      iterExpr, 
->>>>>>> 4facb200
+                    CallExpr*  byref_vars,
                     BlockStmt* loopBody, 
                     bool       zippered) {
   checkControlFlow(loopBody, "forall statement");
@@ -939,7 +934,6 @@
 
   checkIndices(indices);
 
-<<<<<<< HEAD
   INT_ASSERT(!loopBody->byrefVars);
   if (byref_vars) {
     INT_ASSERT(byref_vars->isPrimitive(PRIM_ACTUALS_LIST));
@@ -949,17 +943,6 @@
   }
   loopBody->byrefVars = byref_vars;
 
-  VarSymbol* iter = newTemp("chpl__iter");
-  VarSymbol* leadIdx = newTemp("chpl__leadIdx");
-  VarSymbol* leadIter = newTemp("chpl__leadIter");
-  VarSymbol* leadIdxCopy = newTemp("chpl__leadIdxCopy");
-  VarSymbol* fastFollowIdx = newTemp("chpl__fastFollowIdx");
-  VarSymbol* fastFollowIter = newTemp("chpl__fastFollowIter");
-  VarSymbol* followIdx = newTemp("chpl__followIdx");
-  VarSymbol* followIter = newTemp("chpl__followIter");
-  iter->addFlag(FLAG_EXPR_TEMP);
-  iter->addFlag(FLAG_CHPL__ITER);
-=======
   BlockStmt* resultBlock     = new BlockStmt();
 
   VarSymbol* iter            = newTemp("chpl__iter");
@@ -978,10 +961,10 @@
   BlockStmt* followBlock     = NULL;
 
   iter->addFlag(FLAG_EXPR_TEMP);
+  iter->addFlag(FLAG_CHPL__ITER);
 
   followIdx->addFlag(FLAG_INDEX_OF_INTEREST);
 
->>>>>>> 4facb200
   leadIdxCopy->addFlag(FLAG_INDEX_VAR);
   leadIdxCopy->addFlag(FLAG_INSERT_AUTO_DESTROY);
   followIdx->addFlag(FLAG_INDEX_OF_INTEREST);
