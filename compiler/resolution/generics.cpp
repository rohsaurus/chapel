--- conflicted
+++ resolved
@@ -537,23 +537,6 @@
 
   newFn->tagIfGeneric();
 
-  //
-  // TODO: What would it take to remove this evaluation of the where
-  // clause along this generic path and only resolve it on the
-  // concrete path once we have eliminated candidates based on
-  // actual-formal matches?  Simply removing it doesn't work at
-  // present.
-  //
-  if (newFn->hasFlag(FLAG_GENERIC) == false &&
-      evaluateWhereClause(newFn)   == false) {
-    //
-    // where clause evaluates to false so cache gVoid as a function
-    //
-    replaceCache(genericsCache, root, (FnSymbol*)gVoid, &all_subs);
-
-    return NULL;
-  }
-
   if (explainInstantiationLine == -2) {
     parseExplainFlag(fExplainInstantiation,
                      &explainInstantiationLine,
@@ -705,52 +688,10 @@
       }
     }
   }
-<<<<<<< HEAD
   return newFn;
 }
 
-bool evaluateWhereClause(FnSymbol* fn, bool generic) {
-=======
-
-  if (newType) {
-    newType->defaultTypeConstructor = newFn;
-    newFn->retType                  = newType;
-  }
-  
-  bool fixedTuple = fixupTupleFunctions(fn, newFn, call);
-  // Fix up chpl__initCopy for user-defined records
-  if (!fixedTuple &&
-      fn->hasFlag(FLAG_INIT_COPY_FN) &&
-      fn->hasFlag(FLAG_COMPILER_GENERATED) ) {
-    // Generate the initCopy function based upon initializer
-    fixupDefaultInitCopy(fn, newFn, call);
-  }
-
-  if (newFn->numFormals()       >  1 &&
-      newFn->getFormal(1)->type == dtMethodToken) {
-    newFn->getFormal(2)->type->methods.add(newFn);
-  }
-
-  newFn->tagIfGeneric();
-
-  if (explainInstantiationLine == -2) {
-    parseExplainFlag(fExplainInstantiation,
-                     &explainInstantiationLine,
-                     &explainInstantiationModule);
-  }
-
-  if (!newFn->hasFlag(FLAG_GENERIC) && explainInstantiationLine) {
-    explainInstantiation(newFn);
-  }
-
-  checkInstantiationLimit(fn);
-
-  return newFn;
-}
-
-
 bool evaluateWhereClause(FnSymbol* fn) {
->>>>>>> 3c97db26
   if (fn->where) {
     whereStack.add(fn);
 
