--- conflicted
+++ resolved
@@ -141,11 +141,549 @@
 }
 
 
-<<<<<<< HEAD
-extern Vec<FnSymbol*> resolvedFormals;
-
-bool
-evaluateWhereClause(FnSymbol* fn, bool quiet) {
+static void
+checkInfiniteWhereInstantiation(FnSymbol* fn) {
+  if (fn->where) {
+    forv_Vec(FnSymbol, where, whereStack) {
+      if (where == fn) {
+        USR_FATAL_CONT(fn->where, "illegal where clause due"
+                       " to infinite instantiation");
+        FnSymbol* printOn = NULL;
+        forv_Vec(FnSymbol, tmp, whereStack) {
+          if (printOn)
+            USR_PRINT(printOn->where, "evaluation of '%s' where clause results"
+                      " in instantiation of '%s'", printOn->name, tmp->name);
+          if (printOn || tmp == where)
+            printOn = tmp;
+        }
+        USR_PRINT(fn->where, "evaluation of '%s' where clause results"
+                  " in instantiation of '%s'", printOn->name, fn->name);
+        USR_STOP();
+      }
+    }
+  }
+}
+
+
+//
+// check for infinite instantiation by limiting the number of
+// instantiations of a particular type or function; this is important
+// so as to contain cases like def foo(param p: int) return foo(p+1);
+//
+// note that this check is disabled for functions in the base module
+// because folding is done via instantiation; therefore, be careful
+// developing in the base module
+//
+static void
+checkInstantiationLimit(FnSymbol* fn) {
+  static Map<FnSymbol*,int> instantiationLimitMap;
+
+  // Don't count instantiations on internal modules
+  // nor ones explicitly marked NO_INSTANTIATION_LIMIT.
+  if (fn->getModule() &&
+      fn->getModule()->modTag != MOD_INTERNAL &&
+      !fn->hasFlag(FLAG_NO_INSTANTIATION_LIMIT)) {
+    if (instantiationLimitMap.get(fn) >= instantiation_limit) {
+      if (fn->hasFlag(FLAG_TYPE_CONSTRUCTOR)) {
+        USR_FATAL_CONT(fn->retType, "Type '%s' has been instantiated too many times",
+                       fn->retType->symbol->name);
+      } else {
+        USR_FATAL_CONT(fn, "Function '%s' has been instantiated too many times",
+                       fn->name);
+      }
+      USR_PRINT("  If this is intentional, try increasing"
+                " the instantiation limit from %d", instantiation_limit);
+      USR_STOP();
+    }
+    instantiationLimitMap.put(fn, instantiationLimitMap.get(fn)+1);
+  }
+}
+
+
+static void renameInstantiatedTypeString(TypeSymbol* sym, VarSymbol* var)
+{
+  const size_t bufSize = 128;
+  char immediate[bufSize];
+  snprint_imm(immediate, bufSize, *var->immediate);
+
+  // escape quote characters in name string
+  char name[bufSize];
+  char * name_p = &name[0];
+  char * immediate_p = &immediate[0];
+  for ( ;
+        name_p < &name[bufSize-1] && // don't overflow buffer
+          '\0' != *immediate_p;      // stop at null in source
+        name_p++, immediate_p++) {
+    if ('"' == *immediate_p) { // escape quotes
+      *name_p++ = '\\';
+    }
+    *name_p = *immediate_p;
+  }
+  *name_p = '\0';
+  sym->name = astr(sym->name, name);
+
+  // add ellipsis if too long for buffer
+  if (name_p == &name[bufSize-1]) {
+    sym->name = astr(sym->name, "...");
+  }
+
+  // filter unacceptable characters for cname string
+  char cname[bufSize];
+  char * cname_p = &cname[0];
+  immediate_p = &immediate[0];
+  size_t maxNameLength = 32; // add "_etc" after this many characters
+
+  for ( ; immediate_p < &immediate_p[bufSize-1] &&  // don't overflow buffer
+          cname_p < &cname[maxNameLength-1] &&      // stop at max length
+          '\0' != *immediate_p;
+        immediate_p++ ) {
+    if (('A' <= *immediate_p && *immediate_p <= 'Z') ||
+        ('a' <= *immediate_p && *immediate_p <= 'z') ||
+        ('0' <= *immediate_p && *immediate_p <= '9') ||
+        ('_' == *immediate_p)) {
+      *cname_p = *immediate_p;
+      cname_p++;
+    }
+  }
+  *cname_p = '\0';
+  sym->cname = astr(sym->cname, cname);
+
+  // add _etc if too long
+  if (immediate_p == &immediate[bufSize-1] || // too long for buffer
+      cname_p == &cname[maxNameLength-1]) {   // exceeds max length
+    sym->cname = astr(sym->cname, "_etc");
+  }
+}
+
+static void
+renameInstantiatedType(TypeSymbol* sym, SymbolMap& subs, FnSymbol* fn) {
+  if (sym->name[strlen(sym->name)-1] == ')') {
+    // avoid "strange" instantiated type names based on partial instantiation
+    //  instead of C(int,real)(imag) this results in C(int,real,imag)
+    char* buf = (char*)malloc(strlen(sym->name) + 1);
+    memcpy(buf, sym->name, strlen(sym->name));
+    buf[strlen(sym->name)-1] = '\0';
+    sym->name = astr(buf, ",");
+    free(buf);
+  } else {
+    sym->name = astr(sym->name, "(");
+  }
+  sym->cname = astr(sym->cname, "_");
+  bool first = false;
+  for_formals(formal, fn) {
+    if (Symbol* value = subs.get(formal)) {
+      if (TypeSymbol* ts = toTypeSymbol(value)) {
+        if (!first && sym->hasFlag(FLAG_TUPLE)) {
+          if (sym->hasFlag(FLAG_STAR_TUPLE)) {
+            sym->name = astr(istr(fn->numFormals()-1), "*", ts->name);
+            sym->cname = astr(sym->cname, "star_", ts->cname);
+            return;
+          } else {
+            sym->name = astr("(");
+          }
+        }
+        if (!sym->hasFlag(FLAG_STAR_TUPLE)) {
+          if (first) {
+            sym->name = astr(sym->name, ",");
+            sym->cname = astr(sym->cname, "_");
+          }
+          sym->name = astr(sym->name, ts->name);
+          sym->cname = astr(sym->cname, ts->cname);
+        }
+        first = true;
+      } else {
+        if (first) {
+          sym->name = astr(sym->name, ",");
+          sym->cname = astr(sym->cname, "_");
+        }
+        VarSymbol* var = toVarSymbol(value);
+        if (var && var->immediate) {
+          Immediate* immediate = var->immediate;
+          if (var->type == dtString || var->type == dtStringC)
+            renameInstantiatedTypeString(sym, var);
+          else if (immediate->const_kind == NUM_KIND_BOOL) {
+            // Handle boolean types specially.
+            const char* name4bool = immediate->bool_value() ? "true" : "false";
+            const char* cname4bool = immediate->bool_value() ? "T" : "F";
+            sym->name = astr(sym->name, name4bool);
+            sym->cname = astr(sym->cname, cname4bool);
+          } else {
+            const size_t bufSize = 128;
+            char imm[bufSize];
+            snprint_imm(imm, bufSize, *var->immediate);
+            sym->name = astr(sym->name, imm);
+            sym->cname = astr(sym->cname, imm);
+          }
+        } else {
+          sym->name = astr(sym->name, value->cname);
+          sym->cname = astr(sym->cname, value->cname);
+        }
+        first = true;
+      }
+    }
+  }
+  sym->name = astr(sym->name, ")");
+}
+
+/** Instantiate a type
+ *
+ * \param fn   Type constructor we are working on
+ * \param subs Type substitutions to be made during instantiation
+ * \param call The call that is being resolved (used for scope)
+ * \param type The generic type we wish to instantiate
+ */
+static Type*
+instantiateTypeForTypeConstructor(FnSymbol* fn, SymbolMap& subs, CallExpr* call, Type* type) {
+  INT_ASSERT(isAggregateType(type));
+  AggregateType* ct = toAggregateType(type);
+
+  Type* newType = NULL;
+  newType = ct->symbol->copy()->type;
+
+  Type *oldParentTy = NULL;
+  Type* newParentTy = NULL;
+  AggregateType* newCt = toAggregateType(newType);
+
+  // Get the right super type if we are using a super constructor.
+  // This only matters for generic parent types.
+  if (ct->dispatchParents.n > 0) {
+    if(AggregateType *parentTy = toAggregateType(ct->dispatchParents.v[0])){
+      if (parentTy->symbol->hasFlag(FLAG_GENERIC)) {
+        // Set the type of super to be the instantiated
+        // parent with substitutions.
+
+        CallExpr* parentTyCall = new CallExpr(astr("_type_construct_", parentTy->symbol->name));
+        // Pass the special formals to the superclass type constructor.
+        for_formals(arg, fn) {
+          if (arg->hasFlag(FLAG_PARENT_FIELD)) {
+            Symbol* value = subs.get(arg);
+            if (!value) {
+              value = arg;
+              // Or error?
+            }
+            parentTyCall->insertAtTail(value);
+          }
+        }
+        call->insertBefore(parentTyCall);
+        resolveCallAndCallee(parentTyCall);
+
+        oldParentTy = parentTy;
+        newParentTy = parentTyCall->isResolved()->retType;
+        parentTyCall->remove();
+
+        // Now adjust the super field's type.
+
+        DefExpr* superDef = NULL;
+
+        // Find the super field
+        for_alist(tmp, newCt->fields) {
+          DefExpr* def = toDefExpr(tmp);
+          INT_ASSERT(def);
+          if (VarSymbol* field = toVarSymbol(def->sym)) {
+            if (field->hasFlag(FLAG_SUPER_CLASS)) {
+              superDef = def;
+            }
+          }
+        }
+
+        if (superDef) {
+          superDef->sym->type = newParentTy;
+          INT_ASSERT(newCt->getField("super")->typeInfo() == newParentTy);
+        }
+
+      }
+    }
+  }
+
+  renameInstantiatedType(newType->symbol, subs, fn);
+
+  fn->retType->symbol->defPoint->insertBefore(new DefExpr(newType->symbol));
+
+  newType->symbol->copyFlags(fn);
+
+  if (isSyncType(newType) || isSingleType(newType))
+    newType->defaultValue = NULL;
+
+  newType->substitutions.copy(fn->retType->substitutions);
+
+  // Add dispatch parents, but replace parent type with
+  // instantiated parent type.
+  forv_Vec(Type, t, fn->retType->dispatchParents) {
+    Type *useT = t;
+
+    if (t == oldParentTy)
+      useT = newParentTy;
+
+    newType->dispatchParents.add(useT);
+  }
+
+  forv_Vec(Type, t, fn->retType->dispatchParents) {
+    Type *useT = t;
+
+    if (t == oldParentTy)
+      useT = newParentTy;
+
+    bool inserted = useT->dispatchChildren.add_exclusive(newType);
+
+    INT_ASSERT(inserted);
+  }
+
+  if (newType->dispatchChildren.n)
+    INT_FATAL(fn, "generic type has subtypes");
+
+  newType->instantiatedFrom = fn->retType;
+  newType->substitutions.map_union(subs);
+  newType->symbol->removeFlag(FLAG_GENERIC);
+
+  return newType;
+}
+
+/** Instantiate enough of the function for it to make it through the candidate
+ *  filtering and disambiguation process.
+ *
+ * \param fn   Generic function to instantiate
+ * \param subs Type substitutions to be made during instantiation
+ * \param call Call that is being resolved
+ */
+FnSymbol* instantiateSignature(FnSymbol*  fn,
+                               SymbolMap& subs,
+                               CallExpr*  call) {
+
+  //
+  // Handle tuples explicitly
+  // (_build_tuple, tuple type constructor, tuple default constructor)
+  //
+  if (FnSymbol* tupleFn = createTupleSignature(fn, subs, call)) {
+    return tupleFn;
+  }
+
+  form_Map(SymbolMapElem, e, subs) {
+    if (TypeSymbol* ts = toTypeSymbol(e->value)) {
+      if (ts->type->symbol->hasFlag(FLAG_GENERIC)) {
+        INT_FATAL(fn, "illegal instantiation with a generic type");
+      }
+
+      TypeSymbol* nts = getNewSubType(fn, e->key, ts);
+
+      if (ts != nts) {
+        e->value = nts;
+      }
+    }
+  }
+
+  //
+  // determine root function in the case of partial instantiation
+  //
+  FnSymbol* root = fn;
+
+  while (root->instantiatedFrom != NULL &&
+         root->numFormals()     == root->instantiatedFrom->numFormals()) {
+    root = root->instantiatedFrom;
+  }
+
+  //
+  // determine all substitutions (past substitutions in a partial
+  // instantiation plus the current substitutions) and change the
+  // substitutions to refer to the root function's formal arguments
+  //
+  SymbolMap all_subs;
+
+  if (fn->instantiatedFrom) {
+    form_Map(SymbolMapElem, e, fn->substitutions) {
+      all_subs.put(e->key, e->value);
+    }
+  }
+
+  form_Map(SymbolMapElem, e, subs) {
+    copyGenericSub(all_subs, root, fn, e->key, e->value);
+  }
+
+  //
+  // use cached instantiation if possible
+  //
+  if (FnSymbol* cached = checkCache(genericsCache, root, &all_subs)) {
+    if (cached != (FnSymbol*)gVoid) {
+      checkInfiniteWhereInstantiation(cached);
+
+      return cached;
+    } else {
+      return NULL;
+    }
+  }
+
+  SET_LINENO(fn);
+
+  //
+  // copy generic class type if this function is a type constructor
+  //
+  Type* newType = NULL;
+
+  if (fn->hasFlag(FLAG_TYPE_CONSTRUCTOR)) {
+    newType = instantiateTypeForTypeConstructor(fn, subs, call, fn->retType);
+  }
+
+  //
+  // instantiate function
+  //
+
+  SymbolMap map;
+
+  if (newType) {
+    map.put(fn->retType->symbol, newType->symbol);
+  }
+
+  FnSymbol* newFn = fn->partialCopy(&map);
+
+  addCache(genericsCache, root, newFn, &all_subs);
+
+  newFn->removeFlag(FLAG_GENERIC);
+  newFn->addFlag(FLAG_INVISIBLE_FN);
+  newFn->instantiatedFrom = fn;
+  newFn->substitutions.map_union(all_subs);
+
+  if (call) {
+    newFn->instantiationPoint = getVisibilityBlock(call);
+  }
+
+  Expr* putBefore = fn->defPoint;
+
+  if (putBefore->list == NULL) {
+    putBefore = call->parentSymbol->defPoint;
+  }
+
+  putBefore->insertBefore(new DefExpr(newFn));
+
+  //
+  // add parameter instantiations to parameter map
+  //
+  for (int i = 0; i < subs.n; i++) {
+    if (ArgSymbol* arg = toArgSymbol(subs.v[i].key)) {
+      if (arg->intent == INTENT_PARAM) {
+        Symbol* key = map.get(arg);
+        Symbol* val = subs.v[i].value;
+
+        if (!key || !val || isTypeSymbol(val)) {
+          INT_FATAL("error building parameter map in instantiation");
+        }
+
+        paramMap.put(key, val);
+      }
+    }
+  }
+
+  //
+  // extend parameter map if parameter intent argument is instantiated
+  // again; this may happen because the type is omitted and the
+  // argument is later instantiated based on the type of the parameter
+  //
+  for_formals(arg, fn) {
+    if (paramMap.get(arg)) {
+      Symbol* key = map.get(arg);
+      Symbol* val = paramMap.get(arg);
+
+      if (!key || !val) {
+        INT_FATAL("error building parameter map in instantiation");
+      }
+
+      paramMap.put(key, val);
+    }
+  }
+
+  //
+  // set types and attributes of instantiated function's formals; also
+  // set up a defaultExpr for the new formal (why is this done?)
+  //
+  for_formals(formal, fn) {
+    ArgSymbol* newFormal = toArgSymbol(map.get(formal));
+
+    if (Symbol* value = subs.get(formal)) {
+      INT_ASSERT(formal->intent == INTENT_PARAM || isTypeSymbol(value));
+
+      if (formal->intent == INTENT_PARAM) {
+        newFormal->intent = INTENT_BLANK;
+
+        newFormal->addFlag(FLAG_INSTANTIATED_PARAM);
+
+        if (newFormal->type->symbol->hasFlag(FLAG_GENERIC)) {
+          newFormal->type = paramMap.get(newFormal)->type;
+        }
+
+      } else {
+        newFormal->instantiatedFrom = formal->type;
+        newFormal->type             = value->type;
+      }
+
+      if (!newFormal->defaultExpr || formal->hasFlag(FLAG_TYPE_VARIABLE)) {
+        Symbol* defaultSym = NULL;
+
+        if (newFormal->defaultExpr) {
+          newFormal->defaultExpr->remove();
+        }
+
+        if (Symbol* sym = paramMap.get(newFormal)) {
+          defaultSym = sym;
+        } else {
+          defaultSym = gTypeDefaultToken;
+        }
+
+        newFormal->defaultExpr = new BlockStmt(new SymExpr(defaultSym));
+
+        insert_help(newFormal->defaultExpr, NULL, newFormal);
+      }
+    }
+  }
+
+  if (newType) {
+    newType->defaultTypeConstructor = newFn;
+    newFn->retType                  = newType;
+  }
+  
+  bool fixedTuple = fixupTupleFunctions(fn, newFn, call);
+  // Fix up chpl__initCopy for user-defined records
+  if (!fixedTuple &&
+      fn->hasFlag(FLAG_INIT_COPY_FN) &&
+      fn->hasFlag(FLAG_COMPILER_GENERATED) ) {
+    // Generate the initCopy function based upon initializer
+    fixupDefaultInitCopy(fn, newFn, call);
+  }
+
+  if (newFn->numFormals()       >  1 &&
+      newFn->getFormal(1)->type == dtMethodToken) {
+    newFn->getFormal(2)->type->methods.add(newFn);
+  }
+
+  newFn->tagIfGeneric();
+
+  //
+  // TODO: Can we remove this evaluate where clause altogether?
+  //
+  if (newFn->hasFlag(FLAG_GENERIC)     == false &&
+      evaluateWhereClause(newFn, true) == false) {
+    //
+    // where clause evaluates to false so cache gVoid as a function
+    //
+    replaceCache(genericsCache, root, (FnSymbol*)gVoid, &all_subs);
+
+    return NULL;
+  }
+
+  if (explainInstantiationLine == -2) {
+    parseExplainFlag(fExplainInstantiation,
+                     &explainInstantiationLine,
+                     &explainInstantiationModule);
+  }
+
+  if (!newFn->hasFlag(FLAG_GENERIC) && explainInstantiationLine) {
+    explainInstantiation(newFn);
+  }
+
+  checkInstantiationLimit(fn);
+
+  return newFn;
+}
+
+
+bool evaluateWhereClause(FnSymbol* fn, bool quiet) {
   if (fn->where) {
     whereStack.add(fn);
     resolveFormals(fn);
@@ -187,554 +725,7 @@
   return true;
 }
 
-
-=======
->>>>>>> a771ec77
-static void
-checkInfiniteWhereInstantiation(FnSymbol* fn) {
-  if (fn->where) {
-    forv_Vec(FnSymbol, where, whereStack) {
-      if (where == fn) {
-        USR_FATAL_CONT(fn->where, "illegal where clause due"
-                       " to infinite instantiation");
-        FnSymbol* printOn = NULL;
-        forv_Vec(FnSymbol, tmp, whereStack) {
-          if (printOn)
-            USR_PRINT(printOn->where, "evaluation of '%s' where clause results"
-                      " in instantiation of '%s'", printOn->name, tmp->name);
-          if (printOn || tmp == where)
-            printOn = tmp;
-        }
-        USR_PRINT(fn->where, "evaluation of '%s' where clause results"
-                  " in instantiation of '%s'", printOn->name, fn->name);
-        USR_STOP();
-      }
-    }
-  }
-}
-
-
-//
-// check for infinite instantiation by limiting the number of
-// instantiations of a particular type or function; this is important
-// so as to contain cases like def foo(param p: int) return foo(p+1);
-//
-// note that this check is disabled for functions in the base module
-// because folding is done via instantiation; therefore, be careful
-// developing in the base module
-//
-static void
-checkInstantiationLimit(FnSymbol* fn) {
-  static Map<FnSymbol*,int> instantiationLimitMap;
-
-  // Don't count instantiations on internal modules
-  // nor ones explicitly marked NO_INSTANTIATION_LIMIT.
-  if (fn->getModule() &&
-      fn->getModule()->modTag != MOD_INTERNAL &&
-      !fn->hasFlag(FLAG_NO_INSTANTIATION_LIMIT)) {
-    if (instantiationLimitMap.get(fn) >= instantiation_limit) {
-      if (fn->hasFlag(FLAG_TYPE_CONSTRUCTOR)) {
-        USR_FATAL_CONT(fn->retType, "Type '%s' has been instantiated too many times",
-                       fn->retType->symbol->name);
-      } else {
-        USR_FATAL_CONT(fn, "Function '%s' has been instantiated too many times",
-                       fn->name);
-      }
-      USR_PRINT("  If this is intentional, try increasing"
-                " the instantiation limit from %d", instantiation_limit);
-      USR_STOP();
-    }
-    instantiationLimitMap.put(fn, instantiationLimitMap.get(fn)+1);
-  }
-}
-
-
-static void renameInstantiatedTypeString(TypeSymbol* sym, VarSymbol* var)
-{
-  const size_t bufSize = 128;
-  char immediate[bufSize];
-  snprint_imm(immediate, bufSize, *var->immediate);
-
-  // escape quote characters in name string
-  char name[bufSize];
-  char * name_p = &name[0];
-  char * immediate_p = &immediate[0];
-  for ( ;
-        name_p < &name[bufSize-1] && // don't overflow buffer
-          '\0' != *immediate_p;      // stop at null in source
-        name_p++, immediate_p++) {
-    if ('"' == *immediate_p) { // escape quotes
-      *name_p++ = '\\';
-    }
-    *name_p = *immediate_p;
-  }
-  *name_p = '\0';
-  sym->name = astr(sym->name, name);
-
-  // add ellipsis if too long for buffer
-  if (name_p == &name[bufSize-1]) {
-    sym->name = astr(sym->name, "...");
-  }
-
-  // filter unacceptable characters for cname string
-  char cname[bufSize];
-  char * cname_p = &cname[0];
-  immediate_p = &immediate[0];
-  size_t maxNameLength = 32; // add "_etc" after this many characters
-
-  for ( ; immediate_p < &immediate_p[bufSize-1] &&  // don't overflow buffer
-          cname_p < &cname[maxNameLength-1] &&      // stop at max length
-          '\0' != *immediate_p;
-        immediate_p++ ) {
-    if (('A' <= *immediate_p && *immediate_p <= 'Z') ||
-        ('a' <= *immediate_p && *immediate_p <= 'z') ||
-        ('0' <= *immediate_p && *immediate_p <= '9') ||
-        ('_' == *immediate_p)) {
-      *cname_p = *immediate_p;
-      cname_p++;
-    }
-  }
-  *cname_p = '\0';
-  sym->cname = astr(sym->cname, cname);
-
-  // add _etc if too long
-  if (immediate_p == &immediate[bufSize-1] || // too long for buffer
-      cname_p == &cname[maxNameLength-1]) {   // exceeds max length
-    sym->cname = astr(sym->cname, "_etc");
-  }
-}
-
-static void
-renameInstantiatedType(TypeSymbol* sym, SymbolMap& subs, FnSymbol* fn) {
-  if (sym->name[strlen(sym->name)-1] == ')') {
-    // avoid "strange" instantiated type names based on partial instantiation
-    //  instead of C(int,real)(imag) this results in C(int,real,imag)
-    char* buf = (char*)malloc(strlen(sym->name) + 1);
-    memcpy(buf, sym->name, strlen(sym->name));
-    buf[strlen(sym->name)-1] = '\0';
-    sym->name = astr(buf, ",");
-    free(buf);
-  } else {
-    sym->name = astr(sym->name, "(");
-  }
-  sym->cname = astr(sym->cname, "_");
-  bool first = false;
-  for_formals(formal, fn) {
-    if (Symbol* value = subs.get(formal)) {
-      if (TypeSymbol* ts = toTypeSymbol(value)) {
-        if (!first && sym->hasFlag(FLAG_TUPLE)) {
-          if (sym->hasFlag(FLAG_STAR_TUPLE)) {
-            sym->name = astr(istr(fn->numFormals()-1), "*", ts->name);
-            sym->cname = astr(sym->cname, "star_", ts->cname);
-            return;
-          } else {
-            sym->name = astr("(");
-          }
-        }
-        if (!sym->hasFlag(FLAG_STAR_TUPLE)) {
-          if (first) {
-            sym->name = astr(sym->name, ",");
-            sym->cname = astr(sym->cname, "_");
-          }
-          sym->name = astr(sym->name, ts->name);
-          sym->cname = astr(sym->cname, ts->cname);
-        }
-        first = true;
-      } else {
-        if (first) {
-          sym->name = astr(sym->name, ",");
-          sym->cname = astr(sym->cname, "_");
-        }
-        VarSymbol* var = toVarSymbol(value);
-        if (var && var->immediate) {
-          Immediate* immediate = var->immediate;
-          if (var->type == dtString || var->type == dtStringC)
-            renameInstantiatedTypeString(sym, var);
-          else if (immediate->const_kind == NUM_KIND_BOOL) {
-            // Handle boolean types specially.
-            const char* name4bool = immediate->bool_value() ? "true" : "false";
-            const char* cname4bool = immediate->bool_value() ? "T" : "F";
-            sym->name = astr(sym->name, name4bool);
-            sym->cname = astr(sym->cname, cname4bool);
-          } else {
-            const size_t bufSize = 128;
-            char imm[bufSize];
-            snprint_imm(imm, bufSize, *var->immediate);
-            sym->name = astr(sym->name, imm);
-            sym->cname = astr(sym->cname, imm);
-          }
-        } else {
-          sym->name = astr(sym->name, value->cname);
-          sym->cname = astr(sym->cname, value->cname);
-        }
-        first = true;
-      }
-    }
-  }
-  sym->name = astr(sym->name, ")");
-}
-
-/** Instantiate a type
- *
- * \param fn   Type constructor we are working on
- * \param subs Type substitutions to be made during instantiation
- * \param call The call that is being resolved (used for scope)
- * \param type The generic type we wish to instantiate
- */
-static Type*
-instantiateTypeForTypeConstructor(FnSymbol* fn, SymbolMap& subs, CallExpr* call, Type* type) {
-  INT_ASSERT(isAggregateType(type));
-  AggregateType* ct = toAggregateType(type);
-
-  Type* newType = NULL;
-  newType = ct->symbol->copy()->type;
-
-  Type *oldParentTy = NULL;
-  Type* newParentTy = NULL;
-  AggregateType* newCt = toAggregateType(newType);
-
-  // Get the right super type if we are using a super constructor.
-  // This only matters for generic parent types.
-  if (ct->dispatchParents.n > 0) {
-    if(AggregateType *parentTy = toAggregateType(ct->dispatchParents.v[0])){
-      if (parentTy->symbol->hasFlag(FLAG_GENERIC)) {
-        // Set the type of super to be the instantiated
-        // parent with substitutions.
-
-        CallExpr* parentTyCall = new CallExpr(astr("_type_construct_", parentTy->symbol->name));
-        // Pass the special formals to the superclass type constructor.
-        for_formals(arg, fn) {
-          if (arg->hasFlag(FLAG_PARENT_FIELD)) {
-            Symbol* value = subs.get(arg);
-            if (!value) {
-              value = arg;
-              // Or error?
-            }
-            parentTyCall->insertAtTail(value);
-          }
-        }
-        call->insertBefore(parentTyCall);
-        resolveCallAndCallee(parentTyCall);
-
-        oldParentTy = parentTy;
-        newParentTy = parentTyCall->isResolved()->retType;
-        parentTyCall->remove();
-
-        // Now adjust the super field's type.
-
-        DefExpr* superDef = NULL;
-
-        // Find the super field
-        for_alist(tmp, newCt->fields) {
-          DefExpr* def = toDefExpr(tmp);
-          INT_ASSERT(def);
-          if (VarSymbol* field = toVarSymbol(def->sym)) {
-            if (field->hasFlag(FLAG_SUPER_CLASS)) {
-              superDef = def;
-            }
-          }
-        }
-
-        if (superDef) {
-          superDef->sym->type = newParentTy;
-          INT_ASSERT(newCt->getField("super")->typeInfo() == newParentTy);
-        }
-
-      }
-    }
-  }
-
-  renameInstantiatedType(newType->symbol, subs, fn);
-
-  fn->retType->symbol->defPoint->insertBefore(new DefExpr(newType->symbol));
-
-  newType->symbol->copyFlags(fn);
-
-  if (isSyncType(newType) || isSingleType(newType))
-    newType->defaultValue = NULL;
-
-  newType->substitutions.copy(fn->retType->substitutions);
-
-  // Add dispatch parents, but replace parent type with
-  // instantiated parent type.
-  forv_Vec(Type, t, fn->retType->dispatchParents) {
-    Type *useT = t;
-
-    if (t == oldParentTy)
-      useT = newParentTy;
-
-    newType->dispatchParents.add(useT);
-  }
-
-  forv_Vec(Type, t, fn->retType->dispatchParents) {
-    Type *useT = t;
-
-    if (t == oldParentTy)
-      useT = newParentTy;
-
-    bool inserted = useT->dispatchChildren.add_exclusive(newType);
-
-    INT_ASSERT(inserted);
-  }
-
-  if (newType->dispatchChildren.n)
-    INT_FATAL(fn, "generic type has subtypes");
-
-  newType->instantiatedFrom = fn->retType;
-  newType->substitutions.map_union(subs);
-  newType->symbol->removeFlag(FLAG_GENERIC);
-
-  return newType;
-}
-
-/** Instantiate enough of the function for it to make it through the candidate
- *  filtering and disambiguation process.
- *
- * \param fn   Generic function to instantiate
- * \param subs Type substitutions to be made during instantiation
- * \param call Call that is being resolved
- */
-FnSymbol* instantiateSignature(FnSymbol*  fn,
-                               SymbolMap& subs,
-                               CallExpr*  call) {
-
-  //
-  // Handle tuples explicitly
-  // (_build_tuple, tuple type constructor, tuple default constructor)
-  //
-  if (FnSymbol* tupleFn = createTupleSignature(fn, subs, call)) {
-    return tupleFn;
-  }
-
-  form_Map(SymbolMapElem, e, subs) {
-    if (TypeSymbol* ts = toTypeSymbol(e->value)) {
-      if (ts->type->symbol->hasFlag(FLAG_GENERIC)) {
-        INT_FATAL(fn, "illegal instantiation with a generic type");
-      }
-
-      TypeSymbol* nts = getNewSubType(fn, e->key, ts);
-
-      if (ts != nts) {
-        e->value = nts;
-      }
-    }
-  }
-
-  //
-  // determine root function in the case of partial instantiation
-  //
-  FnSymbol* root = fn;
-
-  while (root->instantiatedFrom != NULL &&
-         root->numFormals()     == root->instantiatedFrom->numFormals()) {
-    root = root->instantiatedFrom;
-  }
-
-  //
-  // determine all substitutions (past substitutions in a partial
-  // instantiation plus the current substitutions) and change the
-  // substitutions to refer to the root function's formal arguments
-  //
-  SymbolMap all_subs;
-
-  if (fn->instantiatedFrom) {
-    form_Map(SymbolMapElem, e, fn->substitutions) {
-      all_subs.put(e->key, e->value);
-    }
-  }
-
-  form_Map(SymbolMapElem, e, subs) {
-    copyGenericSub(all_subs, root, fn, e->key, e->value);
-  }
-
-  //
-  // use cached instantiation if possible
-  //
-  if (FnSymbol* cached = checkCache(genericsCache, root, &all_subs)) {
-    if (cached != (FnSymbol*)gVoid) {
-      checkInfiniteWhereInstantiation(cached);
-
-      return cached;
-    } else {
-      return NULL;
-    }
-  }
-
-  SET_LINENO(fn);
-
-  //
-  // copy generic class type if this function is a type constructor
-  //
-  Type* newType = NULL;
-
-  if (fn->hasFlag(FLAG_TYPE_CONSTRUCTOR)) {
-    newType = instantiateTypeForTypeConstructor(fn, subs, call, fn->retType);
-  }
-
-  //
-  // instantiate function
-  //
-
-  SymbolMap map;
-
-  if (newType) {
-    map.put(fn->retType->symbol, newType->symbol);
-  }
-
-  FnSymbol* newFn = fn->partialCopy(&map);
-
-  addCache(genericsCache, root, newFn, &all_subs);
-
-  newFn->removeFlag(FLAG_GENERIC);
-  newFn->addFlag(FLAG_INVISIBLE_FN);
-  newFn->instantiatedFrom = fn;
-  newFn->substitutions.map_union(all_subs);
-
-  if (call) {
-    newFn->instantiationPoint = getVisibilityBlock(call);
-  }
-
-  Expr* putBefore = fn->defPoint;
-
-  if (putBefore->list == NULL) {
-    putBefore = call->parentSymbol->defPoint;
-  }
-
-  putBefore->insertBefore(new DefExpr(newFn));
-
-  //
-  // add parameter instantiations to parameter map
-  //
-  for (int i = 0; i < subs.n; i++) {
-    if (ArgSymbol* arg = toArgSymbol(subs.v[i].key)) {
-      if (arg->intent == INTENT_PARAM) {
-        Symbol* key = map.get(arg);
-        Symbol* val = subs.v[i].value;
-
-        if (!key || !val || isTypeSymbol(val)) {
-          INT_FATAL("error building parameter map in instantiation");
-        }
-
-        paramMap.put(key, val);
-      }
-    }
-  }
-
-  //
-  // extend parameter map if parameter intent argument is instantiated
-  // again; this may happen because the type is omitted and the
-  // argument is later instantiated based on the type of the parameter
-  //
-  for_formals(arg, fn) {
-    if (paramMap.get(arg)) {
-      Symbol* key = map.get(arg);
-      Symbol* val = paramMap.get(arg);
-
-      if (!key || !val) {
-        INT_FATAL("error building parameter map in instantiation");
-      }
-
-      paramMap.put(key, val);
-    }
-  }
-
-  //
-  // set types and attributes of instantiated function's formals; also
-  // set up a defaultExpr for the new formal (why is this done?)
-  //
-  for_formals(formal, fn) {
-    ArgSymbol* newFormal = toArgSymbol(map.get(formal));
-
-    if (Symbol* value = subs.get(formal)) {
-      INT_ASSERT(formal->intent == INTENT_PARAM || isTypeSymbol(value));
-
-      if (formal->intent == INTENT_PARAM) {
-        newFormal->intent = INTENT_BLANK;
-
-        newFormal->addFlag(FLAG_INSTANTIATED_PARAM);
-
-        if (newFormal->type->symbol->hasFlag(FLAG_GENERIC)) {
-          newFormal->type = paramMap.get(newFormal)->type;
-        }
-
-      } else {
-        newFormal->instantiatedFrom = formal->type;
-        newFormal->type             = value->type;
-      }
-
-      if (!newFormal->defaultExpr || formal->hasFlag(FLAG_TYPE_VARIABLE)) {
-        Symbol* defaultSym = NULL;
-
-        if (newFormal->defaultExpr) {
-          newFormal->defaultExpr->remove();
-        }
-
-        if (Symbol* sym = paramMap.get(newFormal)) {
-          defaultSym = sym;
-        } else {
-          defaultSym = gTypeDefaultToken;
-        }
-
-        newFormal->defaultExpr = new BlockStmt(new SymExpr(defaultSym));
-
-        insert_help(newFormal->defaultExpr, NULL, newFormal);
-      }
-    }
-  }
-
-  if (newType) {
-    newType->defaultTypeConstructor = newFn;
-    newFn->retType                  = newType;
-  }
-  
-  bool fixedTuple = fixupTupleFunctions(fn, newFn, call);
-  // Fix up chpl__initCopy for user-defined records
-  if (!fixedTuple &&
-      fn->hasFlag(FLAG_INIT_COPY_FN) &&
-      fn->hasFlag(FLAG_COMPILER_GENERATED) ) {
-    // Generate the initCopy function based upon initializer
-    fixupDefaultInitCopy(fn, newFn, call);
-  }
-
-  if (newFn->numFormals()       >  1 &&
-      newFn->getFormal(1)->type == dtMethodToken) {
-    newFn->getFormal(2)->type->methods.add(newFn);
-  }
-
-  newFn->tagIfGeneric();
-
-<<<<<<< HEAD
-  //
-  // TODO: Can we remove this evaluate where clause altogether?
-  //
-  if (!newFn->hasFlag(FLAG_GENERIC) && !evaluateWhereClause(newFn, true)) {
-=======
-  if (newFn->hasFlag(FLAG_GENERIC) == false &&
-      evaluateWhereClause(newFn)   == false) {
->>>>>>> a771ec77
-    //
-    // where clause evaluates to false so cache gVoid as a function
-    //
-    replaceCache(genericsCache, root, (FnSymbol*)gVoid, &all_subs);
-
-    return NULL;
-  }
-
-  if (explainInstantiationLine == -2) {
-    parseExplainFlag(fExplainInstantiation,
-                     &explainInstantiationLine,
-                     &explainInstantiationModule);
-  }
-
-  if (!newFn->hasFlag(FLAG_GENERIC) && explainInstantiationLine) {
-    explainInstantiation(newFn);
-  }
-
-  checkInstantiationLimit(fn);
-
-  return newFn;
-}
-
+/*
 static bool evaluateWhereClause(FnSymbol* fn) {
   if (fn->where) {
     whereStack.add(fn);
@@ -762,8 +753,7 @@
 
   return true;
 }
-
-
+*/
 
 
 
