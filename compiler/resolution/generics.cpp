/*
 * Copyright 2004-2016 Cray Inc.
 * Other additional copyright holders may be indicated within.
 *
 * The entirety of this work is licensed under the Apache License,
 * Version 2.0 (the "License"); you may not use this file except
 * in compliance with the License.
 *
 * You may obtain a copy of the License at
 *
 *     http://www.apache.org/licenses/LICENSE-2.0
 *
 * Unless required by applicable law or agreed to in writing, software
 * distributed under the License is distributed on an "AS IS" BASIS,
 * WITHOUT WARRANTIES OR CONDITIONS OF ANY KIND, either express or implied.
 * See the License for the specific language governing permissions and
 * limitations under the License.
 */

#ifndef __STDC_FORMAT_MACROS
#define __STDC_FORMAT_MACROS
#endif

#include "resolution.h"

#include "astutil.h"
#include "caches.h"
#include "chpl.h"
#include "expr.h"
#include "stmt.h"
#include "stringutil.h"
#include "symbol.h"

#include "resolveIntents.h"

#include <cstdlib>
#include <inttypes.h>

static int explainInstantiationLine = -2;
static ModuleSymbol* explainInstantiationModule = NULL;

static Vec<FnSymbol*> whereStack;


static void
explainInstantiation(FnSymbol* fn) {
  if (strcmp(fn->name, fExplainInstantiation) &&
      (strncmp(fn->name, "_construct_", 11) ||
       strcmp(fn->name+11, fExplainInstantiation)))
    return;
  if (explainInstantiationModule && explainInstantiationModule != fn->defPoint->getModule())
    return;
  if (explainInstantiationLine != -1 && explainInstantiationLine != fn->defPoint->linenum())
    return;

  char msg[1024] = "";
  int len;
  if (fn->hasFlag(FLAG_CONSTRUCTOR))
    len = sprintf(msg, "instantiated %s(", fn->_this->type->symbol->name);
  else
    len = sprintf(msg, "instantiated %s(", fn->name);
  bool first = true;
  for_formals(formal, fn) {
    form_Map(SymbolMapElem, e, fn->substitutions) {
      ArgSymbol* arg = toArgSymbol(e->key);
      if (!strcmp(formal->name, arg->name)) {
        if (!strcmp(arg->name, "meme")) // do not show meme argument
          continue;
        if (first)
          first = false;
        else
          len += sprintf(msg+len, ", ");
        INT_ASSERT(arg);
        if (strcmp(fn->name, "_construct__tuple"))
          len += sprintf(msg+len, "%s = ", arg->name);
        if (VarSymbol* vs = toVarSymbol(e->value)) {
          if (vs->immediate && vs->immediate->const_kind == NUM_KIND_INT)
            len += sprintf(msg+len, "%" PRId64, vs->immediate->int_value());
          else if (vs->immediate && vs->immediate->const_kind == CONST_KIND_STRING)
            len += sprintf(msg+len, "\"%s\"", vs->immediate->v_string);
          else
            len += sprintf(msg+len, "%s", vs->name);
        }
        else if (Symbol* s = toSymbol(e->value))
      // For a generic symbol, just print the name.
      // Additional clauses for specific symbol types should precede this one.
          len += sprintf(msg+len, "%s", s->name);
        else
          INT_FATAL("unexpected case using --explain-instantiation");
      }
    }
  }
  sprintf(msg+len, ")");
  if (callStack.n) {
    USR_PRINT(callStack.v[callStack.n-1], msg);
  } else {
    USR_PRINT(fn, msg);
  }
}


static void
copyGenericSub(SymbolMap& subs, FnSymbol* root, FnSymbol* fn, Symbol* key, Symbol* value) {
  if (!strcmp("_type_construct__tuple", root->name) && key->name[0] == 'x') {
    subs.put(new_IntSymbol(atoi(key->name+1)), value);
  } else if (root != fn) {
    int i = 1;
    for_formals(formal, fn) {
      if (formal == key) {
        subs.put(root->getFormal(i), value);
      }
      i++;
    }
  } else {
    subs.put(key, value);
  }
}

<<<<<<< HEAD

static void
instantiate_tuple_signature(FnSymbol* fn) {
  AggregateType* tuple = toAggregateType(fn->retType);
  //
  // tuple is the return type for the type constructor
  // tuple is NULL for the default constructor
  //

  fn->numPreTupleFormals = fn->formals.length;
  
  int64_t size = toVarSymbol(fn->substitutions.v[0].value)->immediate->int_value();
  
  for (int i = 1; i <= size; ++i) {
    const char* name = astr("x", istr(i));
    ArgSymbol* formal = new ArgSymbol(INTENT_BLANK, name, dtAny, NULL, new SymExpr(gTypeDefaultToken));
    
    if (tuple) {
      formal->addFlag(FLAG_TYPE_VARIABLE);
      tuple->fields.insertAtTail(new DefExpr(new VarSymbol(name)));
    }
    
    fn->insertFormalAtTail(formal);
  }
  
  fn->removeFlag(FLAG_TUPLE);
  
  fn->addFlag(FLAG_PARTIAL_TUPLE);
  if (tuple)
    fn->addFlag(FLAG_ALLOW_REF);
}


static void
instantiate_tuple_body(FnSymbol* fn) {
  Expr* last = fn->body->body.last();
  int numPreTupleFormals = fn->numPreTupleFormals;

  for (int i = numPreTupleFormals + 1; i <= fn->formals.length; ++i) {
    ArgSymbol* formal = fn->getFormal(i);
    
    last->insertBefore(new CallExpr(PRIM_SET_MEMBER, fn->_this, new_IntSymbol(i - numPreTupleFormals), formal));
  }
  
  fn->removeFlag(FLAG_PARTIAL_TUPLE);
}


static void
getTupleArgAndType(FnSymbol* fn, ArgSymbol*& arg, AggregateType*& ct) {
  INT_ASSERT(fn->numFormals() == 1); // expected of the original function
  arg = fn->getFormal(1);
  ct = toAggregateType(arg->type);
  INT_ASSERT(!isReferenceType(ct));
}

static void
instantiate_tuple_hash( FnSymbol* fn) {
  ArgSymbol* arg;
  AggregateType* ct;
  getTupleArgAndType(fn, arg, ct);

  CallExpr* call = NULL;
  bool first = true;
  for (int i=1; i<ct->fields.length; i++) {
    CallExpr *field_access = new CallExpr( arg, new_IntSymbol(i)); 
    if (first) {
      call =  new CallExpr( "chpl__defaultHash", field_access);
      first = false;
    } else {
      call = new CallExpr( "^", 
                           new CallExpr( "chpl__defaultHash",
                                         field_access),
                           new CallExpr( "<<",
                                         call,
                                         new_IntSymbol(17)));
    }
  }
  
  // YAH, make sure that we do not return a negative hash value for now
  call = new CallExpr( "&", new_IntSymbol( 0x7fffffffffffffffLL, INT_SIZE_64), call);
  CallExpr* ret = new CallExpr(PRIM_RETURN, new CallExpr("_cast", dtInt[INT_SIZE_64]->symbol, call));
  
  fn->body->replace( new BlockStmt( ret));
  normalize(fn);
}

static void
instantiate_tuple_init(FnSymbol* fn) {
  ArgSymbol* arg;
  AggregateType* ct;
  getTupleArgAndType(fn, arg, ct);
  if (!arg->hasFlag(FLAG_TYPE_VARIABLE))
    INT_FATAL(fn, "_defaultOf function not provided a type argument");

  // Similar to build_record_init_function in buildDefaultFunctions, we need
  // to call the type specified default initializer
  CallExpr* call = new CallExpr(ct->defaultInitializer);
  BlockStmt* block = new BlockStmt();
  
  // Need to insert all required arguments into this call
  for_formals(formal, ct->defaultInitializer) {
    VarSymbol* tmp = newTemp(formal->name);
    if (!strcmp(formal->name, "size"))
      block->insertAtTail(new CallExpr(PRIM_MOVE, tmp, new CallExpr(PRIM_QUERY_PARAM_FIELD, arg, new_CStringSymbol(formal->name))));
    else if (!formal->hasFlag(FLAG_IS_MEME)) {
      if (formal->isParameter()) {
        tmp->addFlag(FLAG_PARAM);
      }
      block->insertAtTail(new CallExpr(PRIM_MOVE, tmp, new CallExpr(PRIM_INIT, formal->type->symbol)));
    }
    block->insertAtHead(new DefExpr(tmp));
    call->insertAtTail(new NamedExpr(formal->name, new SymExpr(tmp)));
  }
  block->insertAtTail(new CallExpr(PRIM_RETURN, call));
  fn->body->replace(block);
  normalize(fn);
}

static void
instantiate_tuple_unref(FnSymbol* fn)
{
  ArgSymbol* arg;
  AggregateType* ct;
  getTupleArgAndType(fn, arg, ct);

  CallExpr *call = new CallExpr("_build_tuple");
  BlockStmt* block = new BlockStmt();

  for (int i=1; i<ct->fields.length; i++) {
    CallExpr* member = new CallExpr(arg, new_IntSymbol(i));
    DefExpr* def = toDefExpr(ct->fields.get(i+1));
    INT_ASSERT(def);
    if (isReferenceType(def->sym->type))
      // If it is a reference, copy construct it
      call->insertAtTail(new CallExpr("chpl__initCopy", member));
    else
      // Otherwise, bit copy it
      // Since this is only used as part of returning,
      // any non-ref tuple elements can be PRIM_MOVE'd
      // without harm.
      call->insertAtTail(member);
  }

  block->insertAtTail(new CallExpr(PRIM_RETURN, call));
  fn->body->replace(block);
  normalize(fn);
}


static void
instantiate_tuple_initCopy_or_autoCopy(FnSymbol* fn,
                                       const char* build_tuple_fun,
                                       const char* copy_fun)
{
  ArgSymbol* arg;
  AggregateType* ct;
  getTupleArgAndType(fn, arg, ct);

  CallExpr *call = new CallExpr(build_tuple_fun);
  BlockStmt* block = new BlockStmt();
  
  for (int i=1; i<ct->fields.length; i++) {
    CallExpr* member = new CallExpr(arg, new_IntSymbol(i));
    DefExpr* def = toDefExpr(ct->fields.get(i+1));
    INT_ASSERT(def);
    if (isReferenceType(def->sym->type))
      // If it is a reference, pass it through.
      call->insertAtTail(member);
    else
      // Otherwise, construct it.
      call->insertAtTail(new CallExpr(copy_fun, member));
  }
  
  block->insertAtTail(new CallExpr(PRIM_RETURN, call));
  fn->body->replace(block);
  normalize(fn);
}

static void
instantiate_tuple_initCopy(FnSymbol* fn) {
  instantiate_tuple_initCopy_or_autoCopy(fn,
                                         "_build_tuple",
                                         "chpl__initCopy");
}

static void
instantiate_tuple_autoCopy(FnSymbol* fn) {
  instantiate_tuple_initCopy_or_autoCopy(fn,
                                         "_build_tuple_always_allow_ref",
                                         "chpl__autoCopy");
}


=======
>>>>>>> 537e1479
static TypeSymbol*
getNewSubType(FnSymbol* fn, Symbol* key, TypeSymbol* value) {
  if (fn->hasEitherFlag(FLAG_TUPLE,FLAG_PARTIAL_TUPLE)) {
    // TODO -- I don't think that I can put this logic here...
    // it seems to affect all tuples, because of
    // _type_construct__tuple being the thing we resolve here

    /*
    // fn is a tuple construction/type construction function
    Type *t = value->type;
    IntentTag intent = blankIntentForType(t);
    if ((intent & INTENT_FLAG_REF) &&
         fn->hasFlag(FLAG_ALLOW_REF) &&
         //!fn->hasFlag(FLAG_TYPE_CONSTRUCTOR) && // not _type_construct__tuple
         isRecordWrappedType(t) // temporary
        ) {
      // Use a ref field to capture values with types
      // where blank intent is ref or const ref.
      if (!isReferenceType(t)) {
        gdbShouldBreakHere();
        return t->getRefType()->symbol;
      }
    }*/
    return value;
  } else if (fn->hasFlag(FLAG_ALLOW_REF)) {
    // With FLAG_ALLOW_REF, always use value type, even if it's a ref type
    return value;
  } else if (fn->hasFlag(FLAG_REF)) {
    // With FLAG_REF on the function, that means it's a constructor
    // for the ref type, so re-instantiate it with whatever value is.
    return value;
  } else if (!value->hasFlag(FLAG_REF)) {
    // If the value isn't a ref, no further action is necessary
    return value;
  } else {
    // The value is a ref and
    // instantiation of a formal of ref type loses ref
    return getNewSubType(fn, key, value->getValType()->symbol);
  }
}


static bool
evaluateWhereClause(FnSymbol* fn) {
  if (fn->where) {
    whereStack.add(fn);
    resolveFormals(fn);
    resolveBlockStmt(fn->where);
    whereStack.pop();
    SymExpr* se = toSymExpr(fn->where->body.last());
    if (!se)
      USR_FATAL(fn->where, "invalid where clause");
    if (se->var == gFalse)
      return false;
    if (se->var != gTrue)
      USR_FATAL(fn->where, "invalid where clause");
  }
  return true;
}


static void
checkInfiniteWhereInstantiation(FnSymbol* fn) {
  if (fn->where) {
    forv_Vec(FnSymbol, where, whereStack) {
      if (where == fn) {
        USR_FATAL_CONT(fn->where, "illegal where clause due"
                       " to infinite instantiation");
        FnSymbol* printOn = NULL;
        forv_Vec(FnSymbol, tmp, whereStack) {
          if (printOn)
            USR_PRINT(printOn->where, "evaluation of '%s' where clause results"
                      " in instantiation of '%s'", printOn->name, tmp->name);
          if (printOn || tmp == where)
            printOn = tmp;
        }
        USR_PRINT(fn->where, "evaluation of '%s' where clause results"
                  " in instantiation of '%s'", printOn->name, fn->name);
        USR_STOP();
      }
    }
  }
}


//
// check for infinite instantiation by limiting the number of
// instantiations of a particular type or function; this is important
// so as to contain cases like def foo(param p: int) return foo(p+1);
//
// note that this check is disabled for functions in the base module
// because folding is done via instantiation; therefore, be careful
// developing in the base module
//
static void
checkInstantiationLimit(FnSymbol* fn) {
  static Map<FnSymbol*,int> instantiationLimitMap;

  // Don't count instantiations on internal modules 
  // nor ones explicitly marked NO_INSTANTIATION_LIMIT.
  if (fn->getModule() &&
      fn->getModule()->modTag != MOD_INTERNAL &&
      !fn->hasFlag(FLAG_NO_INSTANTIATION_LIMIT)) {
    if (instantiationLimitMap.get(fn) >= instantiation_limit) {
      if (fn->hasFlag(FLAG_TYPE_CONSTRUCTOR)) {
        USR_FATAL_CONT(fn->retType, "Type '%s' has been instantiated too many times",
                       fn->retType->symbol->name);
      } else {
        USR_FATAL_CONT(fn, "Function '%s' has been instantiated too many times",
                       fn->name);
      }
      USR_PRINT("  If this is intentional, try increasing"
                " the instantiation limit from %d", instantiation_limit);
      USR_STOP();
    }
    instantiationLimitMap.put(fn, instantiationLimitMap.get(fn)+1);
  }
}


static void renameInstantiatedTypeString(TypeSymbol* sym, VarSymbol* var)
{
  const size_t bufSize = 128;
  char immediate[bufSize]; 
  snprint_imm(immediate, bufSize, *var->immediate);

  // escape quote characters in name string
  char name[bufSize];
  char * name_p = &name[0]; 
  char * immediate_p = &immediate[0];
  for ( ; 
        name_p < &name[bufSize-1] && // don't overflow buffer
          '\0' != *immediate_p;      // stop at null in source
        name_p++, immediate_p++) {
    if ('"' == *immediate_p) { // escape quotes
      *name_p++ = '\\';
    }
    *name_p = *immediate_p;
  }
  *name_p = '\0';
  sym->name = astr(sym->name, name);
            
  // add ellipsis if too long for buffer
  if (name_p == &name[bufSize-1]) {       
    sym->name = astr(sym->name, "...");
  }

  // filter unacceptable characters for cname string
  char cname[bufSize];
  char * cname_p = &cname[0];
  immediate_p = &immediate[0];
  size_t maxNameLength = 32; // add "_etc" after this many characters

  for ( ; immediate_p < &immediate_p[bufSize-1] &&  // don't overflow buffer
          cname_p < &cname[maxNameLength-1] &&      // stop at max length
          '\0' != *immediate_p; 
        immediate_p++ ) { 
    if (('A' <= *immediate_p && *immediate_p <= 'Z') ||
        ('a' <= *immediate_p && *immediate_p <= 'z') ||
        ('0' <= *immediate_p && *immediate_p <= '9') ||
        ('_' == *immediate_p)) {
      *cname_p = *immediate_p;
      cname_p++;
    }
  }
  *cname_p = '\0';
  sym->cname = astr(sym->cname, cname);

  // add _etc if too long
  if (immediate_p == &immediate[bufSize-1] || // too long for buffer
      cname_p == &cname[maxNameLength-1]) {   // exceeds max length
    sym->cname = astr(sym->cname, "_etc");
  }                   
}

static void
renameInstantiatedType(TypeSymbol* sym, SymbolMap& subs, FnSymbol* fn) {
  if (sym->name[strlen(sym->name)-1] == ')') {
    // avoid "strange" instantiated type names based on partial instantiation
    //  instead of C(int,real)(imag) this results in C(int,real,imag)
    char* buf = (char*)malloc(strlen(sym->name) + 1);
    memcpy(buf, sym->name, strlen(sym->name));
    buf[strlen(sym->name)-1] = '\0';
    sym->name = astr(buf, ",");
    free(buf);
  } else {
    sym->name = astr(sym->name, "(");
  }
  sym->cname = astr(sym->cname, "_");
  bool first = false;
  for_formals(formal, fn) {
    if (Symbol* value = subs.get(formal)) {
      if (TypeSymbol* ts = toTypeSymbol(value)) {
        if (!first && sym->hasFlag(FLAG_TUPLE)) {
          if (sym->hasFlag(FLAG_STAR_TUPLE)) {
            sym->name = astr(istr(fn->numFormals()-1), "*", ts->name);
            sym->cname = astr(sym->cname, "star_", ts->cname);
            return;
          } else {
            sym->name = astr("(");
          }
        }
        if (!sym->hasFlag(FLAG_STAR_TUPLE)) {
          if (first) {
            sym->name = astr(sym->name, ",");
            sym->cname = astr(sym->cname, "_");
          }
          sym->name = astr(sym->name, ts->name);
          sym->cname = astr(sym->cname, ts->cname);
        }
        first = true;
      } else {
        if (first) {
          sym->name = astr(sym->name, ",");
          sym->cname = astr(sym->cname, "_");
        }
        VarSymbol* var = toVarSymbol(value);
        if (var && var->immediate) {
          Immediate* immediate = var->immediate;
          if (var->type == dtString || var->type == dtStringC)
            renameInstantiatedTypeString(sym, var);
          else if (immediate->const_kind == NUM_KIND_BOOL) {
            // Handle boolean types specially.
            const char* name4bool = immediate->bool_value() ? "true" : "false";
            const char* cname4bool = immediate->bool_value() ? "T" : "F";
            sym->name = astr(sym->name, name4bool);
            sym->cname = astr(sym->cname, cname4bool);
          } else {
            const size_t bufSize = 128;
            char imm[bufSize];
            snprint_imm(imm, bufSize, *var->immediate);
            sym->name = astr(sym->name, imm);
            sym->cname = astr(sym->cname, imm);
          }
        } else {
          sym->name = astr(sym->name, value->cname);
          sym->cname = astr(sym->cname, value->cname);
        }
        first = true;
      }
    }
  }
  sym->name = astr(sym->name, ")");
}

/** Instantiate a type
 *
 * \param fn   Type constructor we are working on
 * \param subs Type substitutions to be made during instantiation
 * \param call The call that is being resolved (used for scope)
 * \param type The generic type we wish to instantiate
 */
static Type*
instantiateTypeForTypeConstructor(FnSymbol* fn, SymbolMap& subs, CallExpr* call, Type* type) {
  INT_ASSERT(isAggregateType(type));
  AggregateType* ct = toAggregateType(type);

  Type* newType = NULL;
  newType = ct->symbol->copy()->type;

  Type *oldParentTy = NULL;
  Type* newParentTy = NULL;
  AggregateType* newCt = toAggregateType(newType);

  // Get the right super type if we are using a super constructor.
  // This only matters for generic parent types.
  if (ct->dispatchParents.n > 0) {
    if(AggregateType *parentTy = toAggregateType(ct->dispatchParents.v[0])){
      if (parentTy->symbol->hasFlag(FLAG_GENERIC)) {
        // Set the type of super to be the instantiated
        // parent with substitutions.

        CallExpr* parentTyCall = new CallExpr(astr("_type_construct_", parentTy->symbol->name));
        // Pass the special formals to the superclass type constructor.
        for_formals(arg, fn) {
          if (arg->hasFlag(FLAG_PARENT_FIELD)) {
            Symbol* value = subs.get(arg);
            if (!value) {
              value = arg;
              // Or error?
            }
            parentTyCall->insertAtTail(value);
          }
        }
        call->insertBefore(parentTyCall);
        resolveCallAndCallee(parentTyCall);

        oldParentTy = parentTy;
        newParentTy = parentTyCall->isResolved()->retType;
        parentTyCall->remove();

        // Now adjust the super field's type.

        DefExpr* superDef = NULL;

        // Find the super field
        for_alist(tmp, newCt->fields) {
          DefExpr* def = toDefExpr(tmp);
          INT_ASSERT(def);
          if (VarSymbol* field = toVarSymbol(def->sym)) {
            if (field->hasFlag(FLAG_SUPER_CLASS)) {
              superDef = def;
            }
          }
        }

        if (superDef) {
          superDef->sym->type = newParentTy;
          INT_ASSERT(newCt->getField("super")->typeInfo() == newParentTy);
        }

      }
    }
  }

  /*
  //
  // mark star tuples, add star flag
  //
  if (!fn->hasFlag(FLAG_TUPLE) && newType->symbol->hasFlag(FLAG_TUPLE)) {
    bool  markStar = true;
    Type* starType = NULL;

    form_Map(SymbolMapElem, e, subs) {
      TypeSymbol* ts = toTypeSymbol(e->value);

      INT_ASSERT(ts && ts->type);

      if (starType == NULL) {
        starType = ts->type;
      } else if (starType != ts->type) {
        markStar = false;
        break;
      }
    }

    if (markStar)
      newType->symbol->addFlag(FLAG_STAR_TUPLE);
  }

  */

  renameInstantiatedType(newType->symbol, subs, fn);

  fn->retType->symbol->defPoint->insertBefore(new DefExpr(newType->symbol));

  newType->symbol->copyFlags(fn);

  if (isSyncType(newType) || isSingleType(newType))
    newType->defaultValue = NULL;

  newType->substitutions.copy(fn->retType->substitutions);

  // Add dispatch parents, but replace parent type with
  // instantiated parent type.
  forv_Vec(Type, t, fn->retType->dispatchParents) {
    Type *useT = t;

    if (t == oldParentTy)
      useT = newParentTy;

    newType->dispatchParents.add(useT);
  }

  forv_Vec(Type, t, fn->retType->dispatchParents) {
    Type *useT = t;

    if (t == oldParentTy)
      useT = newParentTy;

    bool inserted = useT->dispatchChildren.add_exclusive(newType);

    INT_ASSERT(inserted);
  }

  if (newType->dispatchChildren.n)
    INT_FATAL(fn, "generic type has subtypes");

  newType->instantiatedFrom = fn->retType;
  newType->substitutions.map_union(subs);
  newType->symbol->removeFlag(FLAG_GENERIC);

  return newType;
}

/** Instantiate enough of the function for it to make it through the candidate
 *  filtering and disambiguation process.
 *
 * \param fn   Generic function to instantiate
 * \param subs Type substitutions to be made during instantiation
 * \param call Call that is being resolved
 */
FnSymbol*
instantiateSignature(FnSymbol* fn, SymbolMap& subs, CallExpr* call) {

  //
  // Handle tuples explicitly
  //
  if (fn->hasFlag(FLAG_TUPLE)) {
    std::vector<TypeSymbol*> args;
    int i = 0;
    size_t actualN = 0;

    //gdbShouldBreakHere();

    for_actuals(actual, call) {
      if (i == 0) {
        // First argument is the tuple size
        SymExpr* se = toSymExpr(actual);
        VarSymbol* v = toVarSymbol(se->var);
        actualN = v->immediate->int_value();
      } else {
        // Subsequent arguments are tuple types.
        Type* t = actual->typeInfo();
        args.push_back(t->symbol);
      }
      i++;
    }
    INT_ASSERT(actualN == args.size());
    TypeSymbol* tupleTypeSym = getTupleTypeSymbol(args);

    if (fn->hasFlag(FLAG_TYPE_CONSTRUCTOR))
      return tupleTypeSym->type->defaultTypeConstructor;
    if (fn->hasFlag(FLAG_DEFAULT_CONSTRUCTOR))
      return getTupleConstructor(args);

    INT_ASSERT(false); // what other functions are marked with FLAG_TUPLE?
  }

  form_Map(SymbolMapElem, e, subs) {
    if (TypeSymbol* ts = toTypeSymbol(e->value)) {
      if (ts->type->symbol->hasFlag(FLAG_GENERIC))
        INT_FATAL(fn, "illegal instantiation with a generic type");
      TypeSymbol* nts = getNewSubType(fn, e->key, ts);
      if (ts != nts)
        e->value = nts;
    }
  }

  //
  // determine root function in the case of partial instantiation
  //
  FnSymbol* root = fn;
  while (root->instantiatedFrom &&
         root->numFormals() == root->instantiatedFrom->numFormals()) {
    root = root->instantiatedFrom;
  }

  //
  // determine all substitutions (past substitutions in a partial
  // instantiation plus the current substitutions) and change the
  // substitutions to refer to the root function's formal arguments
  //
  SymbolMap all_subs;
  if (fn->instantiatedFrom) {
    form_Map(SymbolMapElem, e, fn->substitutions) {
      all_subs.put(e->key, e->value);
    }
  }
  
  form_Map(SymbolMapElem, e, subs) {
    copyGenericSub(all_subs, root, fn, e->key, e->value);
  }

  //
  // use cached instantiation if possible
  //
  if (FnSymbol* cached = checkCache(genericsCache, root, &all_subs)) {
    if (cached != (FnSymbol*)gVoid) {
      checkInfiniteWhereInstantiation(cached);
      return cached;
    } else
      return NULL;
  }

  SET_LINENO(fn);

  //
  // copy generic class type if this function is a type constructor
  //
  Type* newType = NULL;
  if (fn->hasFlag(FLAG_TYPE_CONSTRUCTOR)) {
    newType = instantiateTypeForTypeConstructor(fn, subs, call, fn->retType);
  }

  //
  // instantiate function
  //
  
  SymbolMap map;
  
  if (newType) {
    map.put(fn->retType->symbol, newType->symbol);
  }
  
  FnSymbol* newFn = fn->partialCopy(&map);
  
  addCache(genericsCache, root, newFn, &all_subs);

  newFn->removeFlag(FLAG_GENERIC);
  newFn->addFlag(FLAG_INVISIBLE_FN);
  newFn->instantiatedFrom = fn;
  newFn->substitutions.map_union(all_subs);

  if (call) {
    newFn->instantiationPoint = getVisibilityBlock(call);
  }

  Expr* putBefore = fn->defPoint;
  if( !putBefore->list ) {
    putBefore = call->parentSymbol->defPoint;
  }
  
  putBefore->insertBefore(new DefExpr(newFn));

  //
  // add parameter instantiations to parameter map
  //
  for (int i = 0; i < subs.n; i++) {
    if (ArgSymbol* arg = toArgSymbol(subs.v[i].key)) {
      if (arg->intent == INTENT_PARAM) {
        Symbol* key = map.get(arg);
        Symbol* val = subs.v[i].value;
        if (!key || !val || isTypeSymbol(val))
          INT_FATAL("error building parameter map in instantiation");
        paramMap.put(key, val);
      }
    }
  }

  //
  // extend parameter map if parameter intent argument is instantiated
  // again; this may happen because the type is omitted and the
  // argument is later instantiated based on the type of the parameter
  //
  for_formals(arg, fn) {
    if (paramMap.get(arg)) {
      Symbol* key = map.get(arg);
      Symbol* val = paramMap.get(arg);
      if (!key || !val)
        INT_FATAL("error building parameter map in instantiation");
      paramMap.put(key, val);
    }
  }

  //
  // set types and attributes of instantiated function's formals; also
  // set up a defaultExpr for the new formal (why is this done?)
  //
  for_formals(formal, fn) {
    ArgSymbol* newFormal = toArgSymbol(map.get(formal));
    if (Symbol* value = subs.get(formal)) {
      INT_ASSERT(formal->intent == INTENT_PARAM || isTypeSymbol(value));
      if (formal->intent == INTENT_PARAM) {
        newFormal->intent = INTENT_BLANK;
        newFormal->addFlag(FLAG_INSTANTIATED_PARAM);
        if (newFormal->type->symbol->hasFlag(FLAG_GENERIC))
          newFormal->type = paramMap.get(newFormal)->type;
      } else {
        newFormal->instantiatedFrom = formal->type;
        newFormal->type = value->type;
      }
      if (!newFormal->defaultExpr || formal->hasFlag(FLAG_TYPE_VARIABLE)) {
        if (newFormal->defaultExpr)
          newFormal->defaultExpr->remove();
        if (Symbol* sym = paramMap.get(newFormal))
          newFormal->defaultExpr = new BlockStmt(new SymExpr(sym));
        else
          newFormal->defaultExpr = new BlockStmt(new SymExpr(gTypeDefaultToken));
        insert_help(newFormal->defaultExpr, NULL, newFormal);
      }
    }
  }

  if (newType) {
    newType->defaultTypeConstructor = newFn;
    newFn->retType = newType;
  }
  
<<<<<<< HEAD
  // Note: scopeResolve sets FLAG_TUPLE is for the type constructor
  // and the constructor for the tuple record.
=======
  /*
>>>>>>> 537e1479
  if (fn->hasFlag(FLAG_TUPLE)) {
    gdbShouldBreakHere();
    instantiate_tuple_signature(newFn);
  }*/

  if (!strcmp(fn->name, "_defaultOf") &&
      fn->getFormal(1)->type->symbol->hasFlag(FLAG_TUPLE))
    instantiate_tuple_init(newFn);

  if (!strcmp(fn->name, "chpl__defaultHash") && fn->getFormal(1)->type->symbol->hasFlag(FLAG_TUPLE)) {
    instantiate_tuple_hash(newFn);
  }

  if (fn->hasFlag(FLAG_INIT_COPY_FN) && fn->getFormal(1)->type->symbol->hasFlag(FLAG_TUPLE)) {
    instantiate_tuple_initCopy(newFn);
  }

  if (fn->hasFlag(FLAG_AUTO_COPY_FN) && fn->getFormal(1)->type->symbol->hasFlag(FLAG_TUPLE)) {
    instantiate_tuple_autoCopy(newFn);
  }

  if (fn->hasFlag(FLAG_UNREF_FN) && fn->getFormal(1)->type->symbol->hasFlag(FLAG_TUPLE)) {
    instantiate_tuple_unref(newFn);
  }
  
  if (newFn->numFormals() > 1 && newFn->getFormal(1)->type == dtMethodToken) {
    newFn->getFormal(2)->type->methods.add(newFn);
  }

  newFn->tag_generic();

  if (!newFn->hasFlag(FLAG_GENERIC) && !evaluateWhereClause(newFn)) {
    //
    // where clause evaluates to false so cache gVoid as a function
    //
    replaceCache(genericsCache, root, (FnSymbol*)gVoid, &all_subs);
    return NULL;
  }

  if (explainInstantiationLine == -2)
    parseExplainFlag(fExplainInstantiation, &explainInstantiationLine, &explainInstantiationModule);

  if (!newFn->hasFlag(FLAG_GENERIC) && explainInstantiationLine) {
    explainInstantiation(newFn);
  }
  
  checkInstantiationLimit(fn);
  
  return newFn;
}

/** Finish copying and instantiating the partially instantiated function.
 * 
 * TODO: See if more code from instantiateSignature can be moved into this
 *       function.
 * 
 * \param fn   Generic function to finish instantiating
 */
void
instantiateBody(FnSymbol* fn) {
  if (fn->hasFlag(FLAG_PARTIAL_COPY)) {
    fn->finalizeCopy();

    /*if (fn->hasFlag(FLAG_PARTIAL_TUPLE)) {
      instantiate_tuple_body(fn);
    }*/
  }
}

/** Fully instantiate a generic function given a map of substitutions and a
 *  call site.
 * 
 * \param fn   Generic function to instantiate
 * \param subs Type substitutions to be made during instantiation
 * \param call Call that is being resolved
 */
FnSymbol*
instantiate(FnSymbol* fn, SymbolMap& subs, CallExpr* call) {
  FnSymbol* newFn;
  
  newFn = instantiateSignature(fn, subs, call);
  
  if (newFn != NULL) {
    instantiateBody(newFn);
  }
  
  return newFn;
}<|MERGE_RESOLUTION|>--- conflicted
+++ resolved
@@ -116,203 +116,6 @@
   }
 }
 
-<<<<<<< HEAD
-
-static void
-instantiate_tuple_signature(FnSymbol* fn) {
-  AggregateType* tuple = toAggregateType(fn->retType);
-  //
-  // tuple is the return type for the type constructor
-  // tuple is NULL for the default constructor
-  //
-
-  fn->numPreTupleFormals = fn->formals.length;
-  
-  int64_t size = toVarSymbol(fn->substitutions.v[0].value)->immediate->int_value();
-  
-  for (int i = 1; i <= size; ++i) {
-    const char* name = astr("x", istr(i));
-    ArgSymbol* formal = new ArgSymbol(INTENT_BLANK, name, dtAny, NULL, new SymExpr(gTypeDefaultToken));
-    
-    if (tuple) {
-      formal->addFlag(FLAG_TYPE_VARIABLE);
-      tuple->fields.insertAtTail(new DefExpr(new VarSymbol(name)));
-    }
-    
-    fn->insertFormalAtTail(formal);
-  }
-  
-  fn->removeFlag(FLAG_TUPLE);
-  
-  fn->addFlag(FLAG_PARTIAL_TUPLE);
-  if (tuple)
-    fn->addFlag(FLAG_ALLOW_REF);
-}
-
-
-static void
-instantiate_tuple_body(FnSymbol* fn) {
-  Expr* last = fn->body->body.last();
-  int numPreTupleFormals = fn->numPreTupleFormals;
-
-  for (int i = numPreTupleFormals + 1; i <= fn->formals.length; ++i) {
-    ArgSymbol* formal = fn->getFormal(i);
-    
-    last->insertBefore(new CallExpr(PRIM_SET_MEMBER, fn->_this, new_IntSymbol(i - numPreTupleFormals), formal));
-  }
-  
-  fn->removeFlag(FLAG_PARTIAL_TUPLE);
-}
-
-
-static void
-getTupleArgAndType(FnSymbol* fn, ArgSymbol*& arg, AggregateType*& ct) {
-  INT_ASSERT(fn->numFormals() == 1); // expected of the original function
-  arg = fn->getFormal(1);
-  ct = toAggregateType(arg->type);
-  INT_ASSERT(!isReferenceType(ct));
-}
-
-static void
-instantiate_tuple_hash( FnSymbol* fn) {
-  ArgSymbol* arg;
-  AggregateType* ct;
-  getTupleArgAndType(fn, arg, ct);
-
-  CallExpr* call = NULL;
-  bool first = true;
-  for (int i=1; i<ct->fields.length; i++) {
-    CallExpr *field_access = new CallExpr( arg, new_IntSymbol(i)); 
-    if (first) {
-      call =  new CallExpr( "chpl__defaultHash", field_access);
-      first = false;
-    } else {
-      call = new CallExpr( "^", 
-                           new CallExpr( "chpl__defaultHash",
-                                         field_access),
-                           new CallExpr( "<<",
-                                         call,
-                                         new_IntSymbol(17)));
-    }
-  }
-  
-  // YAH, make sure that we do not return a negative hash value for now
-  call = new CallExpr( "&", new_IntSymbol( 0x7fffffffffffffffLL, INT_SIZE_64), call);
-  CallExpr* ret = new CallExpr(PRIM_RETURN, new CallExpr("_cast", dtInt[INT_SIZE_64]->symbol, call));
-  
-  fn->body->replace( new BlockStmt( ret));
-  normalize(fn);
-}
-
-static void
-instantiate_tuple_init(FnSymbol* fn) {
-  ArgSymbol* arg;
-  AggregateType* ct;
-  getTupleArgAndType(fn, arg, ct);
-  if (!arg->hasFlag(FLAG_TYPE_VARIABLE))
-    INT_FATAL(fn, "_defaultOf function not provided a type argument");
-
-  // Similar to build_record_init_function in buildDefaultFunctions, we need
-  // to call the type specified default initializer
-  CallExpr* call = new CallExpr(ct->defaultInitializer);
-  BlockStmt* block = new BlockStmt();
-  
-  // Need to insert all required arguments into this call
-  for_formals(formal, ct->defaultInitializer) {
-    VarSymbol* tmp = newTemp(formal->name);
-    if (!strcmp(formal->name, "size"))
-      block->insertAtTail(new CallExpr(PRIM_MOVE, tmp, new CallExpr(PRIM_QUERY_PARAM_FIELD, arg, new_CStringSymbol(formal->name))));
-    else if (!formal->hasFlag(FLAG_IS_MEME)) {
-      if (formal->isParameter()) {
-        tmp->addFlag(FLAG_PARAM);
-      }
-      block->insertAtTail(new CallExpr(PRIM_MOVE, tmp, new CallExpr(PRIM_INIT, formal->type->symbol)));
-    }
-    block->insertAtHead(new DefExpr(tmp));
-    call->insertAtTail(new NamedExpr(formal->name, new SymExpr(tmp)));
-  }
-  block->insertAtTail(new CallExpr(PRIM_RETURN, call));
-  fn->body->replace(block);
-  normalize(fn);
-}
-
-static void
-instantiate_tuple_unref(FnSymbol* fn)
-{
-  ArgSymbol* arg;
-  AggregateType* ct;
-  getTupleArgAndType(fn, arg, ct);
-
-  CallExpr *call = new CallExpr("_build_tuple");
-  BlockStmt* block = new BlockStmt();
-
-  for (int i=1; i<ct->fields.length; i++) {
-    CallExpr* member = new CallExpr(arg, new_IntSymbol(i));
-    DefExpr* def = toDefExpr(ct->fields.get(i+1));
-    INT_ASSERT(def);
-    if (isReferenceType(def->sym->type))
-      // If it is a reference, copy construct it
-      call->insertAtTail(new CallExpr("chpl__initCopy", member));
-    else
-      // Otherwise, bit copy it
-      // Since this is only used as part of returning,
-      // any non-ref tuple elements can be PRIM_MOVE'd
-      // without harm.
-      call->insertAtTail(member);
-  }
-
-  block->insertAtTail(new CallExpr(PRIM_RETURN, call));
-  fn->body->replace(block);
-  normalize(fn);
-}
-
-
-static void
-instantiate_tuple_initCopy_or_autoCopy(FnSymbol* fn,
-                                       const char* build_tuple_fun,
-                                       const char* copy_fun)
-{
-  ArgSymbol* arg;
-  AggregateType* ct;
-  getTupleArgAndType(fn, arg, ct);
-
-  CallExpr *call = new CallExpr(build_tuple_fun);
-  BlockStmt* block = new BlockStmt();
-  
-  for (int i=1; i<ct->fields.length; i++) {
-    CallExpr* member = new CallExpr(arg, new_IntSymbol(i));
-    DefExpr* def = toDefExpr(ct->fields.get(i+1));
-    INT_ASSERT(def);
-    if (isReferenceType(def->sym->type))
-      // If it is a reference, pass it through.
-      call->insertAtTail(member);
-    else
-      // Otherwise, construct it.
-      call->insertAtTail(new CallExpr(copy_fun, member));
-  }
-  
-  block->insertAtTail(new CallExpr(PRIM_RETURN, call));
-  fn->body->replace(block);
-  normalize(fn);
-}
-
-static void
-instantiate_tuple_initCopy(FnSymbol* fn) {
-  instantiate_tuple_initCopy_or_autoCopy(fn,
-                                         "_build_tuple",
-                                         "chpl__initCopy");
-}
-
-static void
-instantiate_tuple_autoCopy(FnSymbol* fn) {
-  instantiate_tuple_initCopy_or_autoCopy(fn,
-                                         "_build_tuple_always_allow_ref",
-                                         "chpl__autoCopy");
-}
-
-
-=======
->>>>>>> 537e1479
 static TypeSymbol*
 getNewSubType(FnSymbol* fn, Symbol* key, TypeSymbol* value) {
   if (fn->hasEitherFlag(FLAG_TUPLE,FLAG_PARTIAL_TUPLE)) {
@@ -892,12 +695,9 @@
     newFn->retType = newType;
   }
   
-<<<<<<< HEAD
   // Note: scopeResolve sets FLAG_TUPLE is for the type constructor
   // and the constructor for the tuple record.
-=======
   /*
->>>>>>> 537e1479
   if (fn->hasFlag(FLAG_TUPLE)) {
     gdbShouldBreakHere();
     instantiate_tuple_signature(newFn);
