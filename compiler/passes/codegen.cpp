#ifndef __STDC_FORMAT_MACROS
#define __STDC_FORMAT_MACROS
#endif
#include <inttypes.h>

#include <cctype>
#include <cstring>
#include <cstdio>


#include "astutil.h"
#include "driver.h"
#include "expr.h"
#include "files.h"
#include "mysystem.h"
#include "passes.h"
#include "stmt.h"
#include "stringutil.h"
#include "symbol.h"
#include "config.h"
#include "codegen.h"

// Global so that we don't have to pass around
// to all of the codegen() routines
GenInfo* gGenInfo;
int gMaxVMT = -1;
fileinfo gAllExternCode;

static const char*
subChar(Symbol* sym, const char* ch, const char* x) {
  char* tmp = (char*)malloc(ch-sym->cname+1);
  strncpy(tmp, sym->cname, ch-sym->cname);
  tmp[ch-sym->cname] = '\0';
  sym->cname = astr(tmp, x, ch+1); 
  free(tmp);
  return sym->cname;
}

static void legalizeName(Symbol* sym) {
  if (sym->hasFlag(FLAG_EXTERN))
    return;
  for (const char* ch = sym->cname; *ch != '\0'; ch++) {
    switch (*ch) {
    case '>': ch = subChar(sym, ch, "_GREATER_"); break;
    case '<': ch = subChar(sym, ch, "_LESS_"); break;
    case '=':
      {

        /* To help generated code readability, we'd like to convert =
           into "ASSIGN" and == into "EQUALS".  Unfortunately, because
           of the character-at-a-time approach taken here combined
           with the fact that subChar() returns a completely new
           string on every call, the way I implemented this is a bit
           ugly (in part because I didn't want to spend the time to
           reimplement this whole function -BLC */

        static const char* equalsStr = "_EQUALS_";
        static int equalsLen = strlen(equalsStr);

        if (*(ch+1) == '=') {
          // If we're in the == case, replace the first = with EQUALS
          ch = subChar(sym, ch, equalsStr);
        } else {
          if ((ch-equalsLen >= sym->cname) && 
              strncmp(ch-equalsLen, equalsStr, equalsLen) == 0) {
            // Otherwise, if the thing preceding this '=' is the
            // string _EQUALS_, we must have been the second '=' and
            // we should just replace ourselves with an underscore to
            // make things legal.
            ch = subChar(sym, ch, "_");
          } else {
            // Otherwise, this must have simply been a standalone '='
            ch = subChar(sym, ch, "_ASSIGN_");
          }
        }
        break;
    }
    case '*': ch = subChar(sym, ch, "_ASTERISK_"); break;
    case '/': ch = subChar(sym, ch, "_SLASH_"); break;
    case '%': ch = subChar(sym, ch, "_PERCENT_"); break;
    case '+': ch = subChar(sym, ch, "_PLUS_"); break;
    case '-': ch = subChar(sym, ch, "_HYPHEN_"); break;
    case '^': ch = subChar(sym, ch, "_CARET_"); break;
    case '&': ch = subChar(sym, ch, "_AMPERSAND_"); break;
    case '|': ch = subChar(sym, ch, "_BAR_"); break;
    case '!': ch = subChar(sym, ch, "_EXCLAMATION_"); break;
    case '#': ch = subChar(sym, ch, "_POUND_"); break;
    case '?': ch = subChar(sym, ch, "_QUESTION_"); break;
    case '$': ch = subChar(sym, ch, "_DOLLAR_"); break;
    case '~': ch = subChar(sym, ch, "_TILDA_"); break;
    case '.': ch = subChar(sym, ch, "_DOT_"); break;
    case ' ': ch = subChar(sym, ch, "_SPACE_"); break;
    default: break;
    }
  }

  // Add chpl_ to operator names.
  if ((sym->cname[0] == '_' &&
      (sym->cname[1] == '_' || (sym->cname[1] >= 'A' && sym->cname[1] <= 'Z'))))
  {
    sym->cname = astr("chpl__", sym->cname);
  }
}

static void
genGlobalDefClassId(const char* cname, int id) {
  GenInfo* info = gGenInfo;
  const char* id_type_name = "chpl__class_id";
  std::string name("chpl__cid_");
  name += cname;
  
  if( info->cfile ) {
    fprintf(info->cfile, "const %s %s = %d;\n", 
                      id_type_name, name.c_str(), id);
  } else {
#ifdef HAVE_LLVM
    GenRet id_type_g = CLASS_ID_TYPE->codegen();
    llvm::Type *id_type = id_type_g.type;
    llvm::GlobalVariable * gv = llvm::cast<llvm::GlobalVariable>(
        info->module->getOrInsertGlobal(name, id_type));
    gv->setInitializer(info->builder->getInt32(id));
    gv->setConstant(true);
    info->lvt->addGlobalValue(name, gv, GEN_PTR, ! is_signed(CLASS_ID_TYPE));
#endif
  }
}
static void
genGlobalString(const char* cname, const char* value) {
  GenInfo* info = gGenInfo;
  if( info->cfile ) {
    fprintf(info->cfile, "const char* %s = \"%s\";\n", cname, value);
  } else {
#ifdef HAVE_LLVM
    llvm::GlobalVariable *globalString = llvm::cast<llvm::GlobalVariable>(
        info->module->getOrInsertGlobal(
          cname, llvm::IntegerType::getInt8PtrTy(info->module->getContext())));
    globalString->setInitializer(llvm::cast<llvm::GlobalVariable>(
          new_StringSymbol(value)->codegen().val)->getInitializer());
    globalString->setConstant(true);
    info->lvt->addGlobalValue(cname, globalString, GEN_PTR, true);
#endif
  }
}
static void
genGlobalInt(const char* cname, int value) {
  GenInfo* info = gGenInfo;
  if( info->cfile ) {
    fprintf(info->cfile, "const int %s = %d;\n", cname, value);
  } else {
#ifdef HAVE_LLVM
    llvm::GlobalVariable *globalInt = llvm::cast<llvm::GlobalVariable>(
        info->module->getOrInsertGlobal(
          cname, llvm::IntegerType::getInt32Ty(info->module->getContext())));
    globalInt->setInitializer(info->builder->getInt32(value));
    globalInt->setConstant(true);
    info->lvt->addGlobalValue(cname, globalInt, GEN_PTR, false);
#endif
  }
}
static void
genClassIDs(Vec<TypeSymbol*> & typeSymbols) {
  genComment("Class Type Identification Numbers");

  int count=0;
  forv_Vec(TypeSymbol, ts, typeSymbols) {
    if (ClassType* ct = toClassType(ts->type)) {
      if (!isReferenceType(ct) && isClass(ct)) {
        genGlobalDefClassId(ts->cname, count);
        count++;
      }
    }
  }
}
static void
genFtable(Vec<FnSymbol*> & fSymbols) {
  GenInfo* info = gGenInfo;
  const char* ftable_name = "chpl_ftable";
  if( info->cfile ) {
    FILE* hdrfile = info->cfile;
    fprintf(hdrfile, "chpl_fn_p %s[] = {\n", ftable_name);
    bool first = true;
    forv_Vec(FnSymbol, fn, fSymbols) {
      if (!first)
        fprintf(hdrfile, ",\n");
      fprintf(hdrfile, "(chpl_fn_p)%s", fn->cname);
      first = false;
    }

    if (fSymbols.n == 0)
      fprintf(hdrfile, "(chpl_fn_p)0");
    fprintf(hdrfile, "\n};\n");
  } else {
#ifdef HAVE_LLVM
    std::vector<llvm::Constant *> table ((fSymbols.n == 0) ? 1 : fSymbols.n);
    
    llvm::Type *funcPtrType = info->lvt->getType("chpl_fn_p");

    int fID = 0;
    forv_Vec(FnSymbol, fn, fSymbols) {
      llvm::Function *func = getFunctionLLVM(fn->cname);
      table[fID++] = llvm::cast<llvm::Constant>(
          info->builder->CreatePointerCast(func, funcPtrType));
    }
    if (fSymbols.n == 0) {
      table[0] = llvm::Constant::getNullValue(funcPtrType);
    }
    
    llvm::ArrayType *funcPtrTableType =
      llvm::ArrayType::get(funcPtrType, table.size());
    
    if(llvm::GlobalVariable *ftable =
        info->module->getNamedGlobal(ftable_name)) {
      ftable->eraseFromParent();
    }
    
    llvm::GlobalVariable *ftable = llvm::cast<llvm::GlobalVariable>(
        info->module->getOrInsertGlobal(ftable_name, funcPtrTableType));
    ftable->setInitializer(llvm::ConstantArray::get(funcPtrTableType, table));
    ftable->setConstant(true);
    info->lvt->addGlobalValue(ftable_name, ftable, GEN_PTR, true);
#endif
  }
}

static void
genVirtualMethodTable(Vec<TypeSymbol*>& types) {
  GenInfo* info = gGenInfo;
  int maxVMT = 0;
  for (int i = 0; i < virtualMethodTable.n; i++)
    if(virtualMethodTable.v[i].key && virtualMethodTable.v[i].value->n > maxVMT)
      maxVMT = virtualMethodTable.v[i].value->n;

  gMaxVMT = maxVMT;

  const char* vmt = "chpl_vmtable";
  if( info->cfile ) {
    FILE* hdrfile = info->cfile;
    // MPF - in order to simplify code generation, making
    // chpl_vmtable a 1D array.
    fprintf(hdrfile, "chpl_fn_p %s[] = {\n", vmt);
    bool comma = false;
    forv_Vec(TypeSymbol, ts, types) {
      if (ClassType* ct = toClassType(ts->type)) {
        if (!isReferenceType(ct) && isClass(ct)) {
          if (comma)
            fprintf(hdrfile, ",\n");
          fprintf(hdrfile, " /* %s */\n", ct->symbol->cname);
          int n = 0;
          if (Vec<FnSymbol*>* vfns = virtualMethodTable.get(ct)) {
            forv_Vec(FnSymbol, vfn, *vfns) {
              if (n > 0)
                fprintf(hdrfile, ",\n");
              fprintf(hdrfile, "(chpl_fn_p)%s", vfn->cname);
              n++;
            }
          }
          for (int i = n; i < maxVMT; i++) {
            if (n > 0)
              fprintf(hdrfile, ",\n");
            fprintf(hdrfile, "(chpl_fn_p)NULL");
            n++;
          }
          comma = true;
        }
      }
    }
    fprintf(hdrfile, "\n};\n");
  } else {
#ifdef HAVE_LLVM
    const char* vmtData = "chpl_vmtable_data";
    std::vector<llvm::Constant *> table;
    llvm::Type *funcPtrType = getTypeLLVM("chpl_fn_p");
    llvm::Type *vmTableEntryType = funcPtrType;
    
    forv_Vec(TypeSymbol, ts, types) {
      if (ClassType* ct = toClassType(ts->type)) {
        if (!isReferenceType(ct) && isClass(ct)) {
          int n = 0;
          if (Vec<FnSymbol*>* vfns = virtualMethodTable.get(ct)) {
            forv_Vec(FnSymbol, vfn, *vfns) {
              llvm::Function *func = getFunctionLLVM(vfn->cname);
              table.push_back(llvm::cast<llvm::Constant>(
                    info->builder->CreatePointerCast(func, funcPtrType)));
              n++;
            }
          }
          for (int i = n; i < maxVMT; i++) {
            table.push_back(llvm::Constant::getNullValue(funcPtrType));
            n++; 
          }
        }
      }
    }
    
    llvm::ArrayType *vmTableType =
      llvm::ArrayType::get(vmTableEntryType, table.size());
    
    if(llvm::GlobalVariable *vmTable = info->module->getNamedGlobal(vmtData)) {
      vmTable->eraseFromParent();
    }
    
    llvm::GlobalVariable *vmTable =llvm::cast<llvm::GlobalVariable>(
        info->module->getOrInsertGlobal(vmtData, vmTableType));
    vmTable->setInitializer(llvm::ConstantArray::get(vmTableType, table));
    vmTable->setConstant(true);
    
    llvm::Value* vmtElmPtr =
      info->builder->CreateConstInBoundsGEP2_64(vmTable, 0, 0);
     
    info->lvt->addGlobalValue(vmt, vmtElmPtr, GEN_VAL, true);
#endif
  }
}

static int
compareSymbol(const void* v1, const void* v2) {
  Symbol* s1 = *(Symbol**)v1;
  Symbol* s2 = *(Symbol**)v2;
  ModuleSymbol* m1 = s1->getModule();
  ModuleSymbol* m2 = s2->getModule();
  if (m1 != m2) {
    if (m1->modTag < m2->modTag)
      return -1;
    if (m1->modTag > m2->modTag)
      return 1;
    return strcmp(m1->cname, m2->cname);
  }

  if (s1->linenum() != s2->linenum())
    return (s1->linenum() < s2->linenum()) ? -1 : 1;

  int result = strcmp(s1->type->symbol->cname, s2->type->symbol->cname);
  if (!result)
    result = strcmp(s1->cname, s2->cname);
  return result;
}


//
// given a name and up to two sets of names, return a name that is in
// neither set and add the name to the first set; the second set may
// be omitted; the returned name to be capped at fMaxCIdentLen if non-0
//
// the unique numbering is based on the map uniquifyNameCounts which
// can be cleared to reset
//
int fMaxCIdentLen = 0;
static const int maxUniquifyAddedChars = 25;
static char* longCNameReplacementBuffer = NULL;
static Map<const char*, int> uniquifyNameCounts;
static const char* uniquifyName(const char* name,
                                Vec<const char*>* set1,
                                Vec<const char*>* set2 = NULL) {
  const char* newName = name;
  if (fMaxCIdentLen > 0 && (int)(strlen(newName)) > fMaxCIdentLen) {
    // how much of the name to preserve
    int prefixLen = fMaxCIdentLen - maxUniquifyAddedChars;
    if (!longCNameReplacementBuffer) {
      longCNameReplacementBuffer = (char*)malloc(prefixLen+1);
      longCNameReplacementBuffer[prefixLen] = '\0';
    }
    strncpy(longCNameReplacementBuffer, newName, prefixLen);
    INT_ASSERT(longCNameReplacementBuffer[prefixLen] == '\0');
    name = newName = astr(longCNameReplacementBuffer);
  }
  while (set1->set_in(newName) || (set2 && set2->set_in(newName))) {
    char numberTmp[64];
    int count = uniquifyNameCounts.get(name);
    uniquifyNameCounts.put(name, count+1);
    snprintf(numberTmp, 64, "%d", count+2);
    newName = astr(name, numberTmp);
  }
  set1->set_add(newName);
  return newName;
}

static inline bool shouldCodegenAggregate(ClassType* ct)
{
  // never codegen definitions of primitive or arithmetic types.
  if( toPrimitiveType(ct) ) return false;

  // Needed special handling for complex types, since after complex2record
  // they appear like normal records but we must not define them
  // since they are defined in the runtime headers
  // Added a flag, FLAG_NO_CODEGEN, to handle this case.
  // This flag could be used for other similar cases if necessary.
  if( ct->symbol->hasFlag(FLAG_NO_CODEGEN) ) return false;

  // Don't visit classes since they are prototyped individually all at once..
  // ..except for classes with FLAG_REF or FLAG_DATA_CLASS.. which
  //   we do visit.
  if( isClass(ct) ) { // is it actually a class?
    if( ct->symbol->hasFlag(FLAG_REF) ||
        ct->symbol->hasFlag(FLAG_WIDE) ||
        ct->symbol->hasFlag(FLAG_DATA_CLASS)) return true;
    else return false;
  }

  // otherwise, visit record/union
  return true;
}


static void codegen_aggregate_def(ClassType* ct) {
  if (!shouldCodegenAggregate(ct)) return;
  if (ct->symbol->codegenned) return;
  ct->symbol->codegenned = true;

  // For reference or data class types, first generate
  // the referenced type
  Type* vt = NULL;
  if(ct->symbol->hasFlag(FLAG_REF))
    vt = ct->symbol->getValType();
  else if(ct->symbol->hasFlag(FLAG_DATA_CLASS))
    vt = getDataClassType(ct->symbol)->typeInfo();
  if (vt) {
    if (ClassType* fct = toClassType(vt)) {
      codegen_aggregate_def(fct);
    }
  }
  // For other types, generate the field types
  for_fields(field, ct) {
    if (ClassType* fct = toClassType(field->type)) {
      codegen_aggregate_def(fct);
    }
  }
  // Lastly, generate the type we're working on.
  // Codegen what we have here.
  ct->symbol->codegenDef();
}


// TODO: Split this into a number of smaller routines.<hilde>
static void codegen_header() {
  GenInfo* info = gGenInfo;
  Vec<const char*> cnames;
  Vec<TypeSymbol*> types;
  Vec<FnSymbol*> functions;
  Vec<VarSymbol*> globals;

  // reserved symbol names that require renaming to compile
#include "reservedSymbolNames.h"

  //
  // collect types and apply canonical sort
  //
  forv_Vec(TypeSymbol, ts, gTypeSymbols) {
    if (ts->defPoint->parentExpr != rootModule->block) {
      legalizeName(ts);
      types.add(ts);
    }
  }
  qsort(types.v, types.n, sizeof(types.v[0]), compareSymbol);

  //
  // collect globals and apply canonical sort
  //
  forv_Vec(VarSymbol, var, gVarSymbols) {
    if (var->defPoint->parentExpr != rootModule->block &&
        toModuleSymbol(var->defPoint->parentSymbol)) {
      legalizeName(var);
      globals.add(var);
    }
  }
  qsort(globals.v, globals.n, sizeof(globals.v[0]), compareSymbol);

  //
  // collect functions and apply canonical sort
  //
  forv_Vec(FnSymbol, fn, gFnSymbols) {
    legalizeName(fn);
    functions.add(fn);
  }
  qsort(functions.v, functions.n, sizeof(functions.v[0]), compareSymbol);


  //
  // mangle type names if they clash with other types
  //
  forv_Vec(TypeSymbol, ts, types) {
    if (!ts->hasFlag(FLAG_EXTERN))
      ts->cname = uniquifyName(ts->cname, &cnames);
  }
  uniquifyNameCounts.clear();

  //
  // change enum constant names into <type name>_<constant name> and
  // mangle if they clash with other types or enum constants
  //
  forv_Vec(TypeSymbol, ts, types) {
    if (EnumType* enumType = toEnumType(ts->type)) {
      for_enums(constant, enumType) {
        Symbol* sym = constant->sym;
        legalizeName(sym);
        sym->cname = astr(enumType->symbol->cname, "_", sym->cname);
        sym->cname = uniquifyName(sym->cname, &cnames);
      }
    }
  }
  uniquifyNameCounts.clear();

  //
  // mangle field names if they clash with other fields in the same
  // class
  //
  forv_Vec(TypeSymbol, ts, types) {
    if (ts->defPoint->parentExpr != rootModule->block) {
      if (ClassType* ct = toClassType(ts->type)) {
        Vec<const char*> fieldNameSet;
        for_fields(field, ct) {
          legalizeName(field);
          field->cname = uniquifyName(field->cname, &fieldNameSet);
        }
        uniquifyNameCounts.clear();
      }
    }
  }

  //
  // mangle global variable names if they clash with types, enum
  // constants, or other global variables
  //
  forv_Vec(VarSymbol, var, globals) {
    if (!var->hasFlag(FLAG_EXTERN))
      var->cname = uniquifyName(var->cname, &cnames);
  }
  uniquifyNameCounts.clear();

  //
  // mangle function names if they clash with types, enum constants,
  // global variables, or other functions
  //
  forv_Vec(FnSymbol, fn, functions) {
    if (!fn->hasFlag(FLAG_USER_NAMED))
      fn->cname = uniquifyName(fn->cname, &cnames);
  }
  uniquifyNameCounts.clear();

  //
  // mangle formal argument names if they clash with types, enum
  // constants, global variables, functions, or earlier formal
  // arguments in the same function
  //
  forv_Vec(FnSymbol, fn, gFnSymbols) {
    Vec<const char*> formalNameSet;
    for_formals(formal, fn) {
      legalizeName(formal);
      formal->cname = uniquifyName(formal->cname, &formalNameSet, &cnames);
    }
    uniquifyNameCounts.clear();
  }

  //
  // mangle local variable names if they clash with types, global
  // variables, functions, formal arguments of their function, or
  // other local variables in the same function
  //
  forv_Vec(FnSymbol, fn, gFnSymbols) {
    Vec<const char*> local;

    for_formals(formal, fn) {
      local.set_add(formal->cname);
    }

    Vec<DefExpr*> defs;
    collectDefExprs(fn->body, defs);
    forv_Vec(DefExpr, def, defs) {
      legalizeName(def->sym);
      // give temps cnames
      if (def->sym->hasFlag(FLAG_TEMP)) {
        if (localTempNames) {
          // temp name is _tNNN_
          if (!strncmp(def->sym->cname, "_t", 2))
            def->sym->cname = astr("T", def->sym->cname + 2);
        } else {
          // temp name is _tmp
          if (!strcmp(def->sym->cname, "_tmp"))
            def->sym->cname = astr("T");
        }
      }
      def->sym->cname = uniquifyName(def->sym->cname, &local, &cnames);
    }
    uniquifyNameCounts.clear();
  }

  FILE* hdrfile = info->cfile;
  genComment("Compilation Info");

  genGlobalString("chpl_compileCommand", compileCommand);
  genGlobalString("chpl_compileVersion", compileVersion);
  genGlobalString("CHPL_HOST_PLATFORM", CHPL_HOST_PLATFORM);
  genGlobalString("CHPL_TARGET_PLATFORM", CHPL_TARGET_PLATFORM);
  genGlobalString("CHPL_HOST_COMPILER", CHPL_HOST_COMPILER);
  genGlobalString("CHPL_TARGET_COMPILER", CHPL_TARGET_COMPILER);
  genGlobalString("CHPL_TASKS", CHPL_TASKS);
  genGlobalString("CHPL_THREADS", CHPL_THREADS);
  genGlobalString("CHPL_COMM", CHPL_COMM);

  if( hdrfile ) {
    // This is done in runClang for LLVM version.
    fprintf(hdrfile, "\n#define CHPL_GEN_CODE\n\n");

    // Include sys_basic.h to get C types always defined,
    // proper library .h inclusion
    fprintf(hdrfile, "#include \"sys_basic.h\"\n");
    genIncludeCommandLineHeaders(hdrfile);

    fprintf(hdrfile, "#include \"stdchpl.h\"\n");

    //include generated extern C header file
    if (externC && gAllExternCode.filename != NULL) {
      fprintf(hdrfile, "%s", astr("#include \"", gAllExternCode.filename, "\"\n"));
    }
  }

  genClassIDs(types);

  genComment("Class Prototypes");
  forv_Vec(TypeSymbol, typeSymbol, types) {
    if (!typeSymbol->hasFlag(FLAG_REF) && !typeSymbol->hasFlag(FLAG_DATA_CLASS))
    {
      typeSymbol->codegenPrototype();
    }
  }

  // codegen enumerated types
  genComment("Enumerated Types");

  forv_Vec(TypeSymbol, typeSymbol, types) {
    if (toEnumType(typeSymbol->type)) {
      typeSymbol->codegenDef();
    }
  }

  {
    // codegen records/unions/references/data class in topological order
    genComment("Records, Unions, Data Class, References (Hierarchically)");
    forv_Vec(TypeSymbol, ts, types) {
      if (ClassType* ct = toClassType(ts->type))
        codegen_aggregate_def(ct);
    }
  }

  // codegen remaining types
  genComment("Classes");
  forv_Vec(TypeSymbol, typeSymbol, types) {
    if (isClass(typeSymbol->type) &&
        !typeSymbol->hasFlag(FLAG_REF) &&
        !typeSymbol->hasFlag(FLAG_DATA_CLASS) &&
        typeSymbol->hasFlag(FLAG_NO_OBJECT) &&
        !typeSymbol->hasFlag(FLAG_OBJECT_CLASS))
      typeSymbol->codegenDef();
  }

  //
  // codegen class definitions in breadth first order starting with
  // "object" and following its dispatch children
  //
  Vec<TypeSymbol*> next, current;
  current.add(dtObject->symbol);
  while (current.n) {
    forv_Vec(TypeSymbol, ts, current) {
      ts->codegenDef();
      forv_Vec(Type, child, ts->type->dispatchChildren) {
        if (child)
          next.set_add(child->symbol);
      }
    }
    current.clear();
    current.move(next);
    current.set_to_vec();
    qsort(current.v, current.n, sizeof(current.v[0]), compareSymbol);
    next.clear();
  }

  genComment("Function Prototypes");
  forv_Vec(FnSymbol, fnSymbol, functions) {
    fnSymbol->codegenPrototype();
  }
    
  genComment("Function Pointer Table");
  forv_Vec(FnSymbol, fn, functions) {
    if (fn->hasFlag(FLAG_BEGIN_BLOCK) ||
        fn->hasFlag(FLAG_COBEGIN_OR_COFORALL_BLOCK) ||
        fn->hasFlag(FLAG_ON_BLOCK)) {
    ftableVec.add(fn);
    ftableMap.put(fn, ftableVec.n-1);
    }
  }

  genFtable(ftableVec);

  genComment("Virtual Method Table");
  genVirtualMethodTable(types);

  genComment("Global Variables");
  forv_Vec(VarSymbol, varSymbol, globals) {
    varSymbol->codegenGlobalDef();
  }
  flushStatements();

  genGlobalInt("chpl_numGlobalsOnHeap", numGlobalsOnHeap);
  int globals_registry_static_size = (numGlobalsOnHeap ? numGlobalsOnHeap : 1);
  if( hdrfile ) {
    fprintf(hdrfile, "\nvoid** chpl_globals_registry;\n");
    fprintf(hdrfile, "\nvoid* chpl_globals_registry_static[%d];\n",
                     globals_registry_static_size);
  } else {
#ifdef HAVE_LLVM
    llvm::Type* voidstarstar =
      llvm::PointerType::get(
          llvm::IntegerType::getInt8PtrTy(info->module->getContext()), 0);

    llvm::GlobalVariable *chpl_globals_registryGVar =
      llvm::cast<llvm::GlobalVariable>(
          info->module->getOrInsertGlobal("chpl_globals_registry",
            voidstarstar));
    chpl_globals_registryGVar->setInitializer(
        llvm::Constant::getNullValue(
          chpl_globals_registryGVar->getType()->getContainedType(0)));
    info->lvt->addGlobalValue("chpl_globals_registry",
        chpl_globals_registryGVar, GEN_PTR, true);

    if(llvm::GlobalVariable *GVar = llvm::cast_or_null<llvm::GlobalVariable>(
          info->module->getNamedGlobal("chpl_globals_registry_static"))) {
      GVar->eraseFromParent();
    }
    llvm::GlobalVariable *chpl_globals_registry_staticGVar =
      llvm::cast<llvm::GlobalVariable>(
          info->module->getOrInsertGlobal("chpl_globals_registry_static",
            llvm::ArrayType::get(
              llvm::IntegerType::getInt8PtrTy(info->module->getContext()),
              globals_registry_static_size)));
    chpl_globals_registry_staticGVar->setInitializer(
        llvm::Constant::getNullValue(
          chpl_globals_registry_staticGVar->getType()->getContainedType(0)));
    info->lvt->addGlobalValue("chpl_globals_registry_static",
                              chpl_globals_registry_staticGVar, GEN_PTR, true);
#endif
  }
  genGlobalInt("chpl_heterogeneous", fHeterogeneous?1:0);
  if( hdrfile ) {
    fprintf(hdrfile, "\nconst char* chpl_mem_descs[] = {\n");
    bool first = true;
    forv_Vec(const char*, memDesc, memDescsVec) {
      if (!first)
        fprintf(hdrfile, ",\n");
      fprintf(hdrfile, "\"%s\"", memDesc);
      first = false;
    }
    fprintf(hdrfile, "\n};\n");
  } else {
#ifdef HAVE_LLVM
    std::vector<llvm::Constant *> memDescTable;
    forv_Vec(const char*, memDesc, memDescsVec) {
      memDescTable.push_back(llvm::cast<llvm::GlobalVariable>(
            new_StringSymbol(memDesc)->codegen().val)->getInitializer());
    }
    llvm::ArrayType *memDescTableType = llvm::ArrayType::get(
        llvm::IntegerType::getInt8PtrTy(info->module->getContext()),
        memDescTable.size());

    if(llvm::GlobalVariable *GVar =llvm::cast_or_null<llvm::GlobalVariable>(
          info->module->getNamedGlobal("chpl_mem_descs"))) {
      GVar->eraseFromParent();
    }

    llvm::GlobalVariable *chpl_memDescsGVar = llvm::cast<llvm::GlobalVariable>(
        info->module->getOrInsertGlobal("chpl_mem_descs", memDescTableType));
    chpl_memDescsGVar->setInitializer(
        llvm::ConstantArray::get(memDescTableType, memDescTable));
    chpl_memDescsGVar->setConstant(true);
    info->lvt->addGlobalValue("chpl_mem_descs",chpl_memDescsGVar,GEN_PTR,true);
#endif
  }

  genGlobalInt("chpl_mem_numDescs", memDescsVec.n);

  genGlobalInt("chpl_no_stdmodules", fNoInternalModules);

  //
  // add table of private-broadcast constants
  //
  if( hdrfile ) {
    fprintf(hdrfile, "\nvoid* const chpl_private_broadcast_table[] = {\n");
    fprintf(hdrfile, "&chpl_verbose_comm");
    fprintf(hdrfile, ",\n&chpl_comm_diagnostics");
    fprintf(hdrfile, ",\n&chpl_verbose_mem");
    int i = 3;
    forv_Vec(CallExpr, call, gCallExprs) {
      if (call->isPrimitive(PRIM_PRIVATE_BROADCAST)) {
        SymExpr* se = toSymExpr(call->get(1));
        INT_ASSERT(se);
        SET_LINENO(call);
        fprintf(hdrfile, ",\n&%s", se->var->cname);
        call->insertAtHead(new_IntSymbol(i));
        i++;
      }
    }
    fprintf(hdrfile, "\n};\n");
  } else {
#ifdef HAVE_LLVM
    llvm::Type *private_broadcastTableEntryType =
      llvm::IntegerType::getInt8PtrTy(info->module->getContext());

    std::vector<llvm::Constant *> private_broadcastTable;
    private_broadcastTable.push_back(llvm::cast<llvm::Constant>(
          info->builder->CreatePointerCast(
            info->lvt->getValue("chpl_verbose_comm").val,
            private_broadcastTableEntryType)));
    private_broadcastTable.push_back(llvm::cast<llvm::Constant>(
          info->builder->CreatePointerCast(
            info->lvt->getValue("chpl_comm_diagnostics").val,
            private_broadcastTableEntryType)));
    private_broadcastTable.push_back(llvm::cast<llvm::Constant>(
          info->builder->CreatePointerCast(
            info->lvt->getValue("chpl_verbose_mem").val,
            private_broadcastTableEntryType)));

    int broadcastID = 3;
    forv_Vec(CallExpr, call, gCallExprs) {
      if (call->isPrimitive(PRIM_PRIVATE_BROADCAST)) {
        SymExpr* se = toSymExpr(call->get(1));
        INT_ASSERT(se);

        private_broadcastTable.push_back(llvm::cast<llvm::Constant>(
              info->builder->CreatePointerCast(
                info->lvt->getValue(se->var->cname).val,
                private_broadcastTableEntryType)));

        call->insertAtHead(new_IntSymbol(broadcastID++));
      }
    }

    if(llvm::GlobalVariable *GVar = llvm::cast_or_null<llvm::GlobalVariable>(
          info->module->getNamedGlobal("chpl_private_broadcast_table"))) {
      GVar->eraseFromParent();
    }

    llvm::ArrayType *private_broadcastTableType = 
      llvm::ArrayType::get(private_broadcastTableEntryType,
                          private_broadcastTable.size());
    llvm::GlobalVariable *private_broadcastTableGVar =
      llvm::cast<llvm::GlobalVariable>(
          info->module->getOrInsertGlobal("chpl_private_broadcast_table",
                                          private_broadcastTableType));
    private_broadcastTableGVar->setInitializer(
        llvm::ConstantArray::get(
          private_broadcastTableType, private_broadcastTable));
    info->lvt->addGlobalValue("chpl_private_broadcast_table",
                              private_broadcastTableGVar, GEN_PTR, true);
#endif
  }

<<<<<<< HEAD
  if (fGPU) {
    INT_ASSERT(hdrfile);
    fprintf(hdrfile, "#else\n");
    forv_Vec(VarSymbol, varSymbol, globals) {
      fprintf(hdrfile,"extern ");
      varSymbol->codegenDef();
    }

    fprintf(hdrfile, "\nextern const int chpl_numGlobalsOnHeap;\n");
    fprintf(hdrfile, "\nextern void** chpl_globals_registry;\n");
    fprintf(hdrfile, "\nextern void* chpl_globals_registry_static[];\n");
    fprintf(hdrfile, "\nconst int chpl_heterogeneous = ");
    if (fHeterogeneous)
      fprintf(hdrfile, " 1;\n");
    else
      fprintf(hdrfile, " 0;\n");
    fprintf(hdrfile, "\nextern const char* chpl_mem_descs[];\n");
    fprintf(hdrfile, "\nextern const int chpl_mem_numDescs;\n");
    fprintf(hdrfile, "#endif\n");
  }

  if (hdrfile) {
    fprintf(hdrfile, "#include \"chpl-gen-includes.h\"\n");
  }
=======
>>>>>>> 9f3fa531
}

// Sometimes we have to define a type while code generating.
// When that happens, we need to add a little bit to the header...
// This is only needed for C (since in LLVM we must add
//  the types as we use them).
static void codegen_header_addons() {
  forv_Vec(TypeSymbol, ts, gTypeSymbols) {
    if (ts->defPoint->parentExpr != rootModule->block) {
      if (ClassType* ct = toClassType(ts->type))
        codegen_aggregate_def(ct);
    }
  }
}

static void
codegen_config() {
  GenInfo* info = gGenInfo;
  if( info->cfile ) {
    FILE* mainfile = info->cfile;
    FILE* outfile = info->cfile;
    fprintf(outfile, "#include \"_config.c\"\n");
    fileinfo configFile;
    openCFile(&configFile, "_config.c");
    outfile = configFile.fptr;
    info->cfile = outfile;

    fprintf(outfile, "#include \"error.h\"\n\n");

    genGlobalInt("mainHasArgs", mainHasArgs);

    fprintf(outfile, "void CreateConfigVarTable(void) {\n");
    fprintf(outfile, "initConfigVarTable();\n");

    forv_Vec(VarSymbol, var, gVarSymbols) {
      if (var->hasFlag(FLAG_CONFIG) && !var->hasFlag(FLAG_TYPE_VARIABLE)) {
        fprintf(outfile, "installConfigVar(\"%s\", \"", var->name);
        Type* type = var->type;
        if (type->symbol->hasFlag(FLAG_WIDE_CLASS))
          type = type->getField("addr")->type;
        if (type->symbol->hasFlag(FLAG_HEAP))
          type = type->getField("value")->type;
        if (type->symbol->hasFlag(FLAG_WIDE_CLASS))
          type = type->getField("addr")->type;
        fprintf(outfile, "%s", type->symbol->name);
        if (var->getModule()->modTag == MOD_INTERNAL) {
          fprintf(outfile, "\", \"Built-in\");\n");
        } else {
          fprintf(outfile, "\", \"%s\");\n", var->getModule()->name);
        }
      }
    }

    fprintf(outfile, "}\n\n\n");

    closeCFile(&configFile);
    info->cfile = mainfile;
  } else {
#ifdef HAVE_LLVM
    llvm::FunctionType *createConfigType;
    llvm::Function *createConfigFunc;
    genGlobalInt("mainHasArgs", mainHasArgs);
    if((createConfigFunc = getFunctionLLVM("CreateConfigVarTable"))) {
      createConfigType = createConfigFunc->getFunctionType();
    }
    else {
      createConfigType = llvm::FunctionType::get(
          llvm::Type::getVoidTy(info->module->getContext()), false);
      createConfigFunc =
        llvm::Function::Create(createConfigType,
                               llvm::Function::ExternalLinkage,
                               "CreateConfigVarTable", info->module);
    }

    llvm::BasicBlock *createConfigBlock =
      llvm::BasicBlock::Create(info->module->getContext(),
                               "entry", createConfigFunc);
    info->builder->SetInsertPoint(createConfigBlock);

    llvm::Function *initConfigFunc = getFunctionLLVM("initConfigVarTable");
    info->builder->CreateCall(initConfigFunc);

    llvm::Function *installConfigFunc = getFunctionLLVM("installConfigVar");

    forv_Vec(VarSymbol, var, gVarSymbols) {
      if (var->hasFlag(FLAG_CONFIG) && !var->hasFlag(FLAG_TYPE_VARIABLE)) {
        std::vector<llvm::Value *> args (3);
        args[0] = info->builder->CreateLoad(
            new_StringSymbol(var->name)->codegen().val);

        Type* type = var->type;
        if (type->symbol->hasFlag(FLAG_WIDE_CLASS)) {
          type = type->getField("addr")->type;
        }
        if (type->symbol->hasFlag(FLAG_HEAP)) {
          type = type->getField("value")->type;
        }
        if (type->symbol->hasFlag(FLAG_WIDE_CLASS)) {
          type = type->getField("addr")->type;
        }
        args[1] = info->builder->CreateLoad(
            new_StringSymbol(type->symbol->name)->codegen().val);

        if (var->getModule()->modTag == MOD_INTERNAL) {
          args[2] = info->builder->CreateLoad(
              new_StringSymbol("Built-in")->codegen().val);
        }
        else {
          args[2] =info->builder->CreateLoad(
              new_StringSymbol(var->getModule()->name)->codegen().val);
        }

        info->builder->CreateCall(installConfigFunc, args);
      }
    }
    info->builder->CreateRetVoid();
    llvm::verifyFunction(*createConfigFunc);
#endif
  }
}


void codegen(void) {
  if (no_codegen)
    return;

  if( llvmCodegen ) {
#ifndef HAVE_LLVM
    USR_FATAL("This compiler was built without LLVM support");
#else
    // Initialize the global gGenInfo for for LLVM code generation
    // by starting out with data from running clang on C dependencies.
    runClang(NULL);
#endif
  } else {
    // Initialize the global gGenInfo for C code generation
    gGenInfo = new GenInfo();
  }

  SET_LINENO(rootModule);

  fileinfo hdrfile, mainfile;
  GenInfo *info = gGenInfo;
  INT_ASSERT(info);
  if( llvmCodegen ) {
#ifdef HAVE_LLVM
    fileinfo nullfile = {NULL, NULL, NULL};
    hdrfile = mainfile = nullfile; 
    if( fHeterogeneous )
      INT_FATAL("fHeretogeneous not yet supported with LLVM");
    prepareCodegenLLVM();
#endif
  } else {
    openCFile(&hdrfile, "chpl__header", "h");
    openCFile(&mainfile, "_main", "c");
    fprintf(mainfile.fptr, "#include \"chpl__header.h\"\n");

    codegen_makefile(&mainfile);
  }

  // This dumps the generated sources into the build directory.
  info->cfile = hdrfile.fptr;
  codegen_header();

  info->cfile = mainfile.fptr;
  codegen_config();

  // Don't need to do most of the rest of the function for LLVM;
  // just codegen the modules.
  if( llvmCodegen ) {
#ifdef HAVE_LLVM
    forv_Vec(ModuleSymbol, currentModule, allModules) {
      mysystem(astr("# codegen-ing module", currentModule->name),
               "generating comment for --print-commands option");
      currentModule->codegenDef();
    }

    finishCodegenLLVM();
#endif 
    return;
  }

  if (fHeterogeneous) {
    codegenTypeStructureInclude(mainfile.fptr);
    forv_Vec(TypeSymbol, ts, gTypeSymbols) {
      if ((ts->type != dtOpaque) &&
          (!toPrimitiveType(ts->type) ||
           !toPrimitiveType(ts->type)->isInternalType)) {
        registerTypeToStructurallyCodegen(ts);
      }
    }
  }

  ChainHashMap<char*, StringHashFns, int> filenames;
  forv_Vec(ModuleSymbol, currentModule, allModules) {
    mysystem(astr("# codegen-ing module", currentModule->name),
             "generating comment for --print-commands option");

    // Macs are case-insensitive when it comes to files, so
    // the following bit of code creates a unique filename
    // with case-insensitivity taken into account

    // create the lowercase filename
    char lowerFilename[FILENAME_MAX];
    sprintf(lowerFilename, "%s", currentModule->name);
    for (unsigned int i=0; i<strlen(lowerFilename); i++) {
      lowerFilename[i] = tolower(lowerFilename[i]);
    }

    // create a filename by bumping a version number until we get a
    // filename we haven't seen before
    char filename[FILENAME_MAX];
    sprintf(filename, "%s", lowerFilename);
    int version = 1;
    while (filenames.get(filename)) {
      version++;
      sprintf(filename, "%s%d", lowerFilename, version);
    }
    filenames.put(filename, 1);

    // build the real filename using that version number -- preserves
    // case by default by going back to currentModule->name rather
    // than using the lowercase filename
    if (version == 1) {
      sprintf(filename, "%s", currentModule->name);
    } else {
      sprintf(filename, "%s%d", currentModule->name, version);
    }
    
    fileinfo modulefile;
    openCFile(&modulefile, filename, "c");
    info->cfile = modulefile.fptr;
    
    currentModule->codegenDef();
    closeCFile(&modulefile);
    fprintf(mainfile.fptr, "#include \"%s%s\"\n", filename, ".c");
  }

  if (fHeterogeneous) 
    codegenTypeStructures(hdrfile.fptr);

  info->cfile = hdrfile.fptr;
  codegen_header_addons();

  closeCFile(&hdrfile);
  closeCFile(&mainfile);
}

void makeBinary(void) {
  if (no_codegen)
    return;

  if(llvmCodegen) {
#ifdef HAVE_LLVM
    makeBinaryLLVM();
#endif
  } else {
    const char* makeflags = printSystemCommands ? "-f " : "-s -f ";
    const char* command = astr(astr(CHPL_MAKE, " "),
                               makeflags,
                               getIntermediateDirName(), "/Makefile");
    mysystem(command, "compiling generated source");
  }
}

#ifdef HAVE_LLVM
GenInfo::GenInfo(
    std::string clangInstallDirIn,
    std::string compilelineIn,
    std::vector<std::string> clangCCArgsIn,
    std::vector<std::string> clangLDArgsIn,
    std::vector<std::string> clangOtherArgsIn,
    bool parseOnlyIn )
       :   cfile(NULL), cLocalDecls(), cStatements(),
           lineno(-1), filename(NULL), parseOnly(parseOnlyIn),
           // the rest of these are only in GenInfo with HAVE_LLVM
           module(NULL), builder(NULL), lvt(NULL),
           clangInstallDir(clangInstallDirIn),
           compileline(compilelineIn),
           clangCCArgs(clangCCArgsIn), clangLDArgs(clangLDArgsIn),
           clangOtherArgs(clangOtherArgsIn),
           codegenOptions(), diagOptions(NULL),
           DiagClient(NULL),
           DiagID(NULL),
           Diags(NULL),
           Clang(NULL), clangTargetOptions(), clangLangOptions(),
           moduleName("root"), llvmContext(), Ctx(NULL),
           targetData(NULL), cgBuilder(NULL), cgAction(NULL),
           targetLayout(),
           FPM_postgen(NULL)
{
  std::string home(CHPL_HOME);
  std::string rtmain = home + "/runtime/include/rtmain.c";

  setupClang(this, rtmain);

  // Create a new LLVM module, IRBuilder, and LayeredValueTable. 
  if( ! parseOnly ) {
    module = new llvm::Module(moduleName, llvmContext);
    builder = new llvm::IRBuilder<>(module->getContext());
  }

  lvt = new LayeredValueTable();

  // These are initialized only after we have types
  // for everything and are deciding what calls to make.
  // these are set by setupClangContext from CCodeGenAction.
  Ctx = NULL;
  targetData = NULL;
  cgBuilder = NULL;
}
#endif
// No LLVM
GenInfo::GenInfo()
         :   cfile(NULL), cLocalDecls(), cStatements(),
             lineno(-1), filename(NULL), parseOnly(false)
#ifdef HAVE_LLVM
             // Could set more of these to NULL, but the real
             // point is to just core-dump if we end up trying
             // to use them....
             , module(NULL), builder(NULL), lvt(NULL)
#endif
{
}

std::string numToString(int64_t num)
{
  char name[32];
  sprintf(name, "%" PRId64, num);
  return std::string(name);
}
std::string int64_to_string(int64_t i)
{
  char buf[32];
  sprintf(buf, "%"PRId64, i);
  std::string ret(buf);
  return ret;
}
std::string uint64_to_string(uint64_t i)
{
  char buf[32];
  sprintf(buf, "%"PRIu64, i);
  std::string ret(buf);
  return ret;
}

void genComment(const char* comment, bool push) {
  GenInfo* info = gGenInfo;
  if( info->cfile ) {
    if (push) {
      std::string str = comment;
      info->cStatements.push_back("/*** "+str+" ***/ ");
    } else {
      fprintf(info->cfile, "/*** %s ***/\n\n", comment);
    }
  }
}
void genIdComment(int id) {
  GenInfo* info = gGenInfo;
  if( info->cfile ) fprintf(info->cfile, "/* %7d */ ", id);
}

void flushStatements(void)
{
  GenInfo* info = gGenInfo;
  size_t i;
  if( info->cfile ) {
    for(i = 0; i < info->cLocalDecls.size(); ++i) {
      fprintf(info->cfile, "%s;\n", info->cLocalDecls[i].c_str());
    }
    for(i = 0; i < info->cStatements.size(); ++i) {
      fprintf(info->cfile, "%s", info->cStatements[i].c_str());
    }
    info->cLocalDecls.clear();
    info->cStatements.clear();
  }
}
<|MERGE_RESOLUTION|>--- conflicted
+++ resolved
@@ -852,33 +852,10 @@
 #endif
   }
 
-<<<<<<< HEAD
-  if (fGPU) {
-    INT_ASSERT(hdrfile);
-    fprintf(hdrfile, "#else\n");
-    forv_Vec(VarSymbol, varSymbol, globals) {
-      fprintf(hdrfile,"extern ");
-      varSymbol->codegenDef();
-    }
-
-    fprintf(hdrfile, "\nextern const int chpl_numGlobalsOnHeap;\n");
-    fprintf(hdrfile, "\nextern void** chpl_globals_registry;\n");
-    fprintf(hdrfile, "\nextern void* chpl_globals_registry_static[];\n");
-    fprintf(hdrfile, "\nconst int chpl_heterogeneous = ");
-    if (fHeterogeneous)
-      fprintf(hdrfile, " 1;\n");
-    else
-      fprintf(hdrfile, " 0;\n");
-    fprintf(hdrfile, "\nextern const char* chpl_mem_descs[];\n");
-    fprintf(hdrfile, "\nextern const int chpl_mem_numDescs;\n");
-    fprintf(hdrfile, "#endif\n");
-  }
 
   if (hdrfile) {
     fprintf(hdrfile, "#include \"chpl-gen-includes.h\"\n");
   }
-=======
->>>>>>> 9f3fa531
 }
 
 // Sometimes we have to define a type while code generating.
