--- conflicted
+++ resolved
@@ -373,12 +373,10 @@
                      UseClause::LimitationClauseKind limitationClauseKind,
                      ParserExprList* limitationExprs);
 
-<<<<<<< HEAD
   // Given a list of vars, build either a single var or a multi-decl.
   CommentsAndStmt
   buildVarOrMultiDecl(YYLTYPE locEverything, ParserExprList* vars);
 
-=======
   CommentsAndStmt buildAggregateTypeDecl(YYLTYPE location,
                                          TypeDeclParts parts,
                                          YYLTYPE inheritLoc,
@@ -386,5 +384,5 @@
                                          YYLTYPE openingBrace,
                                          ParserExprList* contents,
                                          YYLTYPE closingBrace);
->>>>>>> 9db468ef
+
 };