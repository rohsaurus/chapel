# Copyright 2021 Hewlett Packard Enterprise Development LP
# Other additional copyright holders may be indicated within.
#
# The entirety of this work is licensed under the Apache License,
# Version 2.0 (the "License"); you may not use this file except
# in compliance with the License.
#
# You may obtain a copy of the License at
#
#     http://www.apache.org/licenses/LICENSE-2.0
#
# Unless required by applicable law or agreed to in writing, software
# distributed under the License is distributed on an "AS IS" BASIS,
# WITHOUT WARRANTIES OR CONDITIONS OF ANY KIND, either express or implied.
# See the License for the specific language governing permissions and
# limitations under the License.

target_sources(libchplcomp-obj
               PRIVATE

               ASTList.cpp
               ASTNode.cpp
               ASTTag.cpp
               Block.cpp
               Builder.cpp
               Call.cpp
               Comment.cpp
               Decl.cpp
               Dot.cpp
               ErroneousExpression.cpp
               Expression.cpp
               FnCall.cpp
               Formal.cpp
               FormalDecl.cpp
               Function.cpp
               FunctionDecl.cpp
               Identifier.cpp
               Local.cpp
               Module.cpp
               ModuleDecl.cpp
<<<<<<< HEAD
               New.cpp
=======
               MultiDecl.cpp
>>>>>>> e662f5e0
               OpCall.cpp
               Serial.cpp
               Sym.cpp
               SymDecl.cpp
               Variable.cpp
               VariableDecl.cpp
               Visitor.cpp

              )<|MERGE_RESOLUTION|>--- conflicted
+++ resolved
@@ -38,11 +38,8 @@
                Local.cpp
                Module.cpp
                ModuleDecl.cpp
-<<<<<<< HEAD
+               MultiDecl.cpp
                New.cpp
-=======
-               MultiDecl.cpp
->>>>>>> e662f5e0
                OpCall.cpp
                Serial.cpp
                Sym.cpp
