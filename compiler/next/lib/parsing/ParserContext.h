/*
 * Copyright 2021 Hewlett Packard Enterprise Development LP
 * Other additional copyright holders may be indicated within.
 *
 * The entirety of this work is licensed under the Apache License,
 * Version 2.0 (the "License"); you may not use this file except
 * in compliance with the License.
 *
 * You may obtain a copy of the License at
 *
 *     http://www.apache.org/licenses/LICENSE-2.0
 *
 * Unless required by applicable law or agreed to in writing, software
 * distributed under the License is distributed on an "AS IS" BASIS,
 * WITHOUT WARRANTIES OR CONDITIONS OF ANY KIND, either express or implied.
 * See the License for the specific language governing permissions and
 * limitations under the License.
 */

// This is included at the right time in the generated bison .h/.cpp
// so that it can depend upon YYLTYPE.
//
// It is split out into this separate file for easier maintenance.

// Headers that this depends upon should be defined in ParserDependencies.h

struct ParserError {
  // Note that this does not include the filename;
  // that should be known by whatever code is parsing something
  // when it goes to report errors.
  //
  // When an error occurs during parsing, the parser should
  // emit errors here and create a stand-in ErroneousExpression AST
  // node.
  YYLTYPE location;
  std::string message;
  ParserError(YYLTYPE location, std::string message)
    : location(location), message(message) { }
  ParserError(YYLTYPE location, const char* message)
    : location(location), message(message) { }
};

struct ParserComment {
  YYLTYPE location;
  Comment* comment;
};

struct ParserContext {
  yyscan_t scanner;
  UniqueString filename;
  Builder* builder;

  ParserExprList* topLevelStatements;
  std::vector<ParserError> errors;

  // TODO: this should just hash on the pointer; the void* is a hack to do that
  std::unordered_map<void*, YYLTYPE> commentLocations;

  // comments are gathered here
  // Consider a 'proc' declaration. Comments preceding it should be consumed
  // when the decl_stmt starts. Then, after the decl_stmt is created, comments
  // accumulated here should be cleared (since they must have come from inside
  // the statement and should not apply later).
  std::vector<ParserComment>* comments;

  // Tracking a current state for these makes it easier to write
  // the parser rules.
  Decl::Visibility visibility;
  Variable::Kind varDeclKind;
  bool isVarDeclConfig;
  YYLTYPE declStartLocation;

  // this type and stack helps the parser know if a function
  // declaration is a method.
  struct ParserScope {
    asttags::ASTTag tag;
    UniqueString name;
  };
  std::vector<ParserScope> scopeStack;

  // note when EOF is reached
  bool atEOF;

  ParserExprList* parenlessMarker;

  ParserContext(const char* filename, Builder* builder)
  {
    auto uniqueFilename = UniqueString::build(builder->context(), filename);

    this->scanner            = nullptr;
    this->filename           = uniqueFilename;
    this->builder            = builder;
    this->topLevelStatements = nullptr;
    this->comments           = nullptr;
    this->visibility         = Decl::DEFAULT_VISIBILITY;
    this->varDeclKind        = Variable::VAR;
    this->isVarDeclConfig    = false;
    YYLTYPE emptyLoc = {0};
    this->declStartLocation  = emptyLoc;
    this->atEOF              = false;
    this->parenlessMarker    = new ParserExprList();
  }
  ~ParserContext() {
    delete this->parenlessMarker;
  }

  Context* context() { return builder->context(); }

  void noteDeclStartLoc(YYLTYPE loc);
  Decl::Visibility noteVisibility(Decl::Visibility visibility);
  Variable::Kind noteVarDeclKind(Variable::Kind varDeclKind);
  bool noteIsVarDeclConfig(bool isConfig);
  YYLTYPE declStartLoc(YYLTYPE curLoc);
  void resetDeclState();

  void enterScope(asttags::ASTTag tag, UniqueString name);
  ParserScope currentScope();
  bool currentScopeIsAggregate();
  void exitScope(asttags::ASTTag tag, UniqueString name);

  // Given a location, create a new one pointing to the end of it.
  YYLTYPE makeLocationAtLast(YYLTYPE location) {
    return {
      .first_line     = location.last_line,
      .first_column   = location.last_column,
      .last_line      = location.last_line,
      .last_column    = location.last_column
    };
  }

  // Given two locations, create a new location that spans between them.
  YYLTYPE makeSpannedLocation(YYLTYPE startLoc, YYLTYPE endLoc) {
    return {
      .first_line     = startLoc.first_line,
      .first_column   = startLoc.first_column,
      .last_line      = endLoc.last_line,
      .last_column    = endLoc.last_column
    };
  }

  void noteError(ParserError error) {
    errors.push_back(std::move(error));
  }
  void noteError(YYLTYPE location, const char* msg) {
    noteError(ParserError(location, msg));
  }
  void noteError(YYLTYPE location, std::string msg) {
    noteError(ParserError(location, std::move(msg)));
  }
  ErroneousExpression* raiseError(ParserError error) {
    Location ll = convertLocation(error.location);
    // note the error for printing
    noteError(std::move(error));
    // return an error sentinel
    return ErroneousExpression::build(builder, ll).release();
  }
  ErroneousExpression* raiseError(YYLTYPE location, const char* msg) {
    return raiseError(ParserError(location, msg));
  }
  ErroneousExpression* raiseError(YYLTYPE location, std::string msg) {
    return raiseError(ParserError(location, msg));
  }

  void noteComment(YYLTYPE loc, const char* data, long size);
  std::vector<ParserComment>* gatherComments(YYLTYPE location);
  void clearCommentsBefore(YYLTYPE loc);
  void clearComments(std::vector<ParserComment>* comments);
  void clearComments(ParserExprList* comments);
  void clearComments();
  ParserExprList* makeList();
  ParserExprList* makeList(ParserExprList* lst);
  ParserExprList* makeList(Expression* e);
  ParserExprList* makeList(owned<Expression> e) {
    return this->makeList(e.release());
  }

  ParserExprList* makeList(CommentsAndStmt cs);

  ParserExprList* appendList(ParserExprList* dst, ParserExprList* lst);
  ParserExprList* appendList(ParserExprList* dst, Expression* e);
  ParserExprList* appendList(ParserExprList* dst, owned<Expression> e) {
    this->appendList(dst, e.release());
    return dst;
  }
  ParserExprList* appendList(ParserExprList* dst,
                             std::vector<ParserComment>* comments);
  ParserExprList* appendList(ParserExprList* dst, CommentsAndStmt cs);
  ASTList consumeList(ParserExprList* lst);
  ASTList consume(Expression* e);

  void consumeNamedActuals(MaybeNamedActualList* lst,
                           ASTList& actualsOut,
                           std::vector<UniqueString>& namesOut);

  std::vector<ParserComment>* gatherCommentsFromList(ParserExprList* lst,
                                                     YYLTYPE location);

  void discardCommentsFromList(ParserExprList* lst, YYLTYPE location);
  void discardCommentsFromList(ParserExprList* lst);

  void appendComments(CommentsAndStmt*cs, std::vector<ParserComment>* comments);

  // clears the inner comments that should have already been captured
  // to handle things like this
  //     { /* doc comment } proc myproc()
  CommentsAndStmt finishStmt(CommentsAndStmt cs);
  CommentsAndStmt finishStmt(YYLTYPE location, CommentsAndStmt cs);
  CommentsAndStmt finishStmt(Expression* e);
  CommentsAndStmt finishStmt(owned<Expression> e) {
    return this->finishStmt(e.release());
  }



  // Create a ParserExprList containing the passed statements, and any
  // comments before the right brace brace location.
  ParserExprList* blockToParserExprList(YYLTYPE lbrLoc, YYLTYPE rbrLoc,
                                        ParserExprList* body);

  // This should consume the comments that occur before
  // and return them. (Including looking at source locations).
  // If there is any argument, it will
  // be also appended to the returned list.
  ParserExprList* enterStmt(YYLTYPE location, ParserExprList* lst);
  ParserExprList* enterStmt(YYLTYPE location, Expression* e);
  ParserExprList* enterStmt(YYLTYPE location, owned<Expression> e) {
    return this->enterStmt(location, e.release());
  }
  ParserExprList* enterStmt(YYLTYPE location);

  // These should clear the comments (since there might be some inside the stmt)
  ParserExprList* exitStmt(ParserExprList* lst);
  ParserExprList* exitStmt(Expression* e);
  ParserExprList* exitStmt(owned<Expression> e) {
    return this->exitStmt(e.release());
  }

  Location convertLocation(YYLTYPE location);

  Identifier* buildEmptyIdent(YYLTYPE location);
  Identifier* buildIdent(YYLTYPE location, PODUniqueString name);

  OpCall* buildBinOp(YYLTYPE location,
                     Expression* lhs, PODUniqueString op, Expression* rhs);
  OpCall* buildUnaryOp(YYLTYPE location,
                       PODUniqueString op, Expression* expr);

  FunctionParts makeFunctionParts(bool isInline,
                                  bool isOverride);
  CommentsAndStmt buildFunctionDecl(YYLTYPE location, FunctionParts& fp);

  Expression* buildArrayTypeWithIndex(YYLTYPE location,
                                      YYLTYPE locIndexExprs,
                                      ParserExprList* indexExprs,
                                      Expression* domainExpr,
                                      Expression* typeExpr);

  Expression* buildArrayType(YYLTYPE location, YYLTYPE locDomainExprs,
                             ParserExprList* domainExprs,
                             Expression* typeExpr);

  // Build a loop index decl from a given expression. May return nullptr 
  // if the index expression is not valid. TODO: Adjust me to return an
  // Expression instead if possible?
  owned<Decl> buildLoopIndexDecl(YYLTYPE location, const Expression* e);
  owned<Decl> buildLoopIndexDecl(YYLTYPE location, owned<Expression> e);
  owned<Decl> buildLoopIndexDecl(YYLTYPE location, ParserExprList* exprLst);

  FnCall* wrapCalledExpressionInNew(YYLTYPE location,
                                    New::Management management,
                                    FnCall* fnCall);

  BlockStyle determineBlockStyle(BlockOrDo blockOrDo);

  ASTList consumeAndFlattenTopLevelBlocks(ParserExprList* exprLst);

  owned<Block> consumeToBlock(YYLTYPE blockLoc, ParserExprList* lst);
  owned<Block> consumeToBlock(YYLTYPE blockLoc, Expression* e);

  // Lift up top level comments, clear expression level comments, prepare
  // the statement body, and determine the block style.
  //
  // Note that the body anchor is the location at which non-statement
  // expressions preceding the body end. For constructs that precede their
  // body with a keyword, the body anchor is the keyword. For constructs
  // that always have a block as their body, the body anchor is the '{'.
  //
  // For constructs which have a <stmt> as the body and are preceded by
  // some number of non-statement expressions, the anchor should be the
  // location which marks the end of the non-statement expressions, and
  // not the location of the <stmt>. For example, given:
  //
  //    begin /*c2*/ with (var a=0) ^^^ /*c3*/ writeln(a);
  //
  // The anchor point is at ^^^, because this is the point where the with
  // clause ends. We want /*c3*/ to be included in the statements of the
  // begin, so we cannot use the location of the 'writeln' as the anchor
  // point. If we do, then /*c3*/ will be discarded along with /*c2*/.
  //
  // Constructs that have an arbitrary <stmt> as their body can use the
  // 'makeLocationAtLast' method to produce a location at the ^^^. The
  // constructed location can be passed as the anchor.
  //
  // This approach is used over mid-rule actions because mid-rule actions
  // make the parser rules/actions harder to read.
  void prepareStmtPieces(std::vector<ParserComment>*& outComments,
                         ParserExprList*& outExprLst,
                         BlockStyle& outBlockStyle,
                         YYLTYPE locStartKeyword,
                         bool isBodyAnchorSecondKeyword,
                         YYLTYPE locBodyAnchor,
                         CommentsAndStmt consume);

  void prepareStmtPieces(std::vector<ParserComment>*& outComments,
                         ParserExprList*& outExprLst,
                         BlockStyle& outBlockStyle,
                         YYLTYPE locStartKeyword,
                         YYLTYPE locBodyAnchor,
                         BlockOrDo consume);

  CommentsAndStmt buildBracketLoopStmt(YYLTYPE locLeftBracket,
                                       YYLTYPE locIndex,
                                       YYLTYPE locBodyAnchor,
                                       ParserExprList* indexExprs,
                                       Expression* iterandExpr,
                                       WithClause* withClause,
                                       CommentsAndStmt cs);

  CommentsAndStmt buildBracketLoopStmt(YYLTYPE locLeftBracket,
                                       YYLTYPE locIterExprs,
                                       YYLTYPE locBodyAnchor,
                                       ParserExprList* iterExprs,
                                       WithClause* withClause,
                                       CommentsAndStmt cs);

  CommentsAndStmt buildForallLoopStmt(YYLTYPE locForall,
                                      YYLTYPE locIndex,
                                      YYLTYPE locBodyAnchor,
                                      Expression* indexExpr,
                                      Expression* iterandExpr,
                                      WithClause* withClause,
                                      BlockOrDo blockOrDo);

  CommentsAndStmt buildForeachLoopStmt(YYLTYPE locForeach,
                                       YYLTYPE locIndex,
                                       YYLTYPE locBodyAnchor,
                                       Expression* indexExpr,
                                       Expression* iterandExpr,
                                       WithClause* withClause,
                                       BlockOrDo blockOrDo);

  CommentsAndStmt buildForLoopStmt(YYLTYPE locFor,
                                   YYLTYPE locIndex,
                                   YYLTYPE locBodyAnchor,
                                   Expression* indexExpr,
                                   Expression* iterandExpr,
                                   BlockOrDo blockOrDo);

  CommentsAndStmt buildCoforallLoopStmt(YYLTYPE locCoforall,
                                        YYLTYPE locIndex,
                                        YYLTYPE locBodyAnchor,
                                        Expression* indexExpr,
                                        Expression* iterandExpr,
                                        WithClause* withClause,
                                        BlockOrDo blockOrDo);

  CommentsAndStmt buildConditionalStmt(bool usesThenKeyword, YYLTYPE locIf,
                                       YYLTYPE locThenBodyAnchor,
                                       Expression* condition,
                                       CommentsAndStmt thenCs);

  CommentsAndStmt buildConditionalStmt(bool usesThenKeyword, YYLTYPE locIf,
                                       YYLTYPE locThenBodyAnchor,
                                       YYLTYPE locElse,
                                       Expression* condition,
                                       CommentsAndStmt thenCs,
                                       CommentsAndStmt elseCs);

  uint64_t binStr2uint64(YYLTYPE location, const char* str, bool& erroroneous);
  uint64_t octStr2uint64(YYLTYPE location, const char* str, bool& erroroneous);
  uint64_t decStr2uint64(YYLTYPE location, const char* str, bool& erroroneous);
  uint64_t hexStr2uint64(YYLTYPE location, const char* str, bool& erroroneous);
  double str2double(YYLTYPE location, const char* str, bool& erroroneous);

  Expression* buildNumericLiteral(YYLTYPE location,
                                  PODUniqueString str,
                                  int type);

  // Returns Expression because it may build an ErroneousExpression.
  Expression* buildAsExpr(YYLTYPE locName, YYLTYPE locRename,
                          owned<Expression> name,
                          owned<Expression> rename);

  Expression*
  buildVisibilityClause(YYLTYPE location, owned<Expression> symbol);

  Expression*
  buildVisibilityClause(YYLTYPE location, owned<Expression> symbol,
                        VisibilityClause::LimitationKind limitationKind,
                        ASTList limitations);

  CommentsAndStmt
  buildImportStmt(YYLTYPE locEverything, Decl::Visibility visibility,
                  ParserExprList* visibilityClauses);

  CommentsAndStmt
  buildMultiUseStmt(YYLTYPE locEverything, Decl::Visibility visibility,
                    ParserExprList* visibilityClauses);

  CommentsAndStmt
  buildSingleUseStmt(YYLTYPE locEverything, YYLTYPE locVisibilityClause,
                     Decl::Visibility visibility,
                     owned<Expression> name,
                     VisibilityClause::LimitationKind limitationKind,
                     ParserExprList* limitationExprs);

  // Given a list of vars, build either a single var or a multi-decl.
  CommentsAndStmt
  buildVarOrMultiDecl(YYLTYPE locEverything, ParserExprList* vars);

  CommentsAndStmt buildAggregateTypeDecl(YYLTYPE location,
                                         TypeDeclParts parts,
                                         YYLTYPE inheritLoc,
                                         ParserExprList* optInherit,
                                         YYLTYPE openingBrace,
                                         ParserExprList* contents,
                                         YYLTYPE closingBrace);

  Expression* buildCustomReduce(YYLTYPE location, YYLTYPE locIdent,
                                Expression* lhs,
                                Expression* rhs);

  Expression* buildTypeConstructor(YYLTYPE location,
                                   PODUniqueString baseType,
                                   Expression* subType);

  CommentsAndStmt buildTryExprStmt(YYLTYPE location, Expression* expr,
                                   bool isTryBang);

  CommentsAndStmt buildTryExprStmt(YYLTYPE location, CommentsAndStmt cs,
                                   bool isTryBang);

  Expression* buildTryExpr(YYLTYPE location, Expression* expr,
                           bool isTryBang);

  CommentsAndStmt buildTryCatchStmt(YYLTYPE location, CommentsAndStmt block,
                                    ParserExprList* handlers,
                                    bool isTryBang);

  Expression* buildCatch(YYLTYPE location, Expression* error,
                         CommentsAndStmt block,
                         bool hasParensAroundError);
<<<<<<< HEAD
=======

  CommentsAndStmt buildWhenStmt(YYLTYPE location, ParserExprList* caseExprs,
                                BlockOrDo blockOrDo);

  CommentsAndStmt buildSelectStmt(YYLTYPE location, owned<Expression> expr,
                                  ParserExprList* whenStmts);
>>>>>>> bfcab0ec
};<|MERGE_RESOLUTION|>--- conflicted
+++ resolved
@@ -450,13 +450,10 @@
   Expression* buildCatch(YYLTYPE location, Expression* error,
                          CommentsAndStmt block,
                          bool hasParensAroundError);
-<<<<<<< HEAD
-=======
 
   CommentsAndStmt buildWhenStmt(YYLTYPE location, ParserExprList* caseExprs,
                                 BlockOrDo blockOrDo);
 
   CommentsAndStmt buildSelectStmt(YYLTYPE location, owned<Expression> expr,
                                   ParserExprList* whenStmts);
->>>>>>> bfcab0ec
 };