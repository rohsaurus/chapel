/*
 * Copyright 2020-2023 Hewlett Packard Enterprise Development LP
 * Copyright 2004-2019 Cray Inc.
 * Other additional copyright holders may be indicated within.
 *
 * The entirety of this work is licensed under the Apache License,
 * Version 2.0 (the "License"); you may not use this file except
 * in compliance with the License.
 *
 * You may obtain a copy of the License at
 *
 *     http://www.apache.org/licenses/LICENSE-2.0
 *
 * Unless required by applicable law or agreed to in writing, software
 * distributed under the License is distributed on an "AS IS" BASIS,
 * WITHOUT WARRANTIES OR CONDITIONS OF ANY KIND, either express or implied.
 * See the License for the specific language governing permissions and
 * limitations under the License.
 */

#ifndef __STDC_FORMAT_MACROS
#define __STDC_FORMAT_MACROS
#endif

#include "driver.h"

#include "ModuleSymbol.h"
#include "PhaseTracker.h"
#include "arg.h"
#include "chpl.h"
#include "clangUtil.h"
#include "config.h"
#include "files.h"
#include "library.h"
#include "log.h"
#include "misc.h"
#include "mysystem.h"
#include "parser.h"
#include "primitive.h"
#include "runpasses.h"
#include "stmt.h"
#include "stringutil.h"
#include "symbol.h"
#include "version.h"
#include "visibleFunctions.h"
#include "tmpdirname.h"

#include "chpl/framework/Context.h"
#include "chpl/framework/compiler-configuration.h"
#include "chpl/parsing/parsing-queries.h"
#include "chpl/util/chplenv.h"
#include "chpl/util/clang-integration.h"

#include "chpl/util/assertions.h"

#include <string>
#include <map>

#ifdef HAVE_LLVM
#include "llvm/Config/llvm-config.h"
#include "llvm/Support/CommandLine.h"
#if HAVE_LLVM_VER >= 140
#include "llvm/MC/TargetRegistry.h"
#else
#include "llvm/Support/TargetRegistry.h"
#endif
#include "llvm/Support/TargetSelect.h"
#endif


std::map<std::string, const char*> envMap;

// envMap used as input to getChplEnv
static std::map<std::string, const char*> envMapChplEnvInput;

char CHPL_HOME[FILENAME_MAX+1] = "";

// These are more specific than CHPL_HOME, to work in
// settings where Chapel is installed.
char CHPL_RUNTIME_LIB[FILENAME_MAX+1] = "";
char CHPL_RUNTIME_INCL[FILENAME_MAX+1] = "";
char CHPL_THIRD_PARTY[FILENAME_MAX+1] = "";

const char* CHPL_HOST_PLATFORM = NULL;
const char* CHPL_HOST_ARCH = NULL;
const char* CHPL_HOST_COMPILER = NULL;
const char* CHPL_HOST_CPU = NULL;
const char* CHPL_TARGET_PLATFORM = NULL;
const char* CHPL_TARGET_ARCH = NULL;
const char* CHPL_TARGET_CPU = NULL;
const char* CHPL_RUNTIME_CPU = NULL;
const char* CHPL_LLVM_TARGET_CPU = NULL;
const char* CHPL_TARGET_CPU_FLAG = NULL;
const char* CHPL_TARGET_COMPILER = NULL;
const char* CHPL_TARGET_COMPILER_PRGENV = NULL;
const char* CHPL_LOCALE_MODEL = NULL;
const char* CHPL_COMM = NULL;
const char* CHPL_COMM_SUBSTRATE = NULL;
const char* CHPL_GASNET_SEGMENT = NULL;
const char* CHPL_LIBFABRIC = NULL;
const char* CHPL_TASKS = NULL;
const char* CHPL_LAUNCHER = NULL;
const char* CHPL_TIMERS = NULL;
const char* CHPL_MEM = NULL;
const char* CHPL_MAKE = NULL;
const char* CHPL_ATOMICS = NULL;
const char* CHPL_NETWORK_ATOMICS = NULL;
const char* CHPL_GMP = NULL;
const char* CHPL_HWLOC = NULL;
const char* CHPL_RE2 = NULL;
const char* CHPL_LLVM = NULL;
const char* CHPL_AUX_FILESYS = NULL;
const char* CHPL_UNWIND = NULL;
const char* CHPL_LIB_PIC = NULL;

const char* CHPL_RUNTIME_SUBDIR = NULL;
const char* CHPL_LAUNCHER_SUBDIR = NULL;
const char* CHPL_SYS_MODULES_SUBDIR = NULL;
const char* CHPL_LLVM_UNIQ_CFG_PATH = NULL;
const char* CHPL_LLVM_CLANG_C = NULL;
const char* CHPL_LLVM_CLANG_CXX = NULL;

const char* CHPL_TARGET_BUNDLED_COMPILE_ARGS = NULL;
const char* CHPL_TARGET_SYSTEM_COMPILE_ARGS = NULL;
const char* CHPL_TARGET_LD = NULL;
const char* CHPL_TARGET_BUNDLED_LINK_ARGS = NULL;
const char* CHPL_TARGET_SYSTEM_LINK_ARGS = NULL;

const char* CHPL_CUDA_LIBDEVICE_PATH = NULL;
const char* CHPL_GPU = NULL;
const char* CHPL_GPU_ARCH = NULL;

static char libraryFilename[FILENAME_MAX] = "";
static char incFilename[FILENAME_MAX] = "";
static bool fBaseline = false;

// Flags that were in commonFlags.h/cpp for awhile

// TODO: Should --library automatically generate all supported
// interfaces (C, Fortran, Python)? Then there'd be no need to
// specify each one separately.
//
static bool fRungdb = false;
static bool fRunlldb = false;
bool fLibraryCompile = false;
bool fLibraryFortran = false;
bool fLibraryMakefile = false;
bool fLibraryCMakeLists = false;
bool fLibraryPython = false;
bool fMultiLocaleInterop = false;
bool fMultiLocaleLibraryDebug = false;

bool driverInSubInvocation = false;
bool no_codegen = false;
int  debugParserLevel = 0;
bool developer = false;
bool fVerify = false;
bool ignore_errors = false;
bool ignore_user_errors = false;
bool ignore_errors_for_pass = false;
bool ignore_warnings = false;
int  fcg = 0;
bool fCacheRemote = true;
bool fFastFlag = false;
bool fNoCopyPropagation = false;
bool fNoDeadCodeElimination = false;
bool fNoScalarReplacement = false;
bool fNoTupleCopyOpt = false;
bool fNoRemoteValueForwarding = false;
bool fNoInferConstRefs = false;
bool fNoRemoteSerialization = false;
bool fNoRemoveCopyCalls = false;
bool fNoOptimizeRangeIteration = false;
bool fNoOptimizeLoopIterators = false;
bool fNoVectorize = false; // adjusted in postVectorize
static bool fYesVectorize = false;
bool fForceVectorize = false;
bool fNoGlobalConstOpt = false;
bool fNoFastFollowers = false;
bool fNoInlineIterators = false;
bool fNoLiveAnalysis = false;
bool fNoBoundsChecks = false;
bool fNoDivZeroChecks = false;
bool fNoFormalDomainChecks = false;
bool fNoLocalChecks = false;
bool fNoNilChecks = false;
bool fIgnoreNilabilityErrors = false;
bool fOverloadSetsChecks = true;
bool fNoStackChecks = false;
bool fNoInferLocalFields = false;
bool fReplaceArrayAccessesWithRefTemps = false;
bool fUserSetStackChecks = false;
bool fNoCastChecks = false;
bool fMungeUserIdents = true;
bool fEnableTaskTracking = false;
bool fEnableMemInterleaving = false;

bool fAutoLocalAccess = true;
bool fDynamicAutoLocalAccess = true;
bool fReportAutoLocalAccess= false;

bool fAutoAggregation = false;
bool fReportAutoAggregation= false;

bool  printPasses     = false;
FILE* printPassesFile = NULL;

// flag for llvmWideOpt
bool fLLVMWideOpt = false;

bool fWarnArrayOfRange = true;
bool fWarnConstLoops = true;
bool fWarnIntUint = false;
bool fWarnUnstable = false;
bool fWarnUnstableStandard = false;
bool fWarnUnstableInternal = false;

// Enable all extra special warnings
static bool fNoWarnSpecial = true;
static bool fNoWarnDomainLiteral = true;
static bool fNoWarnTupleIteration = true;

bool fNoLoopInvariantCodeMotion = false;
bool fNoInterproceduralAliasAnalysis = true;
bool fNoChecks = false;
bool fNoInline = false;
bool fNoPrivatization = false;
bool fNoOptimizeOnClauses = false;
bool fNoRemoveEmptyRecords = true;
bool fRemoveUnreachableBlocks = true;
bool fMinimalModules = false;
int fParMake = 0;
bool fIncrementalCompilation = false;
bool fNoOptimizeForallUnordered = false;

int optimize_on_clause_limit = 20;
int scalar_replace_limit = 8;
int inline_iter_yield_limit = 10;
int tuple_copy_limit = scalar_replace_limit;
bool fGenIDS = false;
bool fDetectColorTerminal = true;
bool fUseColorTerminal = false;
int fLinkStyle = LS_DEFAULT; // use backend compiler's default
bool fUserSetLocal = false;
bool fLocal;   // initialized in postLocal()
bool fIgnoreLocalClasses = false;
bool fAllowNoinitArrayNotPod = false;
bool fNoLifetimeChecking = false;
bool fNoSplitInit = false;
bool fNoEarlyDeinit = false;
bool fNoCopyElision = false;
bool fCompileTimeNilChecking = true;
bool fInferImplementsStmts = false;
bool fOverrideChecking = true;
bool fieeefloat = false;
int ffloatOpt = 0; // 0 -> backend default; -1 -> strict; 1 -> opt
bool report_inlining = false;
char fExplainCall[256] = "";
int explainCallID = -1;
int breakOnResolveID = -1;
bool fDenormalize = true;
char fExplainInstantiation[256] = "";
bool fExplainVerbose = false;
bool fParseOnly = false;
bool fPrintCallGraph = false;
bool fPrintAllCandidates = false;
bool fAutoPrintCallStackOnError = true;
bool fPrintCallStackOnError = false;
bool fPrintIDonError = false;
bool fPrintModuleResolution = false;
bool fPrintEmittedCodeSize = false;
char fPrintStatistics[256] = "";
bool fPrintDispatch = false;
bool fPrintUnusedFns = false;
bool fPrintUnusedInternalFns = false;
bool fReportAliases = false;
bool fReportBlocking = false;
bool fReportOptimizedLoopIterators = false;
bool fReportInlinedIterators = false;
bool fReportVectorizedLoops = false;
bool fReportOptimizedOn = false;
bool fReportOptimizeForallUnordered = false;
bool fReportPromotion = false;
bool fReportScalarReplace = false;
bool fReportGpu = false;
bool fReportDeadBlocks = false;
bool fReportDeadModules = false;
bool fReportGpuTransformTime = false;
bool fPermitUnhandledModuleErrors = false;
#ifdef HAVE_LLVM_RV
bool fRegionVectorizer = true;
#else
bool fRegionVectorizer = false;
#endif
bool printCppLineno = false;
bool userSetCppLineno = false;
int num_constants_per_variable = 1;
char defaultDist[256] = "DefaultDist";
int instantiation_limit = 512;
bool printSearchDirs = false;
bool printModuleFiles = false;
bool fLlvmCodegen = false;
static bool fYesLlvmCodegen = false;
static bool fNoLlvmCodegen = false;
#ifdef HAVE_LLVM
bool fAllowExternC = true;
#else
bool fAllowExternC = false;
#endif
char breakOnCodegenCname[256] = "";
int breakOnCodegenID = 0;

bool debugCCode = false;
bool optimizeCCode = false;
bool specializeCCode = false;

bool fNoMemoryFrees = false;
int numGlobalsOnHeap = 0;
bool preserveInlinedLineNumbers = false;

char stopAfterPass[128] = "";

const char* compileCommandFilename = "compileCommand.tmp";
const char* compileCommand = NULL;
char compileVersion[64];

static bool fPrintCopyright = false;
static bool fPrintEnvHelp = false;
static bool fPrintHelp = false;
static bool fPrintLicense = false;
static bool fPrintSettingsHelp = false;
static bool fPrintVersion = false;
static bool fPrintChplHome = false;

std::string llvmFlags;
std::string llvmRemarksFilters;
std::vector<std::string> llvmRemarksFunctionsToShow;

bool fPrintAdditionalErrors;

static
bool fPrintChplLoc = false;
static
bool fPrintChplSettings = false;

bool fDetailedErrors = false;

bool fDynoCompilerLibrary = false;
bool fDynoScopeResolve = true;
bool fDynoScopeProduction = true;
bool fDynoScopeBundled = false;
bool fDynoDebugTrace = false;
bool fDynoVerifySerialization = false;
size_t fDynoBreakOnHash = 0;

bool fNoIOGenSerialization = false;
bool fNoIOSerializeWriteThis = false;
bool fNoIODeserializeReadThis = false;

bool fWarnUnknownAttributeToolname = true;

std::vector<UniqueString> usingAttributeToolNames;

std::vector<std::string> gDynoPrependInternalModulePaths;
std::vector<std::string> gDynoPrependStandardModulePaths;

int fGPUBlockSize = 0;
char fGpuArch[gpuArchNameLen+1] = "";
bool fGpuPtxasEnforceOpt;
bool fGpuSpecialization = false;
const char* gGpuSdkPath = NULL;
char gpuArch[gpuArchNameLen+1] = "";

chpl::Context* gContext = nullptr;
std::vector<std::pair<std::string, std::string>> gDynoParams;

static bool compilerSetChplLLVM = false;

static std::vector<std::string> cmdLineModPaths;

// TODO: with the updates to filesystem that utilize GetExecutablePath,
// do we still need this block comment?
/* Note -- LLVM provides a way to get the path to the executable...
// This function isn't referenced outside its translation unit, but it
// can't use the "static" keyword because its address is used for
// GetMainExecutable (since some platforms don't support taking the
// address of main, and some platforms can't implement GetMainExecutable
// without being given the address of a function in the main executable).
llvm::sys::Path GetExecutablePath(const char *Argv0) {
  // This just needs to be some symbol in the binary; C++ doesn't
  // allow taking the address of ::main however.
  void *MainAddr = (void*) (intptr_t) GetExecutablePath;
  return llvm::sys::Path::GetMainExecutable(Argv0, MainAddr);
}
*/

static bool isMaybeChplHome(const char* path)
{
  return chpl::isMaybeChplHome(std::string(path));

}

static void setChplHomeDerivedVars() {
  int rc;
  rc = snprintf(CHPL_RUNTIME_LIB, FILENAME_MAX, "%s/%s",
                CHPL_HOME, "lib");
  if ( rc >= FILENAME_MAX ) USR_FATAL("CHPL_HOME pathname too long");
  rc = snprintf(CHPL_RUNTIME_INCL, FILENAME_MAX, "%s/%s",
                CHPL_HOME, "runtime/include");
  if ( rc >= FILENAME_MAX ) USR_FATAL("CHPL_HOME pathname too long");
  rc = snprintf(CHPL_THIRD_PARTY, FILENAME_MAX, "%s/%s",
                CHPL_HOME, "third-party");
  if ( rc >= FILENAME_MAX ) USR_FATAL("CHPL_HOME pathname too long");
}

static void saveChplHomeDerivedInEnv() {
  int rc;
  envMap["CHPL_RUNTIME_LIB"] = strdup(CHPL_RUNTIME_LIB);
  rc = setenv("CHPL_RUNTIME_LIB", CHPL_RUNTIME_LIB, 1);
  if( rc ) USR_FATAL("Could not setenv CHPL_RUNTIME_LIB");
  envMap["CHPL_RUNTIME_INCL"] = strdup(CHPL_RUNTIME_INCL);
  rc = setenv("CHPL_RUNTIME_INCL", CHPL_RUNTIME_INCL, 1);
  if( rc ) USR_FATAL("Could not setenv CHPL_RUNTIME_INCL");
  envMap["CHPL_THIRD_PARTY"] = strdup(CHPL_THIRD_PARTY);
  rc = setenv("CHPL_THIRD_PARTY", CHPL_THIRD_PARTY, 1);
  if( rc ) USR_FATAL("Could not setenv CHPL_THIRD_PARTY");
}

static void setupChplHome(const char* argv0) {
  const char* chpl_home = getenv("CHPL_HOME");
  char*       guess     = NULL;
  bool        installed = false;
  char        majMinorVers[64];

  // Get major.minor version string (used below)
  get_major_minor_version(majMinorVers, sizeof(majMinorVers));

  // Get the executable path.
  guess = findProgramPath(argv0);

  if (guess) {
    // Determine CHPL_HOME based on the exe path.
    // Determined exe path, but don't have a env var set
    // Look for ../../../util/chplenv
    // Remove the /bin/some-platform/chpl part
    // from the path.
    if( guess[0] ) {
      int j = strlen(guess) - 5; // /bin and '\0'
      for( ; j >= 0; j-- ) {
        if( guess[j] == '/' &&
            guess[j+1] == 'b' &&
            guess[j+2] == 'i' &&
            guess[j+3] == 'n' ) {
          guess[j] = '\0';
          break;
        }
      }
    }

    if( isMaybeChplHome(guess) ) {
      // OK!
    } else {
      // Maybe we are in e.g. /usr/bin.
      free(guess);
      guess = NULL;
    }
  }

  if( chpl_home ) {
    if( strlen(chpl_home) > FILENAME_MAX )
      USR_FATAL("$CHPL_HOME=%s path too long", chpl_home);

    if( guess == NULL ) {
      // Could not find exe path, but have a env var set
      strncpy(CHPL_HOME, chpl_home, FILENAME_MAX);
    } else {
      // We have env var and found exe path.
      // Check that they match and emit a warning if not.

      if( ! isSameFile(chpl_home, guess) ) {
        // Not the same. Emit warning.
        USR_WARN("$CHPL_HOME=%s mismatched with executable home=%s",
                 chpl_home, guess);
      }
      // Since we have an enviro var, always use that.
      strncpy(CHPL_HOME, chpl_home, FILENAME_MAX);
    }
  } else {

    // Check in a default location too
    if( guess == NULL ) {
      char TEST_HOME[FILENAME_MAX+1] = "";

      // Check for Chapel libraries at installed prefix
      // e.g. /usr/share/chapel/<vers>
      int rc;
      rc = snprintf(TEST_HOME, FILENAME_MAX, "%s/%s/%s",
                  get_configured_prefix(), // e.g. /usr
                  "share/chapel",
                  majMinorVers);
      if ( rc >= FILENAME_MAX ) USR_FATAL("Installed pathname too long");

      if( isMaybeChplHome(TEST_HOME) ) {
        guess = strdup(TEST_HOME);

        installed = true;
      }
    }

    if( guess == NULL ) {
      // Could not find enviro var, and could not
      // guess at exe's path name.
      USR_FATAL("$CHPL_HOME must be set to run chpl");
    } else {
      int rc;

      if( strlen(guess) > FILENAME_MAX )
        USR_FATAL("chpl guessed home %s too long", guess);

      // Determined exe path, but don't have a env var set
      strncpy(CHPL_HOME, guess, FILENAME_MAX);
      // Also need to setenv in this case.
      rc = setenv("CHPL_HOME", guess, 0);
      if( rc ) USR_FATAL("Could not setenv CHPL_HOME");
    }
  }

  // Check that the resulting path is a Chapel distribution.
  if( ! isMaybeChplHome(CHPL_HOME) ) {
    // Bad enviro var.
    USR_WARN("CHPL_HOME=%s is not a Chapel distribution", CHPL_HOME);
  }

  if( guess )
    free(guess);



  if( installed ) {
    int rc;
    // E.g. /usr/lib/chapel/1.16/runtime/lib
    rc = snprintf(CHPL_RUNTIME_LIB, FILENAME_MAX, "%s/%s/%s/%s",
                  get_configured_prefix(), // e.g. /usr
                  "/lib/chapel",
                  majMinorVers,
                  "runtime/lib");
    if ( rc >= FILENAME_MAX ) USR_FATAL("Installed pathname too long");
    rc = snprintf(CHPL_RUNTIME_INCL, FILENAME_MAX, "%s/%s/%s/%s",
                  get_configured_prefix(), // e.g. /usr
                  "/lib/chapel",
                  majMinorVers,
                  "runtime/include");
    if ( rc >= FILENAME_MAX ) USR_FATAL("Installed pathname too long");
    rc = snprintf(CHPL_THIRD_PARTY, FILENAME_MAX, "%s/%s/%s/%s",
                  get_configured_prefix(), // e.g. /usr
                  "/lib/chapel",
                  majMinorVers,
                  "third-party");
    if ( rc >= FILENAME_MAX ) USR_FATAL("Installed pathname too long");

  } else {
    setChplHomeDerivedVars();
  }

  // and setenv the derived enviro vars for use by called scripts/Makefiles
  {
    int rc;
    saveChplHomeDerivedInEnv();

    if (installed) {
      char CHPL_CONFIG[FILENAME_MAX+1] = "";
      // Set an extra default CHPL_CONFIG directory
      rc = snprintf(CHPL_CONFIG, FILENAME_MAX, "%s/%s/%s",
                    get_configured_prefix(), // e.g. /usr
                    "/lib/chapel",
                    majMinorVers);
      if ( rc >= FILENAME_MAX ) USR_FATAL("Installed pathname too long");

      // Don't overwrite CHPL_CONFIG so that a user-specified
      // one would be left alone.
      rc = setenv("CHPL_CONFIG", CHPL_CONFIG, 0);
      if( rc ) USR_FATAL("Could not setenv CHPL_CONFIG");
    }
  }
}

// If the compiler was built without LLVM and CHPL_LLVM is not set in
// the environment, set it to 'none' in order to avoid having the
// chplenv scripts potentially infer it to be 'system' or 'bundled',
// which can only result in an error.
//
static void setupChplLLVM(void) {
#ifndef HAVE_LLVM
  // set CHPL_LLVM to 'none' if it isn't already set and we were built
  // without it
  if (getenv("CHPL_LLVM") == NULL) {
    if (setenv("CHPL_LLVM", "none", 0) != 0) {
      INT_FATAL("Problem setting CHPL_LLVM");
    }
    compilerSetChplLLVM = true;
  }
#endif
}

static void saveCompileCommand() {
  // save compile command to file for later use in codegen
  fileinfo* file = openTmpFile(compileCommandFilename, "w");
  fprintf(file->fptr, "%s", compileCommand);
  closefile(file);
}

static void recordCodeGenStrings(int argc, char* argv[]) {
  compileCommand = astr("chpl ");
  // WARNING: This does not handle arbitrary sequences of escaped characters
  //  in string arguments
  for (int i = 1; i < argc; i++) {
    char *arg = argv[i];
    // Handle " and \" in strings
    while (char *dq = strchr(arg, '"')) {
      char targ[strlen(argv[i])+4];
      memcpy(targ, arg, dq-arg);
      if ((dq==argv[i]) || ((dq!=argv[i]) && (*(dq-1)!='\\'))) {
        targ[dq-arg] = '\\';
        targ[dq-arg+1] = '"';
        targ[dq-arg+2] = '\0';
      } else {
        targ[dq-arg] = '"';
        targ[dq-arg+1] = '\0';
      }
      arg = dq+1;
      compileCommand = astr(compileCommand, targ);
      if (arg == NULL) break;
    }
    if (arg)
      compileCommand = astr(compileCommand, arg, " ");
  }

  get_version(compileVersion, sizeof(compileVersion));
}

static void setHome(const ArgumentDescription* desc, const char* arg) {
  // Wipe previous CHPL_HOME when comp flag is given
  CHPL_HOME[0] = '\0';

  // Copy arg into CHPL_HOME
  size_t arglen = strlen(arg) + 1; // room for \0
  if (arglen <= sizeof(CHPL_HOME)) {
    memcpy(CHPL_HOME, arg, arglen);
    // Update envMap
    envMap["CHPL_HOME"] = CHPL_HOME;
  } else {
    USR_FATAL("CHPL_HOME argument too long");
  }

  setChplHomeDerivedVars();
  saveChplHomeDerivedInEnv();
}

static void setEnv(const ArgumentDescription* desc, const char* arg) {
    // Copy desc->env because it is 'const char *'
    std::string env = std::string(desc->env);
    // Cut off underscore prefix so we are left with variable name
    env.erase(0, 1);
    envMap[env] = strdup(arg);
}

static void setDynamicLink(const ArgumentDescription* desc, const char* arg_unused) {
  fLinkStyle = LS_DYNAMIC;
}

static void setChapelDebug(const ArgumentDescription* desc, const char* arg_unused) {
  printCppLineno = true;
}

static void setPrintIr(const ArgumentDescription* desc, const char* arg) {
  if (llvmPrintIrStageNum == llvmStageNum::NOPRINT)
    llvmPrintIrStageNum = llvmStageNum::BASIC;

  std::vector<std::string> fNames;
  splitString(std::string(arg), fNames, ",");
  for (std::size_t i = 0; i < fNames.size(); ++i) {
    addNameToPrintLlvmIr(fNames[i].c_str());
  }
}

static void verifyStageAndSetStageNum(const ArgumentDescription* desc,
                                      const char* arg)
{
  llvmStageNum_t stageNum = llvmStageNumFromLlvmStageName(arg);
  if(stageNum == llvmStageNum::NOPRINT)
    USR_FATAL("Unknown llvm-print-ir-stage argument");

  llvmPrintIrStageNum = stageNum;
}

/*
  this function is called when a tool name is passed through the command line
  with the --using-attribute-toolname flag. It is called each time the flag is
  found in the command line, which may be multiple. These tool names will then
  be treated as known to the compiler and we won't warn about them.
*/
static void addUsingAttributeToolname(const ArgumentDescription* desc,
                                      const char* arg) {
  UniqueString name = UniqueString::get(gContext, arg);
  usingAttributeToolNames.push_back(name);
}

// In order to handle accumulating ccflags arguments, the argument
// processing calls this function. This function appends the flags
// to the ccflags variable, so that multiple --ccflags arguments
// all end up together in the ccflags variable (and will end up
// being passed to the backend C compiler).
static void setCCFlags(const ArgumentDescription* desc, const char* arg) {
  // Append arg to the end of ccflags.

  // add a space if there are already arguments here
  if( ccflags.length() > 0 )
    ccflags += ' ';

  ccflags += arg;
}

// similar to setCCFlags
static void setLDFlags(const ArgumentDescription* desc, const char* arg) {
  // Append arg to the end of ldflags.

  // add a space if there are already arguments here
  if( ldflags.length() > 0 )
    ldflags += ' ';

  ldflags += arg;
}

// similar to setCCFlags
static void setLLVMFlags(const ArgumentDescription* desc, const char* arg) {
  // Append arg to the end of llvmFlags.

#ifdef HAVE_LLVM
  // add a space if there are already arguments here
  if( llvmFlags.length() > 0 )
    llvmFlags += ' ';

  llvmFlags += arg;

  if (0 == strcmp(arg, "--help")) {
    std::vector<const char*> Args = {"chpl --mllvm", "--help", nullptr};
    llvm::cl::ParseCommandLineOptions(Args.size()-1, &Args[0]);
  }
#else
  printf("Cannot use '--mllvm': this 'chpl' was built without LLVM support\n");
  clean_exit(1);
#endif
}

static void setLLVMRemarksFilters(const ArgumentDescription* desc, const char* arg) {
  llvmRemarksFilters = std::string(arg);
}

static void setLLVMRemarksFunctions(const ArgumentDescription* desc, const char* arg) {
  std::vector<std::string> fNames;
  splitString(std::string(arg), fNames, ",");
  for(auto n: fNames) {
    llvmRemarksFunctionsToShow.push_back(n);
  }
}

static void handleLibrary(const ArgumentDescription* desc, const char* arg_unused) {
 addLibFile(libraryFilename);
}

static void handleLibPath(const ArgumentDescription* desc, const char* arg_unused) {
  addLibPath(libraryFilename);
}

static void handleIncDir(const ArgumentDescription* desc, const char* arg_unused) {
  addIncInfo(incFilename);
}

static int invokeChplWithArgs(int argc, char* argv[],
                              const std::vector<std::string>& additionalArgs,
                              const char* description) {
  // invoke the compiler again with arguments forwarded
  assert(!additionalArgs.empty() &&
         "expected additional flags to be specified for chpl invocation");
  std::vector<std::string> commandVec;
  for (int i = 0; i < argc; i++) {
    commandVec.emplace_back(argv[i]);
    if (i == 0) {
      commandVec.insert(commandVec.end(), additionalArgs.begin(),
                        additionalArgs.end());
    }
  }

  return mysystem(commandVec, description,
                  /* ignoreStatus */ true, /* quiet */ true);
}

static int runCompilation(int argc, char* argv[]);
static int runMakeBinary(int argc, char* argv[]);

// Use 'chpl' executable as a compiler-driver, re-invoking itself with flags
// that trigger components of the actual compilation work to be performed.
static void runAsCompilerDriver(int argc, char* argv[]) {
  int status = 0;

  // initialize resources that need to be carried over between invocations
  ensureTmpDirExists();
  saveCompileCommand();

  // invoke compilation
  if ((status = runCompilation(argc, argv)) != 0) {
    clean_exit(status);
  }

  // skip make binary if the compile command does not require it
  bool shouldSkipMakeBinary =
      fParseOnly || countTokens || printTokens ||
      (stopAfterPass[0] && strcmp(stopAfterPass, "makeBinary") != 0);
  if (!shouldSkipMakeBinary) {
    // invoke make binary
    if ((status = runMakeBinary(argc, argv)) != 0) {
      clean_exit(status);
    }
  }

  // clean up shared resources
  deleteTmpDir();

  clean_exit(status);
}

// Run compilation step of compiler-driver
static int runCompilation(int argc, char* argv[]) {
  std::vector<std::string> additionalArgs = {"--do-compilation",
                                             "--driver-tmp-dir", tmpdirname};
  return invokeChplWithArgs(argc, argv, additionalArgs,
                            "invoking compilation");
}

// Run make binary step of compiler-driver
static int runMakeBinary(int argc, char* argv[]) {
  std::vector<std::string> additionalArgs = {"--do-make-binary",
                                             "--driver-tmp-dir", tmpdirname};
  return invokeChplWithArgs(argc, argv, additionalArgs,
                            "invoking makeBinary");
}

static void runCompilerInGDB(int argc, char* argv[]) {
  const char* gdbCommandFilename = createDebuggerFile("gdb", argc, argv);
  const char* command = astr("gdb -q ", argv[0]," -x ", gdbCommandFilename);
  int status = mysystem(command, "running gdb", false);

  clean_exit(status);
}


static void runCompilerInLLDB(int argc, char* argv[]) {
  const char* lldbCommandFilename = createDebuggerFile("lldb", argc, argv);
  const char* command = astr("lldb -s ", lldbCommandFilename, " ", argv[0]);
  int status = mysystem(command, "running lldb", false);

  clean_exit(status);
}


static void readConfig(const ArgumentDescription* desc, const char* arg_unused) {
  // Expect arg_unused to be a string of either of these forms:
  // 1. name=value -- set the config "name" to "value"
  // 2. name       -- set the config "name" to 'true'

  char *name = strdup(arg_unused);
  char *value;
  value = strstr(name, "=");
  if (value) {
    *value = '\0';
    value++;
    if (value[0]) {
      // arg_unused was name=value
      parseCmdLineConfig(name, value);
    } else {
      // arg_unused was name=  <blank>
      USR_FATAL("Missing config value");
    }
  } else {
    // arg_unused was just name
    parseCmdLineConfig(name, "");
  }
}

static void setTmpDir(const ArgumentDescription* desc, const char* arg) {
  tmpdirname = astr(arg);
  intDirName = tmpdirname;
}

static void setSubInvocation(const ArgumentDescription* desc, const char* arg) {
  driverInSubInvocation = true;
}

static void addModulePath(const ArgumentDescription* desc, const char* newpath) {
  addFlagModulePath(newpath);

  // also add the path to a vector to support dyno
  cmdLineModPaths.push_back(std::string(newpath));
}

static void noteCppLinesSet(const ArgumentDescription* desc, const char* unused) {
  userSetCppLineno = true;
}

static void verifySaveCDir(const ArgumentDescription* desc, const char* unused) {
  if (saveCDir[0] == '-') {
    USR_FATAL("--savec takes a directory name as its argument\n"
              "       (you specified '%s', assumed to be another flag)",
              saveCDir);
  }
}

static void setLibmode(const ArgumentDescription* desc, const char* unused);

static void verifySaveLibDir(const ArgumentDescription* desc, const char* unused) {
  if (libDir[0] == '-') {
    USR_FATAL("--library-dir takes a directory name as its argument\n"
              "       (you specified '%s', assumed to be another flag)",
              libDir);
  }
  setLibmode(desc, unused);
}

static void setLlvmCodegen(const ArgumentDescription* desc, const char* unused)
{
  if (fYesLlvmCodegen) {
    fNoLlvmCodegen = false;
    envMap["CHPL_TARGET_COMPILER"] = "llvm";
    // set the environment variable for follow-on processes including
    // any printchplenv invocation
    int rc = setenv("CHPL_TARGET_COMPILER", "llvm", 1);
    if( rc ) USR_FATAL("Could not setenv CHPL_TARGET_COMPILER");
  } else {
    fNoLlvmCodegen = true;
  }
}

static void setVectorize(const ArgumentDescription* desc, const char* unused)
{
  // fNoVectorize is set by the flag processing
  if (fNoVectorize)
    fYesVectorize = false;
  else
    fYesVectorize = true;
}

static void setChecks(const ArgumentDescription* desc, const char* unused) {
  fNoNilChecks    = fNoChecks;
  fNoBoundsChecks = fNoChecks;
  fNoFormalDomainChecks = fNoChecks;
  fNoLocalChecks  = fNoChecks;
  fNoStackChecks  = fNoChecks;
  fNoCastChecks = fNoChecks;
  fNoDivZeroChecks = fNoChecks;
}

static void setFastFlag(const ArgumentDescription* desc, const char* unused) {
  //
  // Enable all compiler optimizations, disable all runtime checks
  //
  fBaseline = false;
  // don't set fieeefloat since it can change program behavior.
  // instead, we rely on the backend C compiler to choose
  // an appropriate level of optimization.
  fNoCopyPropagation = false;
  fNoDeadCodeElimination = false;
  fNoFastFollowers = false;
  fNoLoopInvariantCodeMotion= false;
  fNoInterproceduralAliasAnalysis = false;
  fNoInline = false;
  fNoInlineIterators = false;
  fNoOptimizeRangeIteration = false;
  fNoOptimizeLoopIterators = false;
  fNoLiveAnalysis = false;
  fNoInferConstRefs = false;
  fNoRemoteValueForwarding = false;
  fNoRemoteSerialization = false;
  fNoRemoveCopyCalls = false;
  fNoScalarReplacement = false;
  fNoTupleCopyOpt = false;
  fNoPrivatization = false;
  fNoChecks = true;
  fNoInferLocalFields = false;
  fIgnoreLocalClasses = false;
  fNoOptimizeOnClauses = false;
  //fReplaceArrayAccessesWithRefTemps = true; // don't tie this to --fast yet
  fNoOptimizeForallUnordered = false;
  optimizeCCode = true;
  specializeCCode = true;
  setChecks(desc, unused);
}

static void setFloatOptFlag(const ArgumentDescription* desc, const char* unused) {
  // It would be nicer if arg.cpp could handle
  // 3-value variables like this (set to false, set to true, not set)
  // But if this is the only such case, having a set function is an OK plan.

  // ffloatOpt defaults to 0 -> backend default
  if( fieeefloat ) {
    // IEEE strict
    ffloatOpt = -1;
  } else {
    // lax IEEE, optimize
    ffloatOpt = 1;
  }
}

static void setBaselineFlag(const ArgumentDescription* desc, const char* unused) {
  //
  // disable all chapel compiler optimizations
  //
  fBaseline = true;                   // --baseline

  fNoCopyPropagation = true;          // --no-copy-propagation
  fNoDeadCodeElimination = true;      // --no-dead-code-elimination
  fNoFastFollowers = true;            // --no-fast-followers
  fNoLoopInvariantCodeMotion = true;  // --no-loop-invariant-code-motion
                                      // --no-interprocedural-alias-analysis
  fNoInterproceduralAliasAnalysis = true;
  fNoInline = true;                   // --no-inline
  fNoInlineIterators = true;          // --no-inline-iterators
  fNoLiveAnalysis = true;             // --no-live-analysis
  fNoOptimizeRangeIteration = true;   // --no-optimize-range-iteration
  fNoOptimizeLoopIterators = true;    // --no-optimize-loop-iterators
  fNoVectorize = true;                // --no-vectorize
  fNoInferConstRefs = true;           // --no-infer-const-refs
  fNoRemoteValueForwarding = true;    // --no-remote-value-forwarding
  fNoRemoteSerialization = true;      // --no-remote-serialization
  fNoRemoveCopyCalls = true;          // --no-remove-copy-calls
  fNoScalarReplacement = true;        // --no-scalar-replacement
  fNoTupleCopyOpt = true;             // --no-tuple-copy-opt
  fNoPrivatization = true;            // --no-privatization
  fNoOptimizeOnClauses = true;        // --no-optimize-on-clauses
  fIgnoreLocalClasses = true;         // --ignore-local-classes
  fNoInferLocalFields = true;         // --no-infer-local-fields
  //fReplaceArrayAccessesWithRefTemps = false; // don't tie this to --baseline yet
  fDenormalize = false;               // --no-denormalize
  fNoOptimizeForallUnordered = true;  // --no-optimize-forall-unordered-ops
}

static void setUseColorTerminalFlag(const ArgumentDescription* desc, const char* unused) {
  fDetectColorTerminal = false;
  // fUseColorTerminal is set by the flag
}

static void setPrintCallstackOnErrorFlag(const ArgumentDescription* desc, const char* unused) {
  // fPrintCallStackOnError is set by the flag
  fAutoPrintCallStackOnError = false;
}


static void setHtmlUser(const ArgumentDescription* desc, const char* unused) {
  fdump_html = true;
  fdump_html_include_system_modules = false;
}

static void setWarnTupleIteration(const ArgumentDescription* desc, const char* unused) {
  const char *val = fNoWarnTupleIteration ? "false" : "true";
  parseCmdLineConfig("CHPL_WARN_TUPLE_ITERATION", astr("\"", val, "\""));
}

static void setWarnDomainLiteral(const ArgumentDescription* desc, const char* unused) {
  const char *val = fNoWarnDomainLiteral ? "false" : "true";
  parseCmdLineConfig("CHPL_WARN_DOMAIN_LITERAL", astr("\"", val, "\""));
}

static void setWarnSpecial(const ArgumentDescription* desc, const char* unused) {
  fNoWarnSpecial = false;

  fNoWarnDomainLiteral = false;
  setWarnDomainLiteral(desc, unused);

  fNoWarnTupleIteration = false;
  setWarnTupleIteration(desc, unused);
}

static void setLogDir(const ArgumentDescription* desc, const char* arg) {
  fLogDir = true;
}

static void setLogPass(const ArgumentDescription* desc, const char* arg) {
  logSelectPass(arg);
}

static void setPrintPassesFile(const ArgumentDescription* desc, const char* fileName) {
  printPassesFile = fopen(fileName, "w");

  if (printPassesFile == NULL) {
    USR_WARN("Error opening printPassesFile: %s.", fileName);
  }
}

static void setLocal (const ArgumentDescription* desc, const char* unused) {
  // Used in postLocal() to set fLocal if user threw flag
  fUserSetLocal = true;
}

static void setStackChecks (const ArgumentDescription* desc, const char* unused) {
  // Used in postStackChecks() to set fNoStackChecks if user threw flag
  fUserSetStackChecks= true;
}

static void setLibmode(const ArgumentDescription* desc, const char* unused) {
  fLibraryCompile = true;
}

static void setFortranAndLibmode(const ArgumentDescription* desc,
                                 const char* unused) {
  setLibmode(desc, unused);
  fLibraryFortran = true;
}

static void setPythonAndLibmode(const ArgumentDescription* desc,
                                const char* unused) {
  setLibmode(desc, unused);
  fLibraryPython = true;
}

static void turnIncrementalOn(const ArgumentDescription* desc,
                              const char* unused) {
  fIncrementalCompilation = true;
}

static void driverSetHelpTrue(const ArgumentDescription* desc, const char* unused) {
  fPrintHelp = true;
}

static void driverSetDevelSettings(const ArgumentDescription* desc, const char* arg_unused) {
  // have to handle both cases since this will be called with --devel
  // and --no-devel
  if (developer) {
    ccwarnings = true;
  } else {
    ccwarnings = false;
  }
}

/*
Flag types:

  I = int
  P = path
  S = string
  D = double
  f = set to false
  F = set to true
  + = increment
  T = toggle
  L = int64 (long)
  U = unsigned long
  N = --no-... flag, --no version sets to false
  n = --no-... flag, --no version sets to true
  X = hexadecimal (converted to unsigned long)

Record components:
 {"long option" (or "" for separators), 'short option', "description of option argument(s), if any", "option description", "option type", &affectedVariable, "environment variable name", setter_function},
*/

// The setEnv args use _ variable prefix (_CHPL_HOME) to ensure that setEnv is
// only called when a flag is passed - otherwise arg functions are  called if
// their environment variable is set

static ArgumentDescription arg_desc[] = {
 {"", ' ', NULL, "Module Processing Options", NULL, NULL, NULL, NULL},
 {"count-tokens", ' ', NULL, "[Don't] count tokens in main modules", "N", &countTokens, "CHPL_COUNT_TOKENS", NULL},
 {"main-module", ' ', "<module>", "Specify entry point module", "S256", NULL, NULL, ModuleSymbol::mainModuleNameSet },
 {"module-dir", 'M', "<directory>", "Add directory to module search path", "P", NULL, NULL, addModulePath},
 {"print-code-size", ' ', NULL, "[Don't] print code size of main modules", "N", &printTokens, "CHPL_PRINT_TOKENS", NULL},
 {"print-module-files", ' ', NULL, "Print module file locations", "F", &printModuleFiles, NULL, NULL},
 {"print-search-dirs", ' ', NULL, "[Don't] print module search path", "N", &printSearchDirs, "CHPL_PRINT_SEARCH_DIRS", NULL},

 {"", ' ', NULL, "Warning and Language Control Options", NULL, NULL, NULL, NULL},
 {"permit-unhandled-module-errors", ' ', NULL, "Permit unhandled errors in explicit modules; such errors halt at runtime", "N", &fPermitUnhandledModuleErrors, "CHPL_PERMIT_UNHANDLED_MODULE_ERRORS", NULL},
 {"warn-unstable", ' ', NULL, "Enable [disable] warnings for uses of language features that are in flux", "N", &fWarnUnstable, "CHPL_WARN_UNSTABLE", NULL},
 {"warnings", ' ', NULL, "Enable [disable] output of warnings", "n", &ignore_warnings, "CHPL_DISABLE_WARNINGS", NULL},
 {"warn-unknown-attribute-toolname", ' ', NULL, "Enable [disable] warnings when an unknown tool name is found in an attribute", "N", &fWarnUnknownAttributeToolname, "CHPL_WARN_UNKNOWN_ATTRIBUTE_TOOLNAME", NULL},
 {"using-attribute-toolname", ' ', "<toolname>", "Specify additional tool names for attributes that are expected in the source", "S", NULL, "CHPL_ATTRIBUTE_TOOLNAMES", addUsingAttributeToolname},

 {"", ' ', NULL, "Parallelism Control Options", NULL, NULL, NULL, NULL},
 {"local", ' ', NULL, "Target one [many] locale[s]", "N", &fLocal, "CHPL_LOCAL", setLocal},

 {"", ' ', NULL, "Optimization Control Options", NULL, NULL, NULL, NULL},
 {"baseline", ' ', NULL, "Disable all Chapel optimizations", "F", &fBaseline, "CHPL_BASELINE", setBaselineFlag},
 {"cache-remote", ' ', NULL, "[Don't] enable cache for remote data", "N", &fCacheRemote, "CHPL_CACHE_REMOTE", NULL},
 {"copy-propagation", ' ', NULL, "Enable [disable] copy propagation", "n", &fNoCopyPropagation, "CHPL_DISABLE_COPY_PROPAGATION", NULL},
 {"dead-code-elimination", ' ', NULL, "Enable [disable] dead code elimination", "n", &fNoDeadCodeElimination, "CHPL_DISABLE_DEAD_CODE_ELIMINATION", NULL},
 {"fast", ' ', NULL, "Disable checks; optimize/specialize code", "F", &fFastFlag, "CHPL_FAST", setFastFlag},
 {"fast-followers", ' ', NULL, "Enable [disable] fast followers", "n", &fNoFastFollowers, "CHPL_DISABLE_FAST_FOLLOWERS", NULL},
 {"ieee-float", ' ', NULL, "Generate code that is strict [lax] with respect to IEEE compliance", "N", &fieeefloat, "CHPL_IEEE_FLOAT", setFloatOptFlag},
 {"ignore-local-classes", ' ', NULL, "Disable [enable] local classes", "N", &fIgnoreLocalClasses, NULL, NULL},
 {"inline", ' ', NULL, "Enable [disable] function inlining", "n", &fNoInline, NULL, NULL},
 {"inline-iterators", ' ', NULL, "Enable [disable] iterator inlining", "n", &fNoInlineIterators, "CHPL_DISABLE_INLINE_ITERATORS", NULL},
 {"inline-iterators-yield-limit", ' ', "<limit>", "Limit number of yields permitted in inlined iterators", "I", &inline_iter_yield_limit, "CHPL_INLINE_ITER_YIELD_LIMIT", NULL},
 {"live-analysis", ' ', NULL, "Enable [disable] live variable analysis", "n", &fNoLiveAnalysis, "CHPL_DISABLE_LIVE_ANALYSIS", NULL},
 {"loop-invariant-code-motion", ' ', NULL, "Enable [disable] loop invariant code motion", "n", &fNoLoopInvariantCodeMotion, NULL, NULL},
 {"optimize-forall-unordered-ops", ' ', NULL, "Enable [disable] optimization of foralls to unordered operations", "n", &fNoOptimizeForallUnordered, "CHPL_DISABLE_OPTIMIZE_FORALL_UNORDERED_OPS", NULL},
 {"optimize-range-iteration", ' ', NULL, "Enable [disable] optimization of iteration over anonymous ranges", "n", &fNoOptimizeRangeIteration, "CHPL_DISABLE_OPTIMIZE_RANGE_ITERATION", NULL},
 {"optimize-loop-iterators", ' ', NULL, "Enable [disable] optimization of iterators composed of a single loop", "n", &fNoOptimizeLoopIterators, "CHPL_DISABLE_OPTIMIZE_LOOP_ITERATORS", NULL},
 {"optimize-on-clauses", ' ', NULL, "Enable [disable] optimization of on clauses", "n", &fNoOptimizeOnClauses, "CHPL_DISABLE_OPTIMIZE_ON_CLAUSES", NULL},
 {"optimize-on-clause-limit", ' ', "<limit>", "Limit recursion depth of on clause optimization search", "I", &optimize_on_clause_limit, "CHPL_OPTIMIZE_ON_CLAUSE_LIMIT", NULL},
 {"privatization", ' ', NULL, "Enable [disable] privatization of distributed arrays and domains", "n", &fNoPrivatization, "CHPL_DISABLE_PRIVATIZATION", NULL},
 {"remote-value-forwarding", ' ', NULL, "Enable [disable] remote value forwarding", "n", &fNoRemoteValueForwarding, "CHPL_DISABLE_REMOTE_VALUE_FORWARDING", NULL},
 {"remote-serialization", ' ', NULL, "Enable [disable] serialization for remote consts", "n", &fNoRemoteSerialization, "CHPL_DISABLE_REMOTE_SERIALIZATION", NULL},
 {"remove-copy-calls", ' ', NULL, "Enable [disable] remove copy calls", "n", &fNoRemoveCopyCalls, "CHPL_DISABLE_REMOVE_COPY_CALLS", NULL},
 {"scalar-replacement", ' ', NULL, "Enable [disable] scalar replacement", "n", &fNoScalarReplacement, "CHPL_DISABLE_SCALAR_REPLACEMENT", NULL},
 {"scalar-replace-limit", ' ', "<limit>", "Limit on the size of tuples being replaced during scalar replacement", "I", &scalar_replace_limit, "CHPL_SCALAR_REPLACE_TUPLE_LIMIT", NULL},
 {"tuple-copy-opt", ' ', NULL, "Enable [disable] tuple (memcpy) optimization", "n", &fNoTupleCopyOpt, "CHPL_DISABLE_TUPLE_COPY_OPT", NULL},
 {"tuple-copy-limit", ' ', "<limit>", "Limit on the size of tuples considered for optimization", "I", &tuple_copy_limit, "CHPL_TUPLE_COPY_LIMIT", NULL},
 {"infer-local-fields", ' ', NULL, "Enable [disable] analysis to infer local fields in classes and records", "n", &fNoInferLocalFields, "CHPL_DISABLE_INFER_LOCAL_FIELDS", NULL},
 {"vectorize", ' ', NULL, "Enable [disable] generation of vectorization hints", "n", &fNoVectorize, "CHPL_DISABLE_VECTORIZATION", setVectorize},

 {"auto-local-access", ' ', NULL, "Enable [disable] using local access automatically", "N", &fAutoLocalAccess, "CHPL_DISABLE_AUTO_LOCAL_ACCESS", NULL},
 {"dynamic-auto-local-access", ' ', NULL, "Enable [disable] using local access automatically (dynamic only)", "N", &fDynamicAutoLocalAccess, "CHPL_DISABLE_DYNAMIC_AUTO_LOCAL_ACCESS", NULL},

 {"auto-aggregation", ' ', NULL, "Enable [disable] automatically aggregating remote accesses in foralls", "N", &fAutoAggregation, "CHPL_AUTO_AGGREGATION", NULL},

 {"", ' ', NULL, "Run-time Semantic Check Options", NULL, NULL, NULL, NULL},
 {"checks", ' ', NULL, "Enable [disable] all following run-time checks", "n", &fNoChecks, "CHPL_NO_CHECKS", setChecks},
 {"bounds-checks", ' ', NULL, "Enable [disable] bounds checking", "n", &fNoBoundsChecks, "CHPL_NO_BOUNDS_CHECKING", NULL},
 {"cast-checks", ' ', NULL, "Enable [disable] safeCast() value checks", "n", &fNoCastChecks, NULL, NULL},
 {"div-by-zero-checks", ' ', NULL, "Enable [disable] divide-by-zero checks", "n", &fNoDivZeroChecks, NULL, NULL},
 {"formal-domain-checks", ' ', NULL, "Enable [disable] formal domain checking", "n", &fNoFormalDomainChecks, NULL, NULL},
 {"local-checks", ' ', NULL, "Enable [disable] local block checking", "n", &fNoLocalChecks, NULL, NULL},
 {"nil-checks", ' ', NULL, "Enable [disable] runtime nil checking", "n", &fNoNilChecks, "CHPL_NO_NIL_CHECKS", NULL},
 {"stack-checks", ' ', NULL, "Enable [disable] stack overflow checking", "n", &fNoStackChecks, "CHPL_STACK_CHECKS", setStackChecks},

 {"", ' ', NULL, "C Code Generation Options", NULL, NULL, NULL, NULL},
 {"codegen", ' ', NULL, "[Don't] Do code generation", "n", &no_codegen, "CHPL_NO_CODEGEN", NULL},
 {"cpp-lines", ' ', NULL, "[Don't] Generate #line annotations", "N", &printCppLineno, "CHPL_CG_CPP_LINES", noteCppLinesSet},
 {"max-c-ident-len", ' ', NULL, "Maximum length of identifiers in generated code, 0 for unlimited", "I", &fMaxCIdentLen, "CHPL_MAX_C_IDENT_LEN", NULL},
 {"munge-user-idents", ' ', NULL, "[Don't] Munge user identifiers to avoid naming conflicts with external code", "N", &fMungeUserIdents, "CHPL_MUNGE_USER_IDENTS"},
 {"savec", ' ', "<directory>", "Save generated C code in directory", "P", saveCDir, "CHPL_SAVEC_DIR", verifySaveCDir},

 {"", ' ', NULL, "C Code Compilation Options", NULL, NULL, NULL, NULL},
 {"ccflags", ' ', "<flags>", "Back-end C compiler flags (can be specified multiple times)", "S", NULL, "CHPL_CC_FLAGS", setCCFlags},
 {"debug", 'g', NULL, "[Don't] Support debugging of generated C code", "N", &debugCCode, "CHPL_DEBUG", setChapelDebug},
 {"dynamic", ' ', NULL, "Generate a dynamically linked binary", "F", &fLinkStyle, NULL, setDynamicLink},
 {"hdr-search-path", 'I', "<directory>", "C header search path", "P", incFilename, "CHPL_INCLUDE_PATH", handleIncDir},
 {"ldflags", ' ', "<flags>", "Back-end C linker flags (can be specified multiple times)", "S", NULL, "CHPL_LD_FLAGS", setLDFlags},
 {"lib-linkage", 'l', "<library>", "C library linkage", "P", libraryFilename, "CHPL_LIB_NAME", handleLibrary},
 {"lib-search-path", 'L', "<directory>", "C library search path", "P", libraryFilename, "CHPL_LIB_PATH", handleLibPath},
 {"optimize", 'O', NULL, "[Don't] Optimize generated C code", "N", &optimizeCCode, "CHPL_OPTIMIZE", NULL},
 {"specialize", ' ', NULL, "[Don't] Specialize generated C code for CHPL_TARGET_CPU", "N", &specializeCCode, "CHPL_SPECIALIZE", NULL},
 {"output", 'o', "<filename>", "Name output executable", "P", executableFilename, "CHPL_EXE_NAME", NULL},
 {"static", ' ', NULL, "Generate a statically linked binary", "F", &fLinkStyle, NULL, NULL},

 {"", ' ', NULL, "LLVM Code Generation Options", NULL, NULL, NULL, NULL},
 {"llvm", ' ', NULL, "[Don't] use the LLVM code generator", "N", &fYesLlvmCodegen, "CHPL_LLVM_CODEGEN", setLlvmCodegen},
 {"llvm-wide-opt", ' ', NULL, "Enable [disable] LLVM wide pointer optimizations", "N", &fLLVMWideOpt, "CHPL_LLVM_WIDE_OPTS", NULL},
 {"mllvm", ' ', "<flags>", "LLVM flags (can be specified multiple times)", "S", NULL, "CHPL_MLLVM", setLLVMFlags},

 {"", ' ', NULL, "Compilation Trace Options", NULL, NULL, NULL, NULL},
 {"print-commands", ' ', NULL, "[Don't] print system commands", "N", &printSystemCommands, "CHPL_PRINT_COMMANDS", NULL},
 {"print-passes", ' ', NULL, "[Don't] print compiler passes", "N", &printPasses, "CHPL_PRINT_PASSES", NULL},
 {"print-passes-file", ' ', "<filename>", "Print compiler passes to <filename>", "S", NULL, "CHPL_PRINT_PASSES_FILE", setPrintPassesFile},

 {"", ' ', NULL, "Miscellaneous Options", NULL, NULL, NULL, NULL},
 {"devel", ' ', NULL, "Compile as a developer [user]", "N", &developer, "CHPL_DEVELOPER", driverSetDevelSettings},
 {"explain-call", ' ', "<call>[:<module>][:<line>]", "Explain resolution of call", "S256", fExplainCall, NULL, NULL},
 {"explain-instantiation", ' ', "<function|type>[:<module>][:<line>]", "Explain instantiation of type", "S256", fExplainInstantiation, NULL, NULL},
 {"explain-verbose", ' ', NULL, "Enable [disable] tracing of disambiguation with 'explain' options", "N", &fExplainVerbose, "CHPL_EXPLAIN_VERBOSE", NULL},
 {"instantiate-max", ' ', "<max>", "Limit number of instantiations", "I", &instantiation_limit, "CHPL_INSTANTIATION_LIMIT", NULL},
 {"print-all-candidates", ' ', NULL, "[Don't] print all candidates for a resolution failure", "N", &fPrintAllCandidates, "CHPL_PRINT_ALL_CANDIDATES", NULL},
 {"print-callgraph", ' ', NULL, "[Don't] print a representation of the callgraph for the program", "N", &fPrintCallGraph, "CHPL_PRINT_CALLGRAPH", NULL},
 {"print-callstack-on-error", ' ', NULL, "[Don't] print the Chapel call stack leading to each error or warning", "N", &fPrintCallStackOnError, "CHPL_PRINT_CALLSTACK_ON_ERROR", setPrintCallstackOnErrorFlag},
 {"print-unused-functions", ' ', NULL, "[Don't] print the name and location of unused functions", "N", &fPrintUnusedFns, NULL, NULL},
 {"set", 's', "<name>[=<value>]", "Set config value", "S", NULL, NULL, readConfig},
 {"task-tracking", ' ', NULL, "Enable [disable] runtime task tracking", "N", &fEnableTaskTracking, "CHPL_TASK_TRACKING", NULL},

 {"", ' ', NULL, "Compiler Configuration Options", NULL, NULL, NULL, NULL},
 {"home", ' ', "<path>", "Path to Chapel's home directory", "S", NULL, "_CHPL_HOME", setHome},
 {"atomics", ' ', "<atomics-impl>", "Specify atomics implementation", "S", NULL, "_CHPL_ATOMICS", setEnv},
 {"network-atomics", ' ', "<network>", "Specify network atomics implementation", "S", NULL, "_CHPL_NETWORK_ATOMICS", setEnv},
 {"aux-filesys", ' ', "<aio-system>", "Specify auxiliary I/O system", "S", NULL, "_CHPL_AUX_FILESYS", setEnv},
 {"comm", ' ', "<comm-impl>", "Specify communication implementation", "S", NULL, "_CHPL_COMM", setEnv},
 {"comm-substrate", ' ', "<conduit>", "Specify communication conduit", "S", NULL, "_CHPL_COMM_SUBSTRATE", setEnv},
 {"gasnet-segment", ' ', "<segment>", "Specify GASNet memory segment", "S", NULL, "_CHPL_GASNET_SEGMENT", setEnv},
 {"gmp", ' ', "<gmp-version>", "Specify GMP library", "S", NULL, "_CHPL_GMP", setEnv},
 {"hwloc", ' ', "<hwloc-impl>", "Specify whether to use hwloc", "S", NULL, "_CHPL_HWLOC", setEnv},
 {"launcher", ' ', "<launcher-system>", "Specify how to launch programs", "S", NULL, "_CHPL_LAUNCHER", setEnv},
 {"locale-model", ' ', "<locale-model>", "Specify locale model to use", "S", NULL, "_CHPL_LOCALE_MODEL", setEnv},
 {"make", ' ', "<make utility>", "Make utility for generated code", "S", NULL, "_CHPL_MAKE", setEnv},
 {"mem", ' ', "<mem-impl>", "Specify the memory manager", "S", NULL, "_CHPL_MEM", setEnv},
 {"re2", ' ', "<re2-version>", "Specify RE2 library", "S", NULL, "_CHPL_RE2", setEnv},
 {"target-arch", ' ', "<architecture>", "Target architecture / machine type", "S", NULL, "_CHPL_TARGET_ARCH", setEnv},
 {"target-compiler", ' ', "<compiler>", "Compiler for generated code", "S", NULL, "_CHPL_TARGET_COMPILER", setEnv},
 {"target-cpu", ' ', "<cpu>", "Target cpu model for specialization", "S", NULL, "_CHPL_TARGET_CPU", setEnv},
 {"target-platform", ' ', "<platform>", "Platform for cross-compilation", "S", NULL, "_CHPL_TARGET_PLATFORM", setEnv},
 {"tasks", ' ', "<task-impl>", "Specify tasking implementation", "S", NULL, "_CHPL_TASKS", setEnv},
 {"timers", ' ', "<timer-impl>", "Specify timer implementation", "S", NULL, "_CHPL_TIMERS", setEnv},

 {"", ' ', NULL, "Compiler Information Options", NULL, NULL, NULL, NULL},
 {"copyright", ' ', NULL, "Show copyright", "F", &fPrintCopyright, NULL, NULL},
 {"help", 'h', NULL, "Help (show this list)", "F", &fPrintHelp, NULL, NULL},
 {"help-env", ' ', NULL, "Environment variable help", "F", &fPrintEnvHelp, "", driverSetHelpTrue},
 {"help-settings", ' ', NULL, "Current flag settings", "F", &fPrintSettingsHelp, "", driverSetHelpTrue},
 {"license", ' ', NULL, "Show license", "F", &fPrintLicense, NULL, NULL},
 {"print-chpl-home", ' ', NULL, "Print CHPL_HOME and exit", "F", &fPrintChplHome, NULL,NULL},
 {"version", ' ', NULL, "Show version", "F", &fPrintVersion, NULL, NULL},

 // NOTE: Developer flags should not have 1-character equivalents
 //       (so that they are available for user flags)
 {"", ' ', NULL, "Developer Flags -- Debug Output", NULL, NULL, NULL, NULL},
 {"cc-warnings", ' ', NULL, "[Don't] Give warnings for generated code", "N", &ccwarnings, "CHPL_CC_WARNINGS", NULL},
 {"use-color-terminal", ' ', NULL, "[Don't] emit control codes for color and bold in error messages", "N", &fUseColorTerminal, "CHPL_USE_COLOR_TERMINAL", setUseColorTerminalFlag},
 {"gen-ids", ' ', NULL, "[Don't] pepper generated code with BaseAST::ids", "N", &fGenIDS, "CHPL_GEN_IDS", NULL},
 {"html", ' ', NULL, "Dump IR in HTML format (toggle)", "T", &fdump_html, "CHPL_HTML", NULL},
 {"html-user", ' ', NULL, "Dump IR in HTML for user module(s) only (toggle)", "T", &fdump_html, "CHPL_HTML_USER", setHtmlUser},
 {"html-wrap-lines", ' ', NULL, "[Don't] allow wrapping lines in HTML dumps", "N", &fdump_html_wrap_lines, "CHPL_HTML_WRAP_LINES", NULL},
 {"html-print-block-ids", ' ', NULL, "[Don't] print block IDs in HTML dumps", "N", &fdump_html_print_block_IDs, "CHPL_HTML_PRINT_BLOCK_IDS", NULL},
 {"html-chpl-home", ' ', NULL, "Path to use instead of CHPL_HOME in HTML dumps", "P", fdump_html_chpl_home, "CHPL_HTML_CHPL_HOME", NULL},
 {"log", ' ', NULL, "Dump IR in text format.", "F", &fLog, "CHPL_LOG", NULL},
 {"log-dir", ' ', "<path>", "Specify log directory", "P", log_dir, "CHPL_LOG_DIR", setLogDir},
 {"log-ids", ' ', NULL, "[Don't] include BaseAST::ids in log files", "N", &fLogIds, "CHPL_LOG_IDS", NULL},
 {"log-module", ' ', "<module-name>", "Restrict IR dump to the named module", "S256", log_module, "CHPL_LOG_MODULE", NULL},
 {"log-pass", ' ', "<passname>", "Restrict IR dump to the named pass. Can be specified multiple times", "S", NULL, "CHPL_LOG_PASS", setLogPass},
// {"log-symbol", ' ', "<symbol-name>", "Restrict IR dump to the named symbol(s)", "S256", log_symbol, "CHPL_LOG_SYMBOL", NULL}, // This doesn't work yet.
 {"llvm-print-ir", ' ', "<name>", "Dump LLVM Intermediate Representation of given function to stdout", "S", NULL, "CHPL_LLVM_PRINT_IR", &setPrintIr},
 {"llvm-print-ir-stage", ' ', "<stage>", "Specifies from which LLVM optimization stage to print function: none, basic, full", "S", NULL, "CHPL_LLVM_PRINT_IR_STAGE", &verifyStageAndSetStageNum},
 {"llvm-remarks", ' ', "<regex>", "Print LLVM optimization remarks", "S", NULL, NULL, &setLLVMRemarksFilters},
 {"llvm-remarks-function", ' ', "<name>", "Print LLVM optimization remarks only for these functions", "S", NULL, NULL, &setLLVMRemarksFunctions},
 {"verify", ' ', NULL, "Run consistency checks during compilation", "N", &fVerify, "CHPL_VERIFY", NULL},
 {"parse-only", ' ', NULL, "Stop compiling after 'parse' pass for syntax checking", "N", &fParseOnly, NULL, NULL},
 {"parser-debug", ' ', NULL, "Set parser debug level", "+", &debugParserLevel, "CHPL_PARSER_DEBUG", NULL},
 {"debug-short-loc", ' ', NULL, "Display long [short] location in certain debug outputs", "N", &debugShortLoc, "CHPL_DEBUG_SHORT_LOC", NULL},
 {"print-emitted-code-size", ' ', NULL, "Print emitted code size", "F", &fPrintEmittedCodeSize, NULL, NULL},
 {"print-module-resolution", ' ', NULL, "Print name of module being resolved", "F", &fPrintModuleResolution, "CHPL_PRINT_MODULE_RESOLUTION", NULL},
 {"print-dispatch", ' ', NULL, "Print dynamic dispatch table", "F", &fPrintDispatch, NULL, NULL},
 {"print-statistics", ' ', "[n|k|t]", "Print AST statistics", "S256", fPrintStatistics, NULL, NULL},
 {"report-aliases", ' ', NULL, "Report aliases in user code", "N", &fReportAliases, NULL, NULL},
 {"report-blocking", ' ', NULL, "Report blocking functions in user code", "N", &fReportBlocking, NULL, NULL},
 {"report-inlining", ' ', NULL, "Print inlined functions", "F", &report_inlining, NULL, NULL},
 {"report-dead-blocks", ' ', NULL, "Print dead block removal stats", "F", &fReportDeadBlocks, NULL, NULL},
 {"report-dead-modules", ' ', NULL, "Print dead module removal stats", "F", &fReportDeadModules, NULL, NULL},
 {"report-gpu-transform-time", ' ', NULL, "Print amount of time spent in GPU transformations", "F", &fReportGpuTransformTime, NULL, NULL},
 {"report-optimized-loop-iterators", ' ', NULL, "Print stats on optimized single loop iterators", "F", &fReportOptimizedLoopIterators, NULL, NULL},
 {"report-inlined-iterators", ' ', NULL, "Print stats on inlined iterators", "F", &fReportInlinedIterators, NULL, NULL},
 {"report-vectorized-loops", ' ', NULL, "Show which loops have vectorization hints", "F", &fReportVectorizedLoops, NULL, NULL},
 {"report-optimized-on", ' ', NULL, "Print information about on clauses that have been optimized for potential fast remote fork operation", "F", &fReportOptimizedOn, NULL, NULL},
 {"report-auto-local-access", ' ', NULL, "Enable compiler logs for auto local access optimization", "N", &fReportAutoLocalAccess, "CHPL_REPORT_AUTO_LOCAL_ACCESS", NULL},
 {"report-auto-aggregation", ' ', NULL, "Enable compiler logs for automatic aggregation", "N", &fReportAutoAggregation, "CHPL_REPORT_AUTO_AGGREGATION", NULL},
 {"report-optimized-forall-unordered-ops", ' ', NULL, "Show which statements in foralls have been converted to unordered operations", "F", &fReportOptimizeForallUnordered, NULL, NULL},
 {"report-promotion", ' ', NULL, "Print information about scalar promotion", "F", &fReportPromotion, NULL, NULL},
 {"report-scalar-replace", ' ', NULL, "Print scalar replacement stats", "F", &fReportScalarReplace, NULL, NULL},
 {"report-gpu", ' ', NULL, "Print information about what loops are and are not GPU eligible", "F", &fReportGpu, NULL, NULL},

 {"", ' ', NULL, "Developer Flags -- Miscellaneous", NULL, NULL, NULL, NULL},
 {"allow-noinit-array-not-pod", ' ', NULL, "Allow noinit for arrays of records", "N", &fAllowNoinitArrayNotPod, "CHPL_BREAK_ON_CODEGEN", NULL},
 {"break-on-codegen", ' ', NULL, "Break when function cname is code generated", "S256", &breakOnCodegenCname, "CHPL_BREAK_ON_CODEGEN", NULL},
 {"break-on-codegen-id", ' ', NULL, "Break when id is code generated", "I", &breakOnCodegenID, "CHPL_BREAK_ON_CODEGEN_ID", NULL},
 {"break-on-id", ' ', NULL, "Break when AST id is created", "I", &breakOnID, "CHPL_BREAK_ON_ID", NULL},
 {"break-on-remove-id", ' ', NULL, "Break when AST id is removed from the tree", "I", &breakOnRemoveID, "CHPL_BREAK_ON_REMOVE_ID", NULL},
 {"default-dist", ' ', "<distribution>", "Change the default distribution", "S256", defaultDist, "CHPL_DEFAULT_DIST", NULL},
 {"explain-call-id", ' ', "<call-id>", "Explain resolution of call by ID", "I", &explainCallID, NULL, NULL},
 {"break-on-resolve-id", ' ', NULL, "Break when function call with AST id is resolved", "I", &breakOnResolveID, "CHPL_BREAK_ON_RESOLVE_ID", NULL},
 {"denormalize", ' ', NULL, "Enable [disable] denormalization", "N", &fDenormalize, "CHPL_DENORMALIZE", NULL},
<<<<<<< HEAD
 DRIVER_ARG_CHPLDRIVER,
 DRIVER_ARG_DEBUGGERS,
=======
 {"gdb", ' ', NULL, "Run compiler in gdb", "F", &fRungdb, NULL, NULL},
>>>>>>> c753afc8
 {"interprocedural-alias-analysis", ' ', NULL, "Enable [disable] interprocedural alias analysis", "n", &fNoInterproceduralAliasAnalysis, NULL, NULL},
 {"lifetime-checking", ' ', NULL, "Enable [disable] lifetime checking pass", "n", &fNoLifetimeChecking, NULL, NULL},
 {"lldb", ' ', NULL, "Run compiler in lldb", "F", &fRunlldb, NULL, NULL},
 {"split-initialization", ' ', NULL, "Enable [disable] support for split initialization", "n", &fNoSplitInit, NULL, NULL},
 {"early-deinit", ' ', NULL, "Enable [disable] support for early deinit based upon expiring value analysis", "n", &fNoEarlyDeinit, NULL, NULL},
 {"copy-elision", ' ', NULL, "Enable [disable] copy elision based upon expiring value analysis", "n", &fNoCopyElision, NULL, NULL},
 {"ignore-nilability-errors", ' ', NULL, "Allow compilation to continue by coercing away nilability", "N", &fIgnoreNilabilityErrors, NULL, NULL},
 {"overload-sets-checks", ' ', NULL, "Report potentially hijacked calls", "N", &fOverloadSetsChecks, NULL, NULL},
 {"compile-time-nil-checking", ' ', NULL, "Enable [disable] compile-time nil checking", "N", &fCompileTimeNilChecking, "CHPL_NO_COMPILE_TIME_NIL_CHECKS", NULL},
 {"infer-implements-decls", ' ', NULL, "Enable [disable] inference of implements-declarations", "N", &fInferImplementsStmts, "CHPL_INFER_IMPLEMENTS_DECLS", NULL},
 {"interleave-memory", ' ', NULL, "Enable [disable] memory interleaving", "N", &fEnableMemInterleaving, "CHPL_INTERLEAVE_MEMORY", NULL},
 {"ignore-errors", ' ', NULL, "[Don't] attempt to ignore errors", "N", &ignore_errors, "CHPL_IGNORE_ERRORS", NULL},
 {"ignore-user-errors", ' ', NULL, "[Don't] attempt to ignore user errors", "N", &ignore_user_errors, "CHPL_IGNORE_USER_ERRORS", NULL},
 {"ignore-errors-for-pass", ' ', NULL, "[Don't] attempt to ignore errors until the end of the pass in which they occur", "N", &ignore_errors_for_pass, "CHPL_IGNORE_ERRORS_FOR_PASS", NULL},
 {"infer-const-refs", ' ', NULL, "Enable [disable] inferring const refs", "n", &fNoInferConstRefs, NULL, NULL},
 {"gpu-block-size", ' ', "<block-size>", "Block size for GPU launches", "I", &fGPUBlockSize, "CHPL_GPU_BLOCK_SIZE", NULL},
 {"gpu-arch", ' ', "<cuda-architecture>", "CUDA architecture to use", "S16", &fGpuArch, "_CHPL_GPU_ARCH", setEnv},
 {"gpu-ptxas-enforce-optimization", ' ', NULL, "Modify generated .ptxas file to enable optimizations", "F", &fGpuPtxasEnforceOpt, NULL, NULL},
 {"gpu-specialization", ' ', NULL, "Enable [disable] an optimization that clones functions into copies assumed to run on a GPU locale.", "N", &fGpuSpecialization, "CHPL_GPU_SPECIALIZATION", NULL},
 {"library", ' ', NULL, "Generate a Chapel library file", "F", &fLibraryCompile, NULL, NULL},
 {"library-dir", ' ', "<directory>", "Save generated library helper files in directory", "P", libDir, "CHPL_LIB_SAVE_DIR", verifySaveLibDir},
 {"library-header", ' ', "<filename>", "Name generated header file", "P", libmodeHeadername, NULL, setLibmode},
 {"library-makefile", ' ', NULL, "Generate a makefile to help use the generated library", "F", &fLibraryMakefile, NULL, setLibmode},
 {"library-cmakelists", ' ', NULL, "Generate a CMakeLists file to help use the generated library", "F", &fLibraryCMakeLists, NULL, setLibmode},
 {"library-fortran", ' ', NULL, "Generate a module compatible with Fortran", "F", &fLibraryFortran, NULL, setLibmode},
 {"library-fortran-name", ' ', "<modulename>", "Name generated Fortran module", "P", fortranModulename, NULL, setFortranAndLibmode},
 {"library-python", ' ', NULL, "Generate a module compatible with Python", "F", &fLibraryPython, NULL, setLibmode},
 {"library-python-name", ' ', "<filename>", "Name generated Python module", "P", pythonModulename, NULL, setPythonAndLibmode},
 {"library-ml-debug", ' ', NULL, "Enable [disable] generation of debug messages in multi-locale libraries", "N", &fMultiLocaleLibraryDebug, NULL, NULL},
 {"localize-global-consts", ' ', NULL, "Enable [disable] optimization of global constants", "n", &fNoGlobalConstOpt, "CHPL_DISABLE_GLOBAL_CONST_OPT", NULL},
 {"local-temp-names", ' ', NULL, "[Don't] Generate locally-unique temp names", "N", &localTempNames, "CHPL_LOCAL_TEMP_NAMES", NULL},
 {"log-deleted-ids-to", ' ', "<filename>", "Log AST id and memory address of each deleted node to the specified file", "P", deletedIdFilename, "CHPL_DELETED_ID_FILENAME", NULL},
 {"memory-frees", ' ', NULL, "Enable [disable] memory frees in the generated code", "n", &fNoMemoryFrees, "CHPL_DISABLE_MEMORY_FREES", NULL},
 {"override-checking", ' ', NULL, "[Don't] check use of override keyword", "N", &fOverrideChecking, NULL, NULL},
 // These flags enable us to diagnose problems with our internal modules in
 // the field by swapping in updated variants. This is useful in situations
 // where the end user is unable to upgrade their Chapel installation.
 {"prepend-internal-module-dir", ' ', "<directory>", "Prepend directory to internal module search path", "P", NULL, NULL, addInternalModulePath},
 {"prepend-standard-module-dir", ' ', "<directory>", "Prepend directory to standard module search path", "P", NULL, NULL, addStandardModulePath},
 {"preserve-inlined-line-numbers", ' ', NULL, "[Don't] Preserve file names/line numbers in inlined code", "N", &preserveInlinedLineNumbers, "CHPL_PRESERVE_INLINED_LINE_NUMBERS", NULL},
 {"print-id-on-error", ' ', NULL, "[Don't] print AST id in error messages", "N", &fPrintIDonError, "CHPL_PRINT_ID_ON_ERROR", NULL},
 {"print-unused-internal-functions", ' ', NULL, "[Don't] print names and locations of unused internal functions", "N", &fPrintUnusedInternalFns, NULL, NULL},
 {"region-vectorizer", ' ', NULL, "Enable [disable] region vectorizer", "N", &fRegionVectorizer, NULL, NULL},
 {"remove-empty-records", ' ', NULL, "Enable [disable] empty record removal", "n", &fNoRemoveEmptyRecords, "CHPL_DISABLE_REMOVE_EMPTY_RECORDS", NULL},
 {"remove-unreachable-blocks", ' ', NULL, "[Don't] remove unreachable blocks after resolution", "N", &fRemoveUnreachableBlocks, "CHPL_REMOVE_UNREACHABLE_BLOCKS", NULL},
 {"replace-array-accesses-with-ref-temps", ' ', NULL, "Enable [disable] replacing array accesses with reference temps (experimental)", "N", &fReplaceArrayAccessesWithRefTemps, NULL, NULL },
 {"incremental", ' ', NULL, "Enable [disable] using incremental compilation", "N", &fIncrementalCompilation, "CHPL_INCREMENTAL_COMP", NULL},
 {"minimal-modules", ' ', NULL, "Enable [disable] using minimal modules",               "N", &fMinimalModules, "CHPL_MINIMAL_MODULES", NULL},
 {"parallel-make", 'j', NULL, "Specify degree of parallelism for C back-end", "I", &fParMake, "CHPL_PAR_MAKE", &turnIncrementalOn},
 {"print-chpl-settings", ' ', NULL, "Print current chapel settings and exit", "F", &fPrintChplSettings, NULL,NULL},
 {"print-additional-errors", ' ', NULL, "Print additional errors", "F", &fPrintAdditionalErrors, NULL,NULL},
 {"stop-after-pass", ' ', "<passname>", "Stop compilation after reaching this pass", "S128", &stopAfterPass, "CHPL_STOP_AFTER_PASS", NULL},
 {"force-vectorize", ' ', NULL, "Ignore vectorization hazards when vectorizing loops", "N", &fForceVectorize, NULL, NULL},
 {"warn-array-of-range", ' ', NULL, "Enable [disable] warnings about arrays of range literals", "N", &fWarnArrayOfRange, "CHPL_WARN_ARRAY_OF_RANGE", NULL},
 {"warn-const-loops", ' ', NULL, "Enable [disable] warnings for some 'while' loops with constant conditions", "N", &fWarnConstLoops, "CHPL_WARN_CONST_LOOPS", NULL},
 {"warn-domain-literal", ' ', NULL, "Enable [disable] old domain literal syntax warnings", "n", &fNoWarnDomainLiteral, "CHPL_WARN_DOMAIN_LITERAL", setWarnDomainLiteral},
 {"warn-int-uint", ' ', NULL, "Enable [disable] warnings for potentially negative 'int' values implicitly converted to 'uint'", "N", &fWarnIntUint, "CHPL_WARN_INT_UINT", NULL},
 {"warn-tuple-iteration", ' ', NULL, "Enable [disable] warnings for tuple iteration", "n", &fNoWarnTupleIteration, "CHPL_WARN_TUPLE_ITERATION", setWarnTupleIteration},
 {"warn-special", ' ', NULL, "Enable [disable] special warnings", "n", &fNoWarnSpecial, "CHPL_WARN_SPECIAL", setWarnSpecial},
 {"warn-unstable-internal", ' ', NULL, "Enable [disable] unstable warnings in internal modules", "N", &fWarnUnstableInternal, NULL, NULL},
 {"warn-unstable-standard", ' ', NULL, "Enable [disable] unstable warnings in standard modules", "N", &fWarnUnstableStandard, NULL, NULL},
 {"detailed-errors", ' ', NULL, "Enable [disable] detailed error messages", "N", &fDetailedErrors, NULL, NULL},
 {"dyno", ' ', NULL, "Enable [disable] using dyno compiler library", "N", &fDynoCompilerLibrary, "CHPL_DYNO_COMPILER_LIBRARY", NULL},
 {"dyno-scope-resolve", ' ', NULL, "Enable [disable] using dyno for scope resolution", "N", &fDynoScopeResolve, "CHPL_DYNO_SCOPE_RESOLVE", NULL},
 {"dyno-scope-production", ' ', NULL, "Enable [disable] using both dyno and production scope resolution", "N", &fDynoScopeProduction, "CHPL_DYNO_SCOPE_PRODUCTION", NULL},
 {"dyno-scope-bundled", ' ', NULL, "Enable [disable] using dyno to scope resolve bundled modules", "N", &fDynoScopeBundled, "CHPL_DYNO_SCOPE_BUNDLED", NULL},
 {"dyno-debug-trace", ' ', NULL, "Enable [disable] debug-trace output when using dyno compiler library", "N", &fDynoDebugTrace, "CHPL_DYNO_DEBUG_TRACE", NULL},
 {"dyno-break-on-hash", ' ' , NULL, "Break when query with given hash value is executed when using dyno compiler library", "X", &fDynoBreakOnHash, "CHPL_DYNO_BREAK_ON_HASH", NULL},
 {"dyno-gen-lib", ' ', "<path>", "Specify file to be generated as a .dyno library", "P", NULL, NULL, addDynoGenLib},
 {"dyno-verify-serialization", ' ', NULL, "Enable [disable] verification of serialization", "N", &fDynoVerifySerialization, NULL, NULL},

 {"io-gen-serialization", ' ', NULL, "Enable [disable] generation of IO serialization methods", "n", &fNoIOGenSerialization, "CHPL_IO_GEN_SERIALIZATION", NULL},
 {"io-serialize-writeThis", ' ', NULL, "Enable [disable] use of 'writeThis' as default for 'serialize' methods", "n", &fNoIOSerializeWriteThis, "CHPL_IO_SERIALIZE_WRITETHIS", NULL},
 {"io-deserialize-readThis", ' ', NULL, "Enable [disable] use of 'readThis' as default for 'deserialize' methods", "n", &fNoIODeserializeReadThis, "CHPL_IO_SERIALIZE_WRITETHIS", NULL},
 {"print-chpl-loc", ' ', NULL, "Print this executable's path and exit", "F", &fPrintChplLoc, NULL,NULL},
  {0}
};


static ArgumentState sArgState = {
  0,
  0,
  "program",
  "path",
  NULL
};

static void printStuff(const char* argv0) {
  bool shouldExit       = false;
  bool printedSomething = false;

  if (fPrintVersion) {
    fprintf(stdout, "%s version %s\n", sArgState.program_name, compileVersion);

#ifdef HAVE_LLVM
    fprintf(stdout, "  built with LLVM version %s\n", LLVM_VERSION_STRING);
    llvm::InitializeAllTargets();
    std::string availableTargets;
    bool first = true;
    for (auto target : llvm::TargetRegistry::targets()) {
      if(!first) { availableTargets += ", "; }
      first = false;
      availableTargets += target.getName();
    }
    fprintf(stdout, "  available LLVM targets: %s\n", availableTargets.c_str());
#endif

    fPrintCopyright  = true;
    printedSomething = true;
    shouldExit       = true;
  }

  if (fPrintLicense) {
    fprintf(stdout,
#include "LICENSE"
            );

    fPrintCopyright  = false;
    shouldExit       = true;
    printedSomething = true;
  }

  if (fPrintCopyright) {
    fprintf(stdout,
#include "COPYRIGHT"
            );

    printedSomething = true;
  }
  if( fPrintChplHome ) {
    printf("%s\n", CHPL_HOME);
    printedSomething = true;
  }
  if ( fPrintChplLoc ) {
    char* guess = findProgramPath(argv0);

    printf("%s\n", guess);

    free(guess);

    printedSomething = true;
  }

  if( fPrintChplSettings ) {
    char buf[FILENAME_MAX+1] = "";
    printf("CHPL_HOME: %s\n", CHPL_HOME);
    printf("CHPL_RUNTIME_LIB: %s\n", CHPL_RUNTIME_LIB);
    printf("CHPL_RUNTIME_INCL: %s\n", CHPL_RUNTIME_INCL);
    printf("CHPL_THIRD_PARTY: %s\n", CHPL_THIRD_PARTY);
    printf("\n");
    const char* internalFlag = "";
    if (developer)
      internalFlag = "--internal";
    int wanted_to_write = snprintf(buf, sizeof(buf),
                                   "%s/util/printchplenv --all %s",
                                   CHPL_HOME, internalFlag);
    if (wanted_to_write < 0) {
      USR_FATAL("character encoding error in CHPL_HOME path name");
    } else if ((size_t)wanted_to_write >= sizeof(buf)) {
      USR_FATAL("CHPL_HOME path name is too long");
    }
    int status = mysystem(buf, "running printchplenv", false);
    if (compilerSetChplLLVM) {
      printf("---\n");
      printf("* Note: CHPL_LLVM was set by 'chpl' since it was built without LLVM support.\n");
    }
    clean_exit(status);
  }

  if (fPrintHelp || (!printedSomething && sArgState.nfile_arguments < 1)) {
    if (printedSomething) printf("\n");

    usage(&sArgState, !fPrintHelp, fPrintEnvHelp, fPrintSettingsHelp);

    shouldExit       = true;
    printedSomething = true;
  }

  if (printedSomething && sArgState.nfile_arguments < 1) {
    shouldExit       = true;
  }

  if (shouldExit) {
    clean_exit(0);
  }
}

static void setupLLVMCodeGen() {
  // Use LLVM code generation if CHPL_TARGET_COMPILER=llvm.
  fLlvmCodegen = (0 == strcmp(CHPL_TARGET_COMPILER, "llvm"));

  // These are deprecated and shouldn't be set, but try to
  // use them.
  if (fYesLlvmCodegen)
    fLlvmCodegen = true;
  else if (fNoLlvmCodegen)
    fLlvmCodegen = false;
}

bool useDefaultEnv(std::string key, bool isCrayPrgEnv) {
  // Check conditions for which default value should override argument provided

  // For Cray programming environments, we must infer CHPL_TARGET_CPU
  if (key == "CHPL_TARGET_CPU" && isCrayPrgEnv) {
    return true;
  }

  // Always use default env for internal variables that could include spaces
  if (key == "CHPL_HOST_BUNDLED_COMPILE_ARGS" ||
      key == "CHPL_HOST_SYSTEM_COMPILE_ARGS" ||
      key == "CHPL_HOST_BUNDLED_LINK_ARGS" ||
      key == "CHPL_HOST_SYSTEM_LINK_ARGS" ||
      key == "CHPL_TARGET_BUNDLED_COMPILE_ARGS" ||
      key == "CHPL_TARGET_SYSTEM_COMPILE_ARGS" ||
      key == "CHPL_TARGET_BUNDLED_LINK_ARGS" ||
      key == "CHPL_TARGET_SYSTEM_LINK_ARGS") {
    return true;
  }

  return false;
}

static void populateEnvMap() {
  // populates global envMap if the key has not been already set from
  // argument processing

  envMapChplEnvInput = envMap;

  // Call printchplenv and collect output into a map
  auto chplEnvResult = chpl::getChplEnv(envMap, CHPL_HOME);
  if (auto err = chplEnvResult.getError()) {
    USR_FATAL("failed to get output from printchplenv, error: %s",
              err.message().c_str());
  }

  // figure out if it's a Cray programing environment so we can infer
  // CHPL_TARGET_CPU
  bool isCrayPrgEnv = false;
  {
    std::string targetCompiler = chplEnvResult.get()["CHPL_TARGET_COMPILER"];
    if (strstr(targetCompiler.c_str(), "cray-prgenv") != NULL) {
      isCrayPrgEnv = true;
    }
  }

  for (const auto& kvPair : chplEnvResult.get()){
    if (envMap.find(kvPair.first) == envMap.end()) {
      envMap[kvPair.first] = strdup(kvPair.second.c_str());
    } else if (useDefaultEnv(kvPair.first, isCrayPrgEnv)) {
      envMap.erase(kvPair.first);
      envMap[kvPair.first] = strdup(kvPair.second.c_str());
    }
  }
}

static void setChapelEnvs() {
  // Update compiler global CHPL_vars with envMap values

  CHPL_HOST_PLATFORM   = envMap["CHPL_HOST_PLATFORM"];
  CHPL_HOST_ARCH       = envMap["CHPL_HOST_ARCH"];
  CHPL_HOST_COMPILER   = envMap["CHPL_HOST_COMPILER"];
  CHPL_HOST_CPU        = envMap["CHPL_HOST_CPU"];
  CHPL_TARGET_PLATFORM = envMap["CHPL_TARGET_PLATFORM"];
  CHPL_TARGET_ARCH     = envMap["CHPL_TARGET_ARCH"];
  CHPL_TARGET_CPU      = envMap["CHPL_TARGET_CPU"];
  CHPL_RUNTIME_CPU     = envMap["CHPL_RUNTIME_CPU"];
  CHPL_LLVM_TARGET_CPU = envMap["CHPL_LLVM_TARGET_CPU"];
  CHPL_TARGET_CPU_FLAG = envMap["CHPL_TARGET_CPU_FLAG"];
  CHPL_TARGET_COMPILER = envMap["CHPL_TARGET_COMPILER"];
  CHPL_TARGET_COMPILER_PRGENV = envMap["CHPL_TARGET_COMPILER_PRGENV"];
  CHPL_LOCALE_MODEL    = envMap["CHPL_LOCALE_MODEL"];
  CHPL_COMM            = envMap["CHPL_COMM"];
  CHPL_COMM_SUBSTRATE  = envMap["CHPL_COMM_SUBSTRATE"];
  CHPL_GASNET_SEGMENT  = envMap["CHPL_GASNET_SEGMENT"];
  CHPL_LIBFABRIC       = envMap["CHPL_LIBFABRIC"];
  CHPL_TASKS           = envMap["CHPL_TASKS"];
  CHPL_LAUNCHER        = envMap["CHPL_LAUNCHER"];
  CHPL_TIMERS          = envMap["CHPL_TIMERS"];
  CHPL_MEM             = envMap["CHPL_MEM"];
  CHPL_MAKE            = envMap["CHPL_MAKE"];
  CHPL_ATOMICS         = envMap["CHPL_ATOMICS"];
  CHPL_NETWORK_ATOMICS = envMap["CHPL_NETWORK_ATOMICS"];
  CHPL_GMP             = envMap["CHPL_GMP"];
  CHPL_HWLOC           = envMap["CHPL_HWLOC"];
  CHPL_RE2             = envMap["CHPL_RE2"];
  CHPL_LLVM            = envMap["CHPL_LLVM"];
  CHPL_AUX_FILESYS     = envMap["CHPL_AUX_FILESYS"];
  CHPL_UNWIND          = envMap["CHPL_UNWIND"];
  CHPL_LIB_PIC         = envMap["CHPL_LIB_PIC"];

  CHPL_RUNTIME_SUBDIR  = envMap["CHPL_RUNTIME_SUBDIR"];
  CHPL_LAUNCHER_SUBDIR = envMap["CHPL_LAUNCHER_SUBDIR"];
  CHPL_SYS_MODULES_SUBDIR = envMap["CHPL_SYS_MODULES_SUBDIR"];
  CHPL_LLVM_UNIQ_CFG_PATH = envMap["CHPL_LLVM_UNIQ_CFG_PATH"];
  CHPL_LLVM_CLANG_C = envMap["CHPL_LLVM_CLANG_C"];
  CHPL_LLVM_CLANG_CXX = envMap["CHPL_LLVM_CLANG_CXX"];

  CHPL_TARGET_BUNDLED_COMPILE_ARGS = envMap["CHPL_TARGET_BUNDLED_COMPILE_ARGS"];
  CHPL_TARGET_SYSTEM_COMPILE_ARGS = envMap["CHPL_TARGET_SYSTEM_COMPILE_ARGS"];
  CHPL_TARGET_LD = envMap["CHPL_TARGET_LD"];
  CHPL_TARGET_BUNDLED_LINK_ARGS = envMap["CHPL_TARGET_BUNDLED_LINK_ARGS"];
  CHPL_TARGET_SYSTEM_LINK_ARGS = envMap["CHPL_TARGET_SYSTEM_LINK_ARGS"];

  if (usingGpuLocaleModel()) {
    CHPL_CUDA_LIBDEVICE_PATH = envMap["CHPL_CUDA_LIBDEVICE_PATH"];
    CHPL_GPU= envMap["CHPL_GPU"];
    CHPL_GPU_ARCH = envMap["CHPL_GPU_ARCH"];
    switch (getGpuCodegenType()) {
      case GpuCodegenType::GPU_CG_NVIDIA_CUDA:
        gGpuSdkPath = envMap["CHPL_CUDA_PATH"];
        break;
      case GpuCodegenType::GPU_CG_AMD_HIP:
        gGpuSdkPath = envMap["CHPL_ROCM_PATH"];
        break;
      case GpuCodegenType::GPU_CG_CPU:
        gGpuSdkPath = "";
        break;
    }
  }

  // Make sure there are no NULLs in envMap
  // a NULL in envMap might mean that one of the variables
  // the compiler expected printchplenv to produce was not produced.
  for (auto& env : envMap)
    INT_ASSERT(env.second != NULL);
}

static void setupChplGlobals(const char* argv0) {
  // Set CHPL_HOME, populate envMap with defaults, and set global CHPL_vars

  // Set CHPL_HOME the traditional way if it was not passed as an argument
  if (envMap.find("CHPL_HOME") == envMap.end())
  {
    setupChplHome(argv0);

    // Keep envMap updated
    envMap["CHPL_HOME"] = CHPL_HOME;
  }
  setupChplLLVM();

  // Populate envMap from printchplenv, never overwriting existing elements
  populateEnvMap();

  // Set global CHPL_vars with updated envMap values
  setChapelEnvs();

  setupLLVMCodeGen();
}

static void postTaskTracking() {
  if (fEnableTaskTracking) {
    if (strcmp(CHPL_TASKS, "fifo") != 0) {
      USR_WARN("Enabling task tracking with CHPL_TASKS=%s has no effect other than to slow down compilation", CHPL_TASKS);
    }
  }
}

static void postStaticLink() {
  if (!strcmp(CHPL_TARGET_PLATFORM, "darwin")) {
    if (fLinkStyle == LS_STATIC) {
      USR_WARN("Static compilation is not supported on OS X, ignoring flag.");
      // To handle linker errors and relocations in the client library.
      fLinkStyle = fMultiLocaleInterop ? LS_DYNAMIC : LS_DEFAULT;
    }
  }
}

static void postLocal() {
  if (!fUserSetLocal) fLocal = !strcmp(CHPL_COMM, "none");

  if (fLocal) fAutoAggregation = false;
}

static void postVectorize() {
  // Make sure fYesVectorize and fNoVectorize are respected
  // but if neither is set, compute the default (based on LLVM backend or not)
  if (fForceVectorize)
    fYesVectorize = true;

  if (fNoVectorize) {
    fYesVectorize = false;
  } else if (fYesVectorize) {
    fNoVectorize = false;
  } else if (fLlvmCodegen) {
    // LLVM code generator defaults to enabling vectorization
    fYesVectorize = true;
    fNoVectorize = false;
  } else {
    // C backend defaults to no vectorization
    fYesVectorize = false;
    fNoVectorize = true;
  }
}

static void setMultiLocaleInterop() {
  // We must be compiling a multi-locale library to be eligible for MLI.
  if (!fLibraryCompile || !strcmp(CHPL_COMM, "none")) {
    return;
  }

  if (fLibraryFortran) {
    USR_FATAL("Multi-locale libraries do not support --library-fortran");
  }

  fMultiLocaleInterop = true;
}

static void setMaxCIndentLen() {
  bool gotPGI = !strcmp(CHPL_TARGET_COMPILER, "pgi")
             || !strcmp(CHPL_TARGET_COMPILER, "cray-prgenv-pgi");
  // conservatively how much is needed for the current PGI compiler
  if (gotPGI) fMaxCIdentLen = 1020;
}

static void setPrintCppLineno() {
  if (developer && !userSetCppLineno) printCppLineno = false;
}

static void setGPUFlags() {
  if(usingGpuLocaleModel()) {
    if (fWarnUnstable) {
      USR_WARN("GPU support is under active development. As such, the"
               " interface is unstable and expected to change in the"
               " forthcoming releases.");
    }
    if (!fNoChecks) {
      USR_WARN("The prototype GPU support implies --no-checks."
               " This may impact debuggability. To suppress this warning,"
               " compile with --no-checks explicitly");

      fNoChecks = true;
      fNoNilChecks    = true;
      fNoBoundsChecks = true;
      fNoFormalDomainChecks = true;
      fNoLocalChecks  = true;
      fNoStackChecks  = true;
      fNoCastChecks = true;
      fNoDivZeroChecks = true;
    }
    //
    // set up gpuArch
    if (strlen(fGpuArch) > 0) {
      // using memcpy and setting the null byte to avoid errors from older GCCs
      memcpy(gpuArch, fGpuArch, gpuArchNameLen);
      gpuArch[gpuArchNameLen] = 0;
    }
    else {
      if (CHPL_GPU_ARCH != nullptr && strlen(CHPL_GPU_ARCH) == 0) {
        USR_FATAL("CHPL_GPU_ARCH must be set. See "
                  "https://chapel-lang.org/docs/technotes/gpu.html "
                  "for more information");
      }
      else {
        // using memcpy and setting the null byte to avoid errors from older
        // GCCs
        memcpy(gpuArch, CHPL_GPU_ARCH, gpuArchNameLen);
        gpuArch[gpuArchNameLen] = 0;
      }
    }
  }

}

static void warnDeprecatedFlags() {
  if (fYesLlvmCodegen) {
    USR_WARN("--llvm is deprecated -- please use --target-compiler=llvm");
  }
  if (fNoLlvmCodegen) {
    USR_WARN(
        "--no-llvm is deprecated -- please use e.g. --target-compiler=gnu");
  }
}

static void checkCompilerDriverFlags() {
  if (fDoMonolithic) {
    if (driverInSubInvocation) {
      USR_WARN(
          "You have requested monolithic compilation, but one or more internal "
          "compiler-driver flags were set; they will be ignored and monolithic "
          "compilation will be performed.");
    }
    if (tmpdirname != NULL) {
      // user has specified a tmp dir
      USR_WARN(
          "Driver temp dir set for monolithic compilation will be ignored");
    }
  }
}

static void checkLLVMCodeGen() {
#ifdef HAVE_LLVM
  if (fLlvmCodegen) {
    // LLVM does not currently work on 32-bit x86
    bool unsupportedLlvmConfiguration = (0 == strcmp(CHPL_TARGET_ARCH, "i686"));
    if (unsupportedLlvmConfiguration) {
      USR_FATAL("CHPL_TARGET_COMPILER=llvm not yet supported for this architecture");
    }

    if (fIncrementalCompilation)
      USR_FATAL("Incremental compilation is not yet supported with LLVM");
  }

  if (0 == strcmp(CHPL_LLVM, "none")) {
    if (fLlvmCodegen)
      USR_FATAL("CHPL_TARGET_COMPILER=llvm not supported when CHPL_LLVM=none");
  }

#else
  // compiler wasn't built with LLVM, so if LLVM is enabled, error
  if (fLlvmCodegen)
    USR_FATAL("You have requested 'llvm' as the target compiler, but this copy of\n"
              "       'chpl' was built without LLVM support.  Either select a different\n"
              "       target compiler or re-build your compiler with LLVM enabled.");
#endif
}

static void checkTargetCpu() {
  if (specializeCCode && (strcmp(CHPL_TARGET_CPU, "unknown") == 0)) {
    USR_WARN("--specialize was set, but CHPL_TARGET_CPU is 'unknown'. If "
              "you want any specialization to occur please set CHPL_TARGET_CPU "
              "to a proper value.");
  }
}

static void checkIncrementalAndOptimized() {
  std::size_t optimizationsEnabled = ccflags.find("-O");
  if(fIncrementalCompilation && ( optimizeCCode ||
      optimizationsEnabled!=std::string::npos ))
    USR_WARN("Compiling with '--incremental' or '--parallel-make' with "
             "optimizations enabled may lead to a slower execution time "
             "due to the use of separate compilation in the back-end.");
}

static void checkUnsupportedConfigs(void) {
  // Check for cce classic
  if (!strcmp(CHPL_TARGET_COMPILER, "cray-prgenv-cray")) {
    const char* cce_variant = getenv("CRAY_PE_CCE_VARIANT");
    if (cce_variant && strstr(cce_variant, "CC=Classic")) {
      USR_FATAL("CCE classic (cce < 9.x.x / 9.x.x-classic) is no longer supported."
                 " Please notify the Chapel team if this configuration is"
                 " important to you.");
    }
  }
}

static void checkRuntimeBuilt(void) {
  // no need for a runtime to be built for chpldoc,
  // or if we stop before codegen with --stop-after-pass or --no-codegen
  bool stopBeforeCodegen = false;
  if (stopAfterPass[0] != '\0') {
    if (0 == strcmp(stopAfterPass, "codegen") ||
        0 == strcmp(stopAfterPass, "makeBinary")) {
      // it doesn't stop before codegen - codegen will run, might need hdrs
      stopBeforeCodegen = false;
    } else {
      // stop before codegen
      stopBeforeCodegen = true;
    }
  }
  if (no_codegen || stopBeforeCodegen) {
    return;
  }

  std::string runtime_dir(CHPL_RUNTIME_LIB);
  runtime_dir += "/";
  runtime_dir += CHPL_RUNTIME_SUBDIR;

  if (!isDirectory(runtime_dir.c_str())) {
    const char* module_home = getenv("CHPL_MODULE_HOME");
    if (module_home) {
      USR_FATAL("The requested configuration is not included in the module. "
                "Please send the package maintainer the output of "
                "$CHPL_HOME/util/printchplenv and request support for this "
                "configuration.");
    } else {
      USR_FATAL_CONT("The runtime has not been built for this configuration. "
                     "Run $CHPL_HOME/util/chplenv/printchplbuilds.py for information "
                     "on available runtimes.");
    }
    if (developer) {
      USR_PRINT("Expected runtime library in %s", runtime_dir.c_str());
    }
    USR_STOP();
  }
}

static void checkMLDebugAndLibmode(void) {
  if (!fMultiLocaleLibraryDebug) { return; }

  // This flag implies compilation of a library.
  fLibraryCompile = true;

  if (!strcmp(CHPL_COMM, "none")) {
    fMultiLocaleLibraryDebug = false;
    USR_WARN("Compiling a single locale library because CHPL_COMM is none.");
  } else {
    fMultiLocaleInterop = true;
  }

  return;
}

static void checkLibraryPythonAndLibmode(void) {
  if (!fLibraryPython) return;

  // This flag implies compilation of a library.
  fLibraryCompile = true;

  if (strcmp(CHPL_LIB_PIC, "pic")) {
    USR_FATAL("Python libraries require position independent code, "
              "recompile Chapel with CHPL_LIB_PIC=pic");
  }

  if (fLinkStyle == LS_STATIC) {
    const char* libKindMsg = fMultiLocaleInterop
        ? "Multi-locale Python libraries"
        : "Python libraries";
    USR_WARN("%s cannot be compiled with -static, ignoring flag",
             libKindMsg);
    fLinkStyle = LS_DEFAULT;
  }

  INT_ASSERT(fLinkStyle == LS_DEFAULT || fLinkStyle == LS_DYNAMIC);

  // For single-locale libraries LS_DEFAULT may work, but for multi-locale
  // libraries we need to force dynamic linking in order to prevent
  // relocations in the client library.
  if (fMultiLocaleInterop) {
    fLinkStyle = LS_DYNAMIC;
  }
}

static void checkNotLibraryAndMinimalModules(void) {
  const bool isLibraryCompile = fLibraryCompile || fMultiLocaleInterop;
  if (isLibraryCompile && fMinimalModules) {
    USR_FATAL("Libraries do not currently support \'--minimal-modules\'");
  }

  return;
}


// Take actions for which settings are inferred based on other arguments
// or CHPL_ settings
//
static void postprocess_args() {
  setMaxCIndentLen();

  postLocal();

  postVectorize();

  postTaskTracking();

  setMultiLocaleInterop();

  postStaticLink();

  checkMLDebugAndLibmode();

  checkLibraryPythonAndLibmode();

  setPrintCppLineno();

  setGPUFlags();
}


// check for things that may be invalid; this happens after
// 'printStuff()' to avoid having things like 'chpl --help' print
// errors rather than doing what the user said (for which these
// checks don't apply because we're not going to compile anything).
//
// NOTE: Before adding something here consider whether you should instead add
// it to printchplenv.py (or one of its associated chplenv scripts).  If
// placed there then you'll get the check both at runtime (because we end up
// calling printchplenv) but also when building the Chapel compiler itself.
// Generally speaking, if the checks are about environment and standard
// chplconfig-style environment variables checks could/should be done in the
// chplenv scripts; otherwise put the checks here.
static void validateSettings() {
  warnDeprecatedFlags();

  checkCompilerDriverFlags();

  checkNotLibraryAndMinimalModules();

  checkLLVMCodeGen();

  checkTargetCpu();

  checkIncrementalAndOptimized();

  checkUnsupportedConfigs();

  checkRuntimeBuilt();
}

static chpl::CompilerGlobals dynoBuildCompilerGlobals() {
  return {
    .boundsChecking = !fNoBoundsChecks,
    .castChecking = !fNoCastChecks,
    .nilDerefChecking = !fNoNilChecks,
    .overloadSetsChecking = fOverloadSetsChecks,
    .divByZeroChecking = !fNoDivZeroChecks,
    .cacheRemote = fCacheRemote,
    .privatization = !(fNoPrivatization || fLocal),
    .local = fLocal,
    .warnUnstable = fWarnUnstable,
  };
}

static void dynoConfigureContext(std::string chpl_module_path) {
  INT_ASSERT(gContext != nullptr);

  // Compute a new configuration for the Context
  chpl::Context::Configuration config;
  config.chplHome = CHPL_HOME;
  for (const auto& pair : envMapChplEnvInput) {
    config.chplEnvOverrides.insert(pair);
  }
  if (saveCDir[0]) {
    ensureDirExists(saveCDir, "ensuring --savec directory exists");
    config.tmpDir = saveCDir;
    config.keepTmpDir = true;
  }
  config.toolName = "chpl";

  // Replace the current gContext with one using the new configuration.
  auto oldContext = gContext;
  gContext = new chpl::Context(*oldContext, std::move(config));
  delete oldContext;

  // set up the clang arguments
#ifdef HAVE_LLVM
  {
    std::vector<std::string> clangCCArgs;
    computeClangArgs(clangCCArgs);
    if (developer && printSystemCommands) {
      printf("computed clang arguments:\n");
      for (const auto& arg : clangCCArgs) {
        printf("  %s\n", arg.c_str());
      }
    }
    chpl::util::setClangFlags(gContext, clangCCArgs);
  }
#endif

  // Set the config names/values we processed earlier and clear them.
  chpl::parsing::setConfigSettings(gContext, gDynoParams);
  gDynoParams.clear();

  // set any attribute tool names we processed earlier and clear the local list.
  chpl::parsing::setAttributeToolNames(gContext, usingAttributeToolNames);
  usingAttributeToolNames.clear();

  chpl::parsing::setupModuleSearchPaths(gContext,
                                        CHPL_HOME,
                                        fMinimalModules,
                                        CHPL_LOCALE_MODEL,
                                        fEnableTaskTracking,
                                        CHPL_TASKS,
                                        CHPL_COMM,
                                        CHPL_SYS_MODULES_SUBDIR,
                                        chpl_module_path,
                                        gDynoPrependInternalModulePaths,
                                        gDynoPrependStandardModulePaths,
                                        cmdLineModPaths,
                                        getChplFilenames());
  gContext->setDebugTraceFlag(fDynoDebugTrace);
  gContext->setBreakOnHash(fDynoBreakOnHash);

  // set whether dyno assertions should fire based on developer flag
  chpl::setAssertions(developer);

  // set whether dyno assertions are fatal based on ignore_errors flag
  chpl::setAssertionsFatal(!ignore_errors);

  // Configure compilation flags for the context.
  chpl::CompilerFlags flags;
  flags.set(chpl::CompilerFlags::WARN_UNSTABLE, fWarnUnstable);
  flags.set(chpl::CompilerFlags::WARN_UNSTABLE_INTERNAL,
            fWarnUnstableInternal);
  flags.set(chpl::CompilerFlags::WARN_UNSTABLE_STANDARD,
            fWarnUnstableStandard);
  flags.set(chpl::CompilerFlags::WARN_ARRAY_OF_RANGE, fWarnArrayOfRange);
  flags.set(chpl::CompilerFlags::WARN_UNKNOWN_TOOL_SPACED_ATTRS,
            fWarnUnknownAttributeToolname);
  flags.set(chpl::CompilerFlags::PERMIT_UNHANDLED_MODULE_ERRORS,
            fPermitUnhandledModuleErrors);

  // Set the compilation flags all at once using a query.
  chpl::setCompilerFlags(gContext, flags);

  // Set the compilation globals all at once using a query.
  chpl::setCompilerGlobals(gContext, dynoBuildCompilerGlobals());
}


int main(int argc, char* argv[]) {
  PhaseTracker tracker;

  startCatchingSignals();

  // Prepare the frontend context before executing any more code, because it
  // is used for "global" operations like caching 'astr' strings.
  gContext = new chpl::Context();

  {
    astlocMarker markAstLoc(0, "<internal>");

    tracker.StartPhase("init");

    init_args(&sArgState, argv[0], (void*)main);

    // Initialize the arguments for argument state.
    init_arg_desc(&sArgState, arg_desc);

    initFlags();
    initAstrConsts();
    initTypeHelperNames();
    initRootModule();
    initPrimitive();
    initPrimitiveTypes();

    initChplProgram();

    initStringLiteralModule();

    process_args(&sArgState, argc, argv);

    setupChplGlobals(argv[0]);

    // set up the module paths
    std::string chpl_module_path;
    if (const char* envvarpath  = getenv("CHPL_MODULE_PATH")) {
      chpl_module_path = envvarpath;
    }

    addSourceFiles(sArgState.nfile_arguments, sArgState.file_argument);

    postprocess_args();

    // Configure the frontend context with the flags we parsed.
    dynoConfigureContext(chpl_module_path);

    initCompilerGlobals(); // must follow argument parsing

    setupModulePaths();

    recordCodeGenStrings(argc, argv);
  } // astlocMarker scope

  // We print things (--help*, --copyright, etc.) before validating
  // settings so that someone's attempt to run 'chpl --help' won't
  // result in a "you can't compile with those settings!!!" type of
  // error when all they were trying to do was get some help.
  //
  // That said, we also print stuff _after_ postprocess_args() and the
  // other steps above so that if they run '--help-settings' or the
  // like, they'll get the full set of set and inferred settings.
  //
  // Printing and validation is skipped if we are in a sub-invocation to avoid
  // giving the user the same information on each invocation.
  //
  if (!driverInSubInvocation) {
    printStuff(argv[0]);
    validateSettings();
  }

  if (!fDoMonolithic && !driverInSubInvocation)
    runAsCompilerDriver(argc, argv);

  if (fRungdb)
    runCompilerInGDB(argc, argv);

  if (fRunlldb)
    runCompilerInLLDB(argc, argv);

  assertSourceFilesFound();

  runPasses(tracker);

  tracker.StartPhase("driverCleanup");

  free_args(&sArgState);

  tracker.Stop();

  if (printPasses == true || printPassesFile != NULL) {
    tracker.ReportPass();
    tracker.ReportTotal();
    tracker.ReportRollup();
  }

  if (printPassesFile != NULL) {
    fclose(printPassesFile);
  }

  clean_exit(0);

  return 0;
}<|MERGE_RESOLUTION|>--- conflicted
+++ resolved
@@ -43,7 +43,6 @@
 #include "symbol.h"
 #include "version.h"
 #include "visibleFunctions.h"
-#include "tmpdirname.h"
 
 #include "chpl/framework/Context.h"
 #include "chpl/framework/compiler-configuration.h"
@@ -142,6 +141,9 @@
 //
 static bool fRungdb = false;
 static bool fRunlldb = false;
+bool fDoMonolithic = false;
+bool fDoCompilation = false;
+bool fDoMakeBinary = false;
 bool fLibraryCompile = false;
 bool fLibraryFortran = false;
 bool fLibraryMakefile = false;
@@ -823,16 +825,13 @@
     }
   }
 
-  // clean up shared resources
-  deleteTmpDir();
-
   clean_exit(status);
 }
 
 // Run compilation step of compiler-driver
 static int runCompilation(int argc, char* argv[]) {
   std::vector<std::string> additionalArgs = {"--do-compilation",
-                                             "--driver-tmp-dir", tmpdirname};
+                                             "--driver-tmp-dir", intDirName};
   return invokeChplWithArgs(argc, argv, additionalArgs,
                             "invoking compilation");
 }
@@ -840,7 +839,7 @@
 // Run make binary step of compiler-driver
 static int runMakeBinary(int argc, char* argv[]) {
   std::vector<std::string> additionalArgs = {"--do-make-binary",
-                                             "--driver-tmp-dir", tmpdirname};
+                                             "--driver-tmp-dir", intDirName};
   return invokeChplWithArgs(argc, argv, additionalArgs,
                             "invoking makeBinary");
 }
@@ -888,8 +887,7 @@
 }
 
 static void setTmpDir(const ArgumentDescription* desc, const char* arg) {
-  tmpdirname = astr(arg);
-  intDirName = tmpdirname;
+  intDirName = astr(arg);
 }
 
 static void setSubInvocation(const ArgumentDescription* desc, const char* arg) {
@@ -1359,12 +1357,11 @@
  {"explain-call-id", ' ', "<call-id>", "Explain resolution of call by ID", "I", &explainCallID, NULL, NULL},
  {"break-on-resolve-id", ' ', NULL, "Break when function call with AST id is resolved", "I", &breakOnResolveID, "CHPL_BREAK_ON_RESOLVE_ID", NULL},
  {"denormalize", ' ', NULL, "Enable [disable] denormalization", "N", &fDenormalize, "CHPL_DENORMALIZE", NULL},
-<<<<<<< HEAD
- DRIVER_ARG_CHPLDRIVER,
- DRIVER_ARG_DEBUGGERS,
-=======
+ {"driver-tmp-dir", ' ', "<tmpDir>", "Set temp dir to be used by compiler driver", "P", NULL, NULL, setTmpDir},
+ {"do-monolithic", ' ', NULL, "Run compiler as monolithic without driver", "F", &fDoMonolithic, NULL, NULL},
+ {"do-compilation", ' ', NULL, "Run driver compilation step", "F", &fDoCompilation, NULL, setSubInvocation},
+ {"do-make-binary", ' ', NULL, "Run driver make binary step", "F", &fDoMakeBinary, NULL, setSubInvocation},
  {"gdb", ' ', NULL, "Run compiler in gdb", "F", &fRungdb, NULL, NULL},
->>>>>>> c753afc8
  {"interprocedural-alias-analysis", ' ', NULL, "Enable [disable] interprocedural alias analysis", "n", &fNoInterproceduralAliasAnalysis, NULL, NULL},
  {"lifetime-checking", ' ', NULL, "Enable [disable] lifetime checking pass", "n", &fNoLifetimeChecking, NULL, NULL},
  {"lldb", ' ', NULL, "Run compiler in lldb", "F", &fRunlldb, NULL, NULL},
@@ -1846,7 +1843,7 @@
           "compiler-driver flags were set; they will be ignored and monolithic "
           "compilation will be performed.");
     }
-    if (tmpdirname != NULL) {
+    if (intDirName != NULL) {
       // user has specified a tmp dir
       USR_WARN(
           "Driver temp dir set for monolithic compilation will be ignored");
