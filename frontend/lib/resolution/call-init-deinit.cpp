--- conflicted
+++ resolved
@@ -646,11 +646,6 @@
   } else if (auto y = ast->toYield()) {
     rhsAst = y->value();
   } else {
-<<<<<<< HEAD
-    // if it's move initialization, check that the types are compatible
-    if (!canPass(context, rhsType, lhsType).passes()) {
-      context->error(ast, "types not compatible for move-init");
-=======
     rhsAst = ast;
   }
 
@@ -688,7 +683,6 @@
       } else {
         resolveAssign(ast, lhsType, rhsType, rv);
       }
->>>>>>> 9b6517f5
     }
   }
 }
