--- conflicted
+++ resolved
@@ -199,21 +199,12 @@
 
     // Get buildInfo: dependencies, path to src code, compopts,
     // names of examples, example compopts
-<<<<<<< HEAD
-    const buildInfo = getBuildInfo(projectHome);
+    var buildInfo = getBuildInfo(projectHome);
     const sourceList = buildInfo[0];
     const projectPath = buildInfo[1];
     const compopts = buildInfo[2];
     const exampleNames = buildInfo[3];
     const perExampleOptions = buildInfo[4];
-=======
-    var buildInfo = getBuildInfo(projectHome);
-    const sourceList = buildInfo[1];
-    const projectPath = buildInfo[2];
-    const compopts = buildInfo[3];
-    const exampleNames = buildInfo[4];
-    const perExampleOptions = buildInfo[5];
->>>>>>> e67db4f5
     const projectName = basename(stripExt(projectPath, ".chpl"));
     
     var numExamples = exampleNames.size;
