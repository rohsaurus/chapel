/*
 * Copyright 2004-2020 Hewlett Packard Enterprise Development LP
 * Other additional copyright holders may be indicated within.
 *
 * The entirety of this work is licensed under the Apache License,
 * Version 2.0 (the "License"); you may not use this file except
 * in compliance with the License.
 *
 * You may obtain a copy of the License at
 *
 *     http://www.apache.org/licenses/LICENSE-2.0
 *
 * Unless required by applicable law or agreed to in writing, software
 * distributed under the License is distributed on an "AS IS" BASIS,
 * WITHOUT WARRANTIES OR CONDITIONS OF ANY KIND, either express or implied.
 * See the License for the specific language governing permissions and
 * limitations under the License.
 */


private use List;
private use Map;
use TOML;
use Spawn;
use MasonUtils;
use MasonHelp;
use MasonUpdate;
use MasonBuild;
use Path;
use FileSystem;
use MasonEnv;

/* Runs the .chpl files found within the /example directory */
proc masonExample(args) {

  var show = false;
  var run = true;
  var build = true;
  var release = false;
  var force = false;
  var noUpdate = false;
  var update = false;
  var examples: list(string); 
  for arg in args {
    if arg == '--show' {
      show = true;
    }
    else if arg == '--no-run' {
      run = false;
    }
    else if arg == '--no-build' {
      build = false;
    }
    else if arg == '--release' {
      release = true;
    }
    else if arg == '--force' {
      force = true;
    }
    else if arg == '--no-update' {
      noUpdate = true;
    }
    else if arg == '--update' {
      update = true;
    }
    else if arg == '--example' {
      continue;
    }
    else if arg == '--build' {
      continue;
    }
    else {
      examples.append(arg);
    }
  }
  var uargs: list(string);
  if (!build || noUpdate) then uargs.append("--no-update");
  else {
    if MASON_OFFLINE && update {
      uargs.append('--update');
    }
  }
  UpdateLock(uargs);
  runExamples(show, run, build, release, force, examples);
}


private proc getBuildInfo(projectHome: string) {

  // parse lock and toml(examples dont make it to lock file)
  const lock = open(projectHome + "/Mason.lock", iomode.r);
  const toml = open(projectHome + "/Mason.toml", iomode.r);
  const lockFile = new owned(parseToml(lock));
  const tomlFile = new owned(parseToml(toml));
  
  // Get project source code and dependencies
  const sourceList = genSourceList(lockFile);

  //
  // TODO: Temporarily use `toArray` here because `list` does not yet
  // support parallel iteration, which the `getSrcCode` method _must_
  // have for good performance.
  //
  getSrcCode(sourceList, false);
  const project = lockFile["root"]!["name"]!.s;
  const projectPath = "".join(projectHome, "/src/", project, ".chpl");
  
  // get the example names from lockfile or from example directory
  const exampleNames = getExamples(tomlFile.borrow(), projectHome);

  var emptyCompopts = new list(string);
  emptyCompopts.append("");

  // Get system, and external compopts
  const compopts = getTomlCompopts(lockFile.borrow(), emptyCompopts);
  const perExampleOptions = getExampleOptions(tomlFile.borrow(), exampleNames);

  // Close lock and toml
  lock.close();
  toml.close();


  return (sourceList, projectPath, compopts, exampleNames, perExampleOptions);
}

// retrieves compopts and execopts for each example.
// returns assoc array of <example_name> -> <(compopts, execopts)>
private proc getExampleOptions(toml: Toml, exampleNames: list(string)) {

  var exampleOptions = new map(string, (string, string));
  for example in exampleNames {
    const exampleName = basename(stripExt(example, ".chpl"));
    exampleOptions[exampleName] = ("", "");
    if toml.pathExists("".join("examples.", exampleName, ".compopts")) {
<<<<<<< HEAD
      var compopts = toml["".join("examples.", exampleName)]["compopts"].s;
      exampleOptions[exampleName][0] = compopts;
    }
    if toml.pathExists("".join("examples.", exampleName, ".execopts")) {
      var execopts = toml["".join("examples.", exampleName)]["execopts"].s;
      exampleOptions[exampleName][1] = execopts;
=======
      var compopts = toml["".join("examples.", exampleName)]!["compopts"]!.s;
      exampleOptions[exampleName][1] = compopts;
    }
    if toml.pathExists("".join("examples.", exampleName, ".execopts")) {
      var execopts = toml["".join("examples.", exampleName)]!["execopts"]!.s;
      exampleOptions[exampleName][2] = execopts;
>>>>>>> 028ff86d
    }
  }
  return exampleOptions;
}

// Cleans out example dir from a previous run
private proc setupExampleDir(projectHome: string) {

  const exampleDir = joinPath(projectHome, "target/example/");
  if !isDir(exampleDir) {
    makeTargetFiles("debug", projectHome);
  }
}

// prevent building one example from removing all.
private proc removeExampleBinary(projectHome: string, exampleName: string) {

  const exampleDir = joinPath(projectHome, "target/example/");
  if isDir(exampleDir) {
    const exampleBinPath = joinPath(exampleDir, exampleName);
    if isFile(exampleBinPath) {
      remove(exampleBinPath);
    }
  }
}


// Takes in examples found by mason and examples requested by user
// outputs examples that should be built/run
private proc determineExamples(exampleNames: list(string),
                               examplesRequested: list(string)) throws {

  var examplesToRun: list(string);

  // check if user listed examples actually exist
  if examplesRequested.size > 0 {
    for example in examplesRequested {
      if exampleNames.count(example) == 0 {
        throw new owned MasonError("Mason could not find example: " + example);
      }
      else {
        examplesToRun.append(example);
      }
    }
    return examplesToRun;
  }
  // user didnt list any examples, run all examples
  else return exampleNames;
}


private proc runExamples(show: bool, run: bool, build: bool, release: bool,
                         force: bool, examplesRequested: list(string)) throws {

  try! {

    const cwd = getEnv("PWD");
    const projectHome = getProjectHome(cwd);

    // Get buildInfo: dependencies, path to src code, compopts,
    // names of examples, example compopts
    var buildInfo = getBuildInfo(projectHome);
    const sourceList = buildInfo[0];
    const projectPath = buildInfo[1];
    const compopts = buildInfo[2];
    const exampleNames = buildInfo[3];
    const perExampleOptions = buildInfo[4];
    const projectName = basename(stripExt(projectPath, ".chpl"));
    
    var numExamples = exampleNames.size;
    var examplesToRun = determineExamples(exampleNames, examplesRequested);

    // Clean out example binaries from previous runs
    if build then setupExampleDir(projectHome);

    if numExamples > 0 {
      for example in examplesToRun {

        const examplePath = "".join(projectHome, '/example/', example);
        const exampleName = basename(stripExt(example, ".chpl"));

        // retrieves compopts and execopts found per example in the toml file      
        const optsFromToml = perExampleOptions[exampleName];
        var exampleCompopts = optsFromToml[0];
        var exampleExecopts = optsFromToml[1];

        if release then exampleCompopts += " --fast";

        if build {  
          if exampleModified(projectHome, projectName, example) || force { 

            // remove old binary
            removeExampleBinary(projectHome, exampleName);

            // get the string of dependencies for compilation
            // also names example as --main-module
            const masonCompopts = getMasonDependencies(sourceList, exampleName);
            var allCompOpts = " ".join(" ".join(compopts.these()), masonCompopts,
                                       exampleCompopts);

            const moveTo = "-o " + projectHome + "/target/example/" + exampleName;
            const compCommand = " ".join("chpl",examplePath, projectPath,
                                         moveTo, allCompOpts);
            if show then writeln(compCommand);
            const compilation = runWithStatus(compCommand);

            if compilation != 0 {
              stderr.writeln("compilation failed for " + example);
            }
            else {
              if show || !run then writeln("compiled ", example, " successfully");
              if run {
                runExampleBinary(projectHome, exampleName, release, show, exampleExecopts);
              }
            }
          }
          // build is skipped but examples still need to be run
          else {
            writeln("Skipping "+ example + ": no changes made to project or example");
            if run {
              runExampleBinary(projectHome, exampleName, release, show, exampleExecopts);
            }
          }
        }
        // just running the example
        else {
          runExampleBinary(projectHome, exampleName, release, show, exampleExecopts);
        }
      }
    }
    else {
      throw new owned MasonError("No examples were found in /example");
    }
  }
  catch e: MasonError {
    stderr.writeln(e.message());
    exit(1);
  }
}


private proc runExampleBinary(projectHome: string, exampleName: string,
                              release: bool, show: bool, execopts: string) throws {
  const command = "".join(projectHome,'/target/example/', exampleName, " ", execopts);
  if show {
    if release then writeln("Executing [release] target: " + command);
    else writeln("Executing [debug] target: " + command);
  }

  const exampleResult = runWithStatus(command, true);
  if exampleResult != 0 {
    throw new owned MasonError("Mason failed to find and run compiled example: " + exampleName + ".chpl");
  }
}  


private proc getMasonDependencies(sourceList: list(3*string),
                                 exampleName: string) {

  // Declare example to run as the main module
  var masonCompopts = " ".join(" --main-module", exampleName, " ");

  if sourceList.size > 0 {
    const depPath = MASON_HOME + "/src/";

    // Add dependencies to project
    for (_, name, version) in sourceList {
      var depSrc = "".join(' ',depPath, name, "-", version, '/src/', name, ".chpl");
      masonCompopts += depSrc;
    }
  }
  return masonCompopts;
}

private proc getExamples(toml: Toml, projectHome: string) {
  var exampleNames: list(string);
  const examplePath = joinPath(projectHome, "example");

  if toml.pathExists("examples.examples") {

    var examples = toml["examples"]!["examples"]!.toString();
    var strippedExamples = examples.split(',').strip('[]');
    for example in strippedExamples {
      const t = example.strip().strip('"');
      exampleNames.append(t);
    }
    return exampleNames;
  }
  else if isDir(examplePath) {
    var examples = findfiles(startdir=examplePath, recursive=true, hidden=false);
    for example in examples {
      if example.endsWith(".chpl") {
        exampleNames.append(getExamplePath(example));
      }
    }
    return exampleNames;
  }
  return exampleNames;
}

/* Gets the path of the example by following the example dir */
proc getExamplePath(fullPath: string, examplePath = "") : string {
  var split = splitPath(fullPath);
  if split[1] == "example" {
    return examplePath;
  }
  else {
    if examplePath == "" {
      return getExamplePath(split[0], split[1]);
    }
    else {
      var appendedPath = joinPath(split[1], examplePath);
      return getExamplePath(split[0], appendedPath);
    }
  }
}

// used when user calls `mason run --example` without argument
proc printAvailableExamples() {
  try! {
    const cwd = getEnv("PWD");
    const projectHome = getProjectHome(cwd);
    const toParse = open(projectHome + "/Mason.toml", iomode.r);
    const toml = new owned(parseToml(toParse));
    const examples = getExamples(toml, projectHome);
    writeln("--- available examples ---");
    for example in examples {
      writeln(" --- " + example);
    }
    writeln("--------------------------");
  }
  catch e: MasonError {
    stderr.writeln(e.message());
    exit(1);
  }
}

// Checks to see if an example, source code, or Mason.toml has been modified
proc exampleModified(projectHome: string, projectName: string,
                             exampleName: string) {
  const example = basename(stripExt(exampleName, ".chpl"));
  const exampleBinPath = joinPath(projectHome, "target/example", example);
  const examplePath = joinPath(projectHome, "example");

  // check for changes to Mason.toml and src code
  if projectModified(projectHome, example, "example") {
      return true;
  }
  else {
    // check for binary existence
     if isFile(exampleBinPath) {
      // check for changes to example
       const exModTime = getLastModified(joinPath(examplePath, exampleName));
       const exBinModTime = getLastModified(exampleBinPath);
      if exModTime > exBinModTime {
        return true;
      }
      else return false;
    }
    else return true;
  }
}<|MERGE_RESOLUTION|>--- conflicted
+++ resolved
@@ -132,21 +132,12 @@
     const exampleName = basename(stripExt(example, ".chpl"));
     exampleOptions[exampleName] = ("", "");
     if toml.pathExists("".join("examples.", exampleName, ".compopts")) {
-<<<<<<< HEAD
-      var compopts = toml["".join("examples.", exampleName)]["compopts"].s;
+      var compopts = toml["".join("examples.", exampleName)]!["compopts"]!.s;
       exampleOptions[exampleName][0] = compopts;
-    }
-    if toml.pathExists("".join("examples.", exampleName, ".execopts")) {
-      var execopts = toml["".join("examples.", exampleName)]["execopts"].s;
-      exampleOptions[exampleName][1] = execopts;
-=======
-      var compopts = toml["".join("examples.", exampleName)]!["compopts"]!.s;
-      exampleOptions[exampleName][1] = compopts;
     }
     if toml.pathExists("".join("examples.", exampleName, ".execopts")) {
       var execopts = toml["".join("examples.", exampleName)]!["execopts"]!.s;
-      exampleOptions[exampleName][2] = execopts;
->>>>>>> 028ff86d
+      exampleOptions[exampleName][1] = execopts;
     }
   }
   return exampleOptions;
