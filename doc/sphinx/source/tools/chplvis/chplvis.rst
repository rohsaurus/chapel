.. _chplvis:

.. default-domain:: chpl

-------
chplvis
-------
A Task and Communication Debug Tool for Chapel
----------------------------------------------

``chplvis`` is a tool to help the Chapel programmer visualize their
Chapel program's tasks and communication between locales.  Using the
standard module :mod:`VisualDebug`, the programmer controls what part
of their program generates information for chplvis.  During the run of
a program using the :mod:`VisualDebug` module, data files are
created that are used as input for ``chplvis``.  This document
will help you understand the :mod:`VisualDebug` module and the
``chplvis`` tool.

Setup
-----

``chplvis`` is built by giving the command ``make chplvis`` at the top level of
the chapel tree.  This also builds the GUI tool, *FLTK*, required to build and
run ``chplvis``.  (Note: Some versions of Linux may require the standard
package ``libx11-dev`` to be installed before *FLTK* will compile properly.)
To get the most out of this primer, you should compile and run the example
programs and examine the :mod:`VisualDebug` results with ``chplvis``.  The
example programs are found on the path ``examples/primers/chplvis``.  The
graphics in this primer were produced on a system using the ``fifo`` threads
instead of the default, ``qthreads``, for the tasking layer.   If you use
``qthreads``, your task count may differ from the examples.


Chapel Source Code
------------------

To use ``chplvis``, the programmer adds code to their program.  In many
cases, the programmer may want to investigate only part of the program.  This
is accomplished by having functions :proc:`~VisualDebug.startVdebug` and
:proc:`~VisualDebug.stopVdebug` to control where to start and stop the
instrumentation of their program.  Compilation and execution of these programs
remain the same.  When the :proc:`~VisualDebug.startVdebug` is executed, a
collection of files, one per locale, are created in a directory with the
``name`` given in :proc:`~VisualDebug.startVdebug`.

Example 1
---------

Consider the chapel program ``prog1.chpl``: (The example programs in this
primer are found in the directory ``examples/primers/chplvis`` in your
distribution tree.  The files have more comments than are shown here.)

.. code-block:: chapel

     //  Example 1 using visual debug

     use VisualDebug;

     startVdebug("E1");

     coforall loc in Locales do
       on loc do writeln("Hello from locale " + here.id + ".");

     stopVdebug();

Compiling the program and running it with the options ``-nl 6`` will then
produce a directory called ``E1`` containing 6 data files, one
for each of the locales and named ``E1-n`` where ``n`` is
replaced with the locale number, a number from 0 to 5.  Once this
directory is created, one can run chplvis as ``chplvis E1`` or
simply ``chplvis`` and then opening the file ``E1/E1-0``
from the ``file/open`` menu.  The resulting display is:

.. image:: E1.png

(Note: This image is from an X11 display.  On OS-X, the menu bar
will be on the normal menu bar at the top of the screen and will
not show in the main window.)


chplvis Elements
----------------

- The *information* box shows the file set opened, which tag (see
  `Example 2`_ ) is displayed, and provides a color bar to help visually
  see what values are displayed for locales and communication.

- A *Locale* is represented by a colored box in the main display.  The
  initial display draws the color of the locale to represent the
  number of tasks run at that locale.  For example 1, we can see that
  locale 0 has the most tasks and we expect that to be 12 since that
  is the maximum number of tasks as shown by the color reference in
  the information box at the top of the window.  Hover your mouse over
  a locale and it will display a "tooltip" that is the value for
  that locale.

- *Communication links* are shown by lines between two
  locale boxes.  The color of the line adjacent to a locale box
  represents the data being sent to that locale from the locale on
  the other end.   For example 1, the line between locale 0 and
  locale 1 is colored red next to locale 0.  This means that there
  is a lot of communications *into locale 0* from locale 1.
  The blue line next to locale 1 means that there is little
  communication *into locale 1* from locale 0.

  .. note::

    If two locales do not communicate, no line is drawn between them.  If
    communication is only one way, the communication color for *no
    communication* is gray.

- The *Data menu* controls what data is used for the display colors
  and available tooltip values.  This initial data is number of tasks
  for locales and number of communications calls for the communication
  links.  For locales, one can select number of tasks, CPU time, clock
  time or concurrency.  Clock time is normally very close to equal
  across all locales.  For the communication links, one can select
  number of communications or size of data sent.

Display Interaction
-------------------

Clicking on elements of the display will bring up more information.
Clicking on a locale will open a new window for that locale showing
information for that locale.  In example 1, clicking on locale 0 when
the locale data is 'number of tasks', 'CPU time' or 'clock time' will
produce a window that looks like:

.. image:: E1-L0.png

(Note: There is overhead generated in tasks, CPU time, clock time and
communication for the Visual Debug function calls.  ``chplvis`` removes
the overhead tasks and communication from displayed values, but it can
not remove the CPU and clock time overhead.)

.. _`Concurrency View`:

When the locale data selected is 'concurrency', clicking on a locale
will bring up a window that shows a task time line for the locale.
This display shows the order the tasks are executed and the color of
each task shows the clock time for that task.  The black vertical vertical
lines show the life time of the task.  There are two kinds of tasks
<<<<<<< HEAD
shown, taskes forked to this locale indicated by an *F* and tasks
=======
shown: tasks forked to this locale indicated by an *F* and tasks
>>>>>>> 287ed049
started locally indicated by an *L*.

.. note::

  The task order may change from run to run.  The following shows one possible
  execution order of the tasks:

.. image:: E1-L0-cw.png

Note the special *Main* task.  It is shown as a square gray box because
it was already running at the start of the displayed data.

In this concurrency display, hovering the mouse over a task will bring
up a "tooltip" that shows the clock time taken by that task, the
number of *gets*, *puts* and *forks* performed by that task and if
available, the source file name and line number of the code that
started that task.  If the task has communication, clicking on the
task will cause the task's communications to be listed in the window
similar to the following:

.. image:: E1-L0-tc.png

The number in brackets is the clock time since the task started
execution.   This list gives details about the *gets*, *puts* and
*forks* initiated by this task.

In the main window, clicking on a communication line will create a
window with communication information for that link.  Clicking red
part of the line between locale 0 and locale 1 will produce a window
that looks like:

.. image:: E1-C1.0.png

It is important to notice the direction of the *arrow* in the header
for the windows.  This is for communication from locale 1 to locale 0.
The total number of communication calls was 12.  It is further broken
out into three components:

  - *Gets:* This is a communication call initiated by locale 0 to
    get a data located on locale 1.

  - *Puts:* This is a communication call initiated by *locale 1*
    to put data from locale 1 onto locale 0.

  - *Forks:* This where *locale 1* starts a task running
    on locale 0.  As part of the task start, a block of data is sent to
    locale 0 as an argument to the task.  This data is considered a
    communication call  by *chplvis*.

.. _`Example 2`:

Example 2
---------

In many programs, one will want to look at a number of small parts of
their program in addition to seeing the total statistics.  ``prog2.chpl``
gives an example of using the :mod:`VisualDebug` functions
:proc:`~VisualDebug.tagVdebug` and :proc:`~VisualDebug.pauseVdebug`.

.. code-block:: chapel

    // Example 2 of use of VisualDebug module and chplvis tool.

    use BlockDist;
    use VisualDebug;

    config var ncells = 10;

    proc main() {

       // Create a couple of domains and a block mapped data array.
       const Domain = { 1 .. ncells };
       const mapDomain = Domain dmapped Block(Domain);

       var  data : [mapDomain] int = 1;

       // Start VisualDebug here
       startVdebug ("E2");

       // First computation step ... a simple forall
       forall i in Domain do data[i] += here.id + 1;

       // Write the result, we want to see the results of the above
       // so we tag before we continue.
       tagVdebug("writeln 1");
       writeln("data= ", data);

       // Second computation step ... using the distributed domain
       tagVdebug("step 2");
       forall i in mapDomain do data[i] += here.id+1;

       // Don't capture the writeln
       pauseVdebug();
       writeln("data2= ", data);

       // Reduction step
       tagVdebug("reduce");
       var i = + reduce data;

       // done with visual debug
       stopVdebug();

       writeln ("sum is " + i + ".");
    }


Note that the ``startVdebug("E2")`` is placed after the declarations
so that tasks and communication for the declarations are not included.
The initial display of ``chplvis`` shows data for the entire run. (This
program was run on five locales.)

.. image:: E2-1.png

There is now a new menu called *Tags* that reflects the
:proc:`~VisualDebug.tagVdebug()` calls in the program.  Selecting the tags menu
gives the following display:

.. image:: E2-2.png

There are two special tags in this menu, *All* and *Start*.  *All*
shows the initial display for the entire run and *Start* shows the
tasks and communication only between the ``startVdebug("E2")`` call and
the first call to :proc:`~VisualDebug.tagVdebug()`, in this case, ``tagVdebug("writeln
1")``.  The display for the *Start* tag looks like:

.. image:: E2-3.png

You should be able to immediately see that

  - Locale 0 has 3 tasks and all other locales do not have any tasks.
    (Task boxes colored white mean no tasks.)
    This means that locale 0 is doing all the computation.

  - The majority of communication is happening from other locales to
    locale 0.  By clicking on the communication links you should be
    to easily see that locale 0 is doing gets and puts for all the
    communication.

Compare the results of this first ``forall`` loop with the loop in the second
computation step, tagged *step 2*.  Notice, *step 2* does not include the
second ``writeln`` because of the call to :proc:`~VisualDebug.pauseVdebug()`.
That suspends collecting task and communication data until the next
:proc:`~VisualDebug.tagVdebug()` call.

.. image::  E2-5.png

The difference between the two loops is the domain used.   *Domain*
is not a distributed domain, so the computation remains on locale 0.
The ``mapDomain`` is a distributed domain, so the computation is
distributed.  One needs to be careful in specifying these kind of loops
to make sure you use a distributed domain if you are operating on
distributed data and you want distributed computation.  This is
where ``chplvis`` can quickly let you know if you used the wrong
domain in your ``forall`` loop.

Now, consider the *writeln 1* tag display.

.. image:: E2-4.png

Notice the gray communication links.  This means there was no data
flow from locale 0 to the other locales.   The gray links are provided
to make it easy to visually see the corresponding locale.

Finally, for completeness, look at the display for the last tag
used, *reduce*.  It is very similar to the *step 2*
tag.

.. image:: E2-6.png


Example 3
---------

The program prog3.chpl is similar to the program
``examples/programs/jacobi.chpl``.  This version uses dmapped domains
and VisualDebug.  Only parts of the code are shown to illustrate
other ``chplvis`` features.  First, config variables are handy here so one
can create different directories of chplvis data on different runs.
Although not shown here, config params are useful to allow your
program to use VisualDebug and generate data only if you need it.

.. code-block:: chapel

    // Allow different runs to create different data directories so it is
    // easier to compare runs with chplvis.
    config var dirname = "E3";

    // Start VisualDebug here to see that distributed domain and variable
    // declarations generate tasks and communication.
    startVdebug(dirname);

Next, if :proc:`~VisualDebug.tagVdebug()` calls are made inside a loop, it
produces a unique tag for each call.

.. code-block:: chapel

   // Main computation loop -- we want to see the two parts of this
   // loop, the computation and the reduction part.

   while (delta > epsilon) {

     // Tag the computation part of this loop
     tagVdebug("computation");

     for t in 1 .. compLoop do {
       forall (i,j) in R do
         A(i,j) = Temp(i,j);
       forall (i,j) in R do
         Temp(i,j) = (A(i-1,j) + A(i+1,j) + A(i,j-1) + A(i,j+1)) / 4.0;
     }

     // tag the reduction part of this loop.
     tagVdebug("max");
     forall (i,j) in R {
       Diff(i,j) = abs(Temp(i,j)-A(i,j));
     }
     delta = max reduce Diff;

     pauseVdebug();
     iteration += compLoop;
     if (verbose) {
       writeln("iteration: ", iteration);
       writeln("delta:     ", delta);
       writeln(Temp);
     }
   }

We use :proc:`~VisualDebug.pauseVdebug()` here to make sure chplvis data is generated for
the parts of the loop of interest.

This example was run with the command line arguments ``--n=8 -nl 8``.
The following shows the default *tags* menu for this run:

.. image:: E3-1.png

Notice that the tags are now numbered and the tags menu extends past
the end of the window. (This screenshot does not show the entire tags
menu that was displayed on the screen.)  *All* and *Start* remain the
same, but since two or more tags have the same name, ``chplvis`` shows a
unique tag for each :proc:`~VisualDebug.tagVdebug()` call.  Notice the new menu
item above *All* which is highlighted in this example.  *Merge Tags* allows you
to see data for tags with the same name to be merged together.  For this
example, with merged tags, the tags menu now looks like:

.. image:: E3-2.png

Now, selecting the tag *computation* will show the accumulated tasks and
communication for the entire *while* loop for just the computation
part of the loop.  This is all code between the ``tagVdebug("computation")``
call and the ``tagVdebug("max")`` call.   Selecting the tag *max* will
then show accumulated tasks and communication for the code between
the ``tagVdebug("max")`` call and the :proc:`~VisualDebug.pauseVdebug()` call.
The following shows the display for the *computation* tags and displaying *CPU*
data.

.. image:: E3-3.png

The concurrency display is not available for tags in the "merge tag mode"
except the *All* tag, which is the same for both tags mode.

This example has some extra config variables that can be used to help
understand the usefulness of ``chplvis``.  For example, one can compare
the CPU time used between the *computation* and *max* phases of this
Jacobi computation.  The config variable *compLoop* allows one to run
the computation loop more than once before then checking for convergence
in the *max* tagged code.  It is known that the Jacobi code will not
diverge and thus extra computation steps will not produce a "wrong"
answer.  By doing extra computation, the result will be a bit more
accurate.  The reader should use the *compLoop* and the *dirname*
config variables to run several versions of this program yielding
a ``chplvis`` directory for each run.  Then one can compare the different
results by running ``chplvis`` multiple times.  By a good choice of
the *compLoop* variable, one can dramatically reduce the CPU time for
computing the *max* while not increasing the *computation* time by much.

Example 4
_________

To help show another feature of the "`Concurrency View`_", prog4.chpl was
written to create a *begin* task on all locales and have those tasks
live across calls to the :mod:`VisualDebug` module.  The code is:

.. code-block:: chapel

   // Example 4, begin tasks as shown in chplvis
   // This is a contrived example to have tasks live
   // across a tagVdebug() call.

   use VisualDebug;
   use BlockDist;

   const space =  { 0 .. #numLocales };
   const Dspace = space dmapped Block (boundingBox=space);

   startVdebug("E4");

   var go$: [Dspace] single bool;
   var done$: [Dspace] single bool;

   // Start a begin task on all locales.  The task will start and then block.
   coforall loc in Locales do
     on loc do begin { // start a async task

              go$[here.id]; // Block until ready!
              writeln ("Finishing running the 'begin' statement on locale "
                        + here.id + ".");
              done$[here.id] = true;
           }

   tagVdebug("loc");

   coforall loc in Locales do
       on loc do writeln("Hello from " + here.id);

   tagVdebug("finish");

   // Let all tasks go
   go$ = true;

   // Wait until all tasks are finished
   done$;

   stopVdebug();

First we will look at the results of running this code on a single
locale.  Even though there is no communication, ``chplvis`` can help
you see how tasks are run, especially how much concurrency you have.

.. image:: E4-1.png

This view shows the tasks for locale 0, the only locale in this run.
Things to notice from this view are

  - Main represents the main program.  It is shown as a gray rectangular
    box to show that it was running at the time of
    :proc:`~VisualDebug.startVdebug()` was called.

  - In the *tag ALL* view, tags are shown in the sequence of tasks.

  - Task *F 28* is started before the *loc* tag, but it finishes
    in the *finish* tag.

.. image:: E4-2.png

This view shows the tasks for locale 1 on a 3 locale run for the tag
*loc*.  In this view, the task started before the *loc* tag appears
as a gray rectangular box at the top of the view.  This indicates
that is was running at the start of the tag.  The lack of a task
termination horizontal line on the task line indicates that the task
continued running past the end of the tag.  Tasks that are running
at the beginning of a tag and terminate during a tag can be seen
by the horizontal termination line, such as for task *C50*, a
*continued* task for locale 0 on the same 3 locale run as seen next.

.. image:: E4-3.png

*Main* will always show as a continued task with no termination.
*Main* is shown only for locale 0.  *Main* is included in the
calculation of concurrency as seen above.

..  Find more examples to show off more of chplvis

..  Give examples of how to find problems.

Config Parameters and Variables
-------------------------------

Because :mod:`VisualDebug` support requires added procedure calls in source to
use it, there is a boolean config const, :const:`~VisualDebug.VisualDebugOn`
that controls generation of :mod:`VisualDebug` data.
This may be set on the execution command line like any config const.
The standard default value is `true`.
This default value may be changed at compile time
by setting the config param :const:`~VisualDebug.DefaultVisualDebugOn`.
If this is set to `false` at compile time
then :param:`~VisualDebug.VisualDebugOn` must be set to `true`
on the execution command line to generate :mod:`VisualDebug` data.

Final Comments
--------------

The following items are not covered above:

  - By clicking on the locale box or a communication link, a window
    with more detailed information is presented.  To make it easier
    to close those windows, a second click on the same location will
    close the window.   The *Windows* menu allows one to close
    or show all previously created locale and communication windows.

  - The command line for ``chplvis`` is::

      chplvis [name]

    where *name* may be the name of the directory or a file in the
    directory generated by a run of a program using :mod:`VisualDebug`.
    If *name* is not given, it looks for the directory named
    ``.Vdebug`` which is generated if the :proc:`~VisualDebug.startVdebug`
    function is given a string of zero length.  ("")

  - In all the examples given, all calls to ``xVdebug()`` routines were
    essentially in the ``main`` program.   While this will not be the case
    in all programs, a couple of things should be noted.

    - All calls run code on all locales.

    - All calls should be made from locale 0.

    - Calls should not be made in ``on`` statements.  While such programs
      should run, the ``chplvis`` data will mostly likely not make much
      sense.

    - Calls should not be made in ``begin`` statements for similar reasons.

    - Calls should not be made in forall or coforall statements.

``chplvis`` was created in 2015 and first released with Chapel-1.12.0.
The Chapel team hopes this tool will be of use to Chapel programmers
and would like feedback on this tool.

:Author: Philip A. Nelson<|MERGE_RESOLUTION|>--- conflicted
+++ resolved
@@ -141,11 +141,7 @@
 This display shows the order the tasks are executed and the color of
 each task shows the clock time for that task.  The black vertical vertical
 lines show the life time of the task.  There are two kinds of tasks
-<<<<<<< HEAD
-shown, taskes forked to this locale indicated by an *F* and tasks
-=======
 shown: tasks forked to this locale indicated by an *F* and tasks
->>>>>>> 287ed049
 started locally indicated by an *L*.
 
 .. note::
